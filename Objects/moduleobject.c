--- conflicted
+++ resolved
@@ -52,8 +52,6 @@
     return NULL;
 }
 
-<<<<<<< HEAD
-=======
 PyObject *
 PyModule_New(const char *name)
 {
@@ -67,7 +65,6 @@
 }
 
 
->>>>>>> 6aecfd6f
 PyObject *
 PyModule_Create2(struct PyModuleDef* module, int module_api_version)
 {
@@ -202,8 +199,6 @@
     return name;
 }
 
-<<<<<<< HEAD
-=======
 const char *
 PyModule_GetName(PyObject *m)
 {
@@ -214,7 +209,6 @@
     return _PyUnicode_AsString(name);
 }
 
->>>>>>> 6aecfd6f
 PyObject*
 PyModule_GetFilenameObject(PyObject *m)
 {
@@ -245,11 +239,7 @@
     if (fileobj == NULL)
         return NULL;
     utf8 = _PyUnicode_AsString(fileobj);
-<<<<<<< HEAD
-    Py_DECREF(fileobj);
-=======
     Py_DECREF(fileobj);   /* module dict has still a reference */
->>>>>>> 6aecfd6f
     return utf8;
 }
 
@@ -377,12 +367,7 @@
 static PyObject *
 module_repr(PyModuleObject *m)
 {
-<<<<<<< HEAD
-    const char *name;
-    PyObject *filename, *repr;
-=======
     PyObject *name, *filename, *repr;
->>>>>>> 6aecfd6f
 
     name = PyModule_GetNameObject((PyObject *)m);
     if (name == NULL) {
@@ -400,12 +385,7 @@
         repr = PyUnicode_FromFormat("<module %R from %R>", name, filename);
         Py_DECREF(filename);
     }
-<<<<<<< HEAD
-    repr = PyUnicode_FromFormat("<module '%s' from '%U'>", name, filename);
-    Py_DECREF(filename);
-=======
     Py_DECREF(name);
->>>>>>> 6aecfd6f
     return repr;
 }
 

--- conflicted
+++ resolved
@@ -860,43 +860,11 @@
 static Py_hash_t
 bytes_hash(PyBytesObject *a)
 {
-<<<<<<< HEAD
-    register Py_ssize_t len;
-    register unsigned char *p;
-    register Py_hash_t x;
-
-#ifdef Py_DEBUG
-    assert(_Py_HashSecret_Initialized);
-#endif
-    if (a->ob_shash != -1)
-        return a->ob_shash;
-    len = Py_SIZE(a);
-    /*
-      We make the hash of the empty string be 0, rather than using
-      (prefix ^ suffix), since this slightly obfuscates the hash secret
-    */
-    if (len == 0) {
-        a->ob_shash = 0;
-        return 0;
-    }
-    p = (unsigned char *) a->ob_sval;
-    x = _Py_HashSecret.prefix;
-    x ^= *p << 7;
-    while (--len >= 0)
-        x = (_PyHASH_MULTIPLIER*x) ^ *p++;
-    x ^= Py_SIZE(a);
-    x ^= _Py_HashSecret.suffix;
-    if (x == -1)
-        x = -2;
-    a->ob_shash = x;
-    return x;
-=======
     if (a->ob_shash == -1) {
         /* Can't fail */
         a->ob_shash = _Py_HashBytes((unsigned char *) a->ob_sval, Py_SIZE(a));
     }
     return a->ob_shash;
->>>>>>> e158aa85
 }
 
 static PyObject*

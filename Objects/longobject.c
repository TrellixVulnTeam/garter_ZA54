--- conflicted
+++ resolved
@@ -1648,10 +1648,6 @@
         else                                                          \
             p = (TYPE*)PyUnicode_DATA(str) + strlen;                  \
                                                                       \
-<<<<<<< HEAD
-        *p = '\0';                                                    \
-=======
->>>>>>> aa29e3e1
         /* pout[0] through pout[size-2] contribute exactly            \
            _PyLong_DECIMAL_SHIFT digits each */                       \
         for (i=0; i < size - 1; i++) {                                \
@@ -1845,7 +1841,6 @@
     else if (kind == PyUnicode_2BYTE_KIND) {
         Py_UCS2 *p;
         WRITE_DIGITS(Py_UCS2);
-<<<<<<< HEAD
     }
     else {
         Py_UCS4 *p;
@@ -1861,23 +1856,6 @@
         assert(_PyUnicode_CheckConsistency(v, 1));
         *p_output = v;
     }
-=======
-    }
-    else {
-        Py_UCS4 *p;
-        assert (kind == PyUnicode_4BYTE_KIND);
-        WRITE_DIGITS(Py_UCS4);
-    }
-#undef WRITE_DIGITS
-
-    if (writer) {
-        writer->pos += sz;
-    }
-    else {
-        assert(_PyUnicode_CheckConsistency(v, 1));
-        *p_output = v;
-    }
->>>>>>> aa29e3e1
     return 0;
 }
 

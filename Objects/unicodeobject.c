--- conflicted
+++ resolved
@@ -822,21 +822,9 @@
      * result in an array) */
     for (f = format; *f; f++) {
          if (*f == '%') {
-<<<<<<< HEAD
-             if (*(f+1)=='%')
-                 continue;
-             if (*(f+1)=='S' || *(f+1)=='R' || *(f+1)=='A' || *(f+1) == 'V')
-                 ++callcount;
-             while (Py_ISDIGIT((unsigned)*f))
-                 width = (width*10) + *f++ - '0';
-             while (*++f && *f != '%' && !Py_ISALPHA((unsigned)*f))
-                 ;
-             if (*f == 's')
-=======
              /* skip width or width.precision (eg. "1.2" of "%1.2f") */
              f = parse_format_flags(f, NULL, NULL, NULL, NULL, NULL);
              if (*f == 's' || *f=='S' || *f=='R' || *f=='A' || *f=='V')
->>>>>>> 6aecfd6f
                  ++callcount;
          }
          else if (128 <= (unsigned char)*f) {
@@ -861,35 +849,6 @@
     for (f = format; *f; f++) {
         if (*f == '%') {
 #ifdef HAVE_LONG_LONG
-<<<<<<< HEAD
-            int longlongflag = 0;
-#endif
-            const char* p = f;
-            width = 0;
-            while (Py_ISDIGIT((unsigned)*f))
-                width = (width*10) + *f++ - '0';
-            while (*++f && *f != '%' && !Py_ISALPHA((unsigned)*f))
-                ;
-
-            /* skip the 'l' or 'z' in {%ld, %zd, %lu, %zu} since
-             * they don't affect the amount of space we reserve.
-             */
-            if (*f == 'l') {
-                if (f[1] == 'd' || f[1] == 'u') {
-                    ++f;
-                }
-#ifdef HAVE_LONG_LONG
-                else if (f[1] == 'l' &&
-                         (f[2] == 'd' || f[2] == 'u')) {
-                    longlongflag = 1;
-                    f += 2;
-                }
-#endif
-            }
-            else if (*f == 'z' && (f[1] == 'd' || f[1] == 'u')) {
-                ++f;
-            }
-=======
             int longlongflag;
 #endif
             const char* p;
@@ -897,7 +856,6 @@
             p = f;
             f = parse_format_flags(f, &width, NULL,
                                    NULL, &longlongflag, NULL);
->>>>>>> 6aecfd6f
 
             switch (*f) {
             case 'c':
@@ -1062,42 +1020,6 @@
 
     for (f = format; *f; f++) {
         if (*f == '%') {
-<<<<<<< HEAD
-            const char* p = f++;
-            int longflag = 0;
-            int longlongflag = 0;
-            int size_tflag = 0;
-            zeropad = (*f == '0');
-            /* parse the width.precision part */
-            width = 0;
-            while (Py_ISDIGIT((unsigned)*f))
-                width = (width*10) + *f++ - '0';
-            precision = 0;
-            if (*f == '.') {
-                f++;
-                while (Py_ISDIGIT((unsigned)*f))
-                    precision = (precision*10) + *f++ - '0';
-            }
-            /* Handle %ld, %lu, %lld and %llu. */
-            if (*f == 'l') {
-                if (f[1] == 'd' || f[1] == 'u') {
-                    longflag = 1;
-                    ++f;
-                }
-#ifdef HAVE_LONG_LONG
-                else if (f[1] == 'l' &&
-                         (f[2] == 'd' || f[2] == 'u')) {
-                    longlongflag = 1;
-                    f += 2;
-                }
-#endif
-            }
-            /* handle the size_t flag. */
-            if (*f == 'z' && (f[1] == 'd' || f[1] == 'u')) {
-                size_tflag = 1;
-                ++f;
-            }
-=======
             const char* p;
             int longflag;
             int longlongflag;
@@ -1107,7 +1029,6 @@
             zeropad = (f[1] == '0');
             f = parse_format_flags(f, &width, &precision,
                                    &longflag, &longlongflag, &size_tflag);
->>>>>>> 6aecfd6f
 
             switch (*f) {
             case 'c':
@@ -1123,16 +1044,10 @@
                 *s++ = ordinal;
                 break;
             }
-<<<<<<< HEAD
-            case 'd':
-                makefmt(fmt, longflag, longlongflag, size_tflag, zeropad,
-                        width, precision, 'd');
-=======
             case 'i':
             case 'd':
                 makefmt(fmt, longflag, longlongflag, size_tflag, zeropad,
                         width, precision, *f);
->>>>>>> 6aecfd6f
                 if (longflag)
                     sprintf(realbuffer, fmt, va_arg(vargs, long));
 #ifdef HAVE_LONG_LONG
@@ -1161,14 +1076,6 @@
                     sprintf(realbuffer, fmt, va_arg(vargs, unsigned int));
                 appendstring(realbuffer);
                 break;
-<<<<<<< HEAD
-            case 'i':
-                makefmt(fmt, 0, 0, 0, zeropad, width, precision, 'i');
-                sprintf(realbuffer, fmt, va_arg(vargs, int));
-                appendstring(realbuffer);
-                break;
-=======
->>>>>>> 6aecfd6f
             case 'x':
                 makefmt(fmt, 0, 0, 0, zeropad, width, precision, 'x');
                 sprintf(realbuffer, fmt, va_arg(vargs, int));
@@ -1414,7 +1321,6 @@
     }
     return unicode_aswidechar((PyUnicodeObject*)unicode, w, size);
 }
-<<<<<<< HEAD
 
 wchar_t*
 PyUnicode_AsWideCharString(PyObject *unicode,
@@ -1434,27 +1340,6 @@
         return NULL;
     }
 
-=======
-
-wchar_t*
-PyUnicode_AsWideCharString(PyObject *unicode,
-                           Py_ssize_t *size)
-{
-    wchar_t* buffer;
-    Py_ssize_t buflen;
-
-    if (unicode == NULL) {
-        PyErr_BadInternalCall();
-        return NULL;
-    }
-
-    buflen = unicode_aswidechar((PyUnicodeObject *)unicode, NULL, 0);
-    if (PY_SSIZE_T_MAX / sizeof(wchar_t) < buflen) {
-        PyErr_NoMemory();
-        return NULL;
-    }
-
->>>>>>> 6aecfd6f
     buffer = PyMem_MALLOC(buflen * sizeof(wchar_t));
     if (buffer == NULL) {
         PyErr_NoMemory();
@@ -1598,26 +1483,6 @@
     *l = '\0';
     return 1;
 }
-<<<<<<< HEAD
-
-PyObject *PyUnicode_Decode(const char *s,
-                           Py_ssize_t size,
-                           const char *encoding,
-                           const char *errors)
-{
-    PyObject *buffer = NULL, *unicode;
-    Py_buffer info;
-    char lower[11];  /* Enough for any encoding shortcut */
-
-    if (encoding == NULL)
-        encoding = PyUnicode_GetDefaultEncoding();
-
-    /* Shortcuts for common default encodings */
-    if (normalize_encoding(encoding, lower, sizeof(lower))) {
-        if (strcmp(lower, "utf-8") == 0)
-            return PyUnicode_DecodeUTF8(s, size, errors);
-        else if ((strcmp(lower, "latin-1") == 0) ||
-=======
 
 PyObject *
 PyUnicode_Decode(const char *s,
@@ -1639,7 +1504,6 @@
             return PyUnicode_DecodeUTF8(s, size, errors);
         else if ((strcmp(lower, "latin-1") == 0) ||
                  (strcmp(lower, "latin1") == 0) ||
->>>>>>> 6aecfd6f
                  (strcmp(lower, "iso-8859-1") == 0))
             return PyUnicode_DecodeLatin1(s, size, errors);
 #if defined(MS_WINDOWS) && defined(HAVE_USABLE_WCHAR_T)
@@ -1832,16 +1696,10 @@
 #endif
 }
 
-<<<<<<< HEAD
-PyObject *PyUnicode_AsEncodedString(PyObject *unicode,
-                                    const char *encoding,
-                                    const char *errors)
-=======
 PyObject *
 PyUnicode_AsEncodedString(PyObject *unicode,
 			  const char *encoding,
 			  const char *errors)
->>>>>>> 6aecfd6f
 {
     PyObject *v;
     char lower[11];  /* Enough for any encoding shortcut */
@@ -1862,13 +1720,6 @@
 
     /* Shortcuts for common default encodings */
     if (normalize_encoding(encoding, lower, sizeof(lower))) {
-<<<<<<< HEAD
-        if (strcmp(lower, "utf-8") == 0)
-            return PyUnicode_EncodeUTF8(PyUnicode_AS_UNICODE(unicode),
-                                        PyUnicode_GET_SIZE(unicode),
-                                        errors);
-        else if ((strcmp(lower, "latin-1") == 0) ||
-=======
         if ((strcmp(lower, "utf-8") == 0) ||
             (strcmp(lower, "utf8") == 0))
         {
@@ -1881,7 +1732,6 @@
         }
         else if ((strcmp(lower, "latin-1") == 0) ||
                  (strcmp(lower, "latin1") == 0) ||
->>>>>>> 6aecfd6f
                  (strcmp(lower, "iso-8859-1") == 0))
             return PyUnicode_EncodeLatin1(PyUnicode_AS_UNICODE(unicode),
                                           PyUnicode_GET_SIZE(unicode),
@@ -1897,24 +1747,6 @@
                                          PyUnicode_GET_SIZE(unicode),
                                          errors);
     }
-<<<<<<< HEAD
-    /* During bootstrap, we may need to find the encodings
-       package, to load the file system encoding, and require the
-       file system encoding in order to load the encodings
-       package.
-
-       Break out of this dependency by assuming that the path to
-       the encodings module is ASCII-only.  XXX could try wcstombs
-       instead, if the file system encoding is the locale's
-       encoding. */
-    if (Py_FileSystemDefaultEncoding &&
-             strcmp(encoding, Py_FileSystemDefaultEncoding) == 0 &&
-             !PyThreadState_GET()->interp->codecs_initialized)
-        return PyUnicode_EncodeASCII(PyUnicode_AS_UNICODE(unicode),
-                                     PyUnicode_GET_SIZE(unicode),
-                                     errors);
-=======
->>>>>>> 6aecfd6f
 
     /* Encode via the codec registry */
     v = PyCodec_Encode(unicode, encoding, errors);
@@ -5124,20 +4956,12 @@
  * Decode MBCS string into unicode object. If 'final' is set, converts
  * trailing lead-byte too. Returns consumed size if succeed, -1 otherwise.
  */
-<<<<<<< HEAD
-static int decode_mbcs(PyUnicodeObject **v,
-                       const char *s, /* MBCS string */
-                       int size, /* sizeof MBCS string */
-                       int final,
-                       const char *errors)
-=======
 static int
 decode_mbcs(PyUnicodeObject **v,
             const char *s, /* MBCS string */
             int size, /* sizeof MBCS string */
             int final,
             const char *errors)
->>>>>>> 6aecfd6f
 {
     Py_UNICODE *p;
     Py_ssize_t n;
@@ -5189,7 +5013,6 @@
         p = PyUnicode_AS_UNICODE(*v) + n;
         if (0 == MultiByteToWideChar(CP_ACP, flags, s, size, p, usize)) {
             goto mbcs_decode_error;
-<<<<<<< HEAD
         }
     }
     return size;
@@ -5210,37 +5033,10 @@
         if (exc != NULL) {
             PyCodec_StrictErrors(exc);
             Py_DECREF(exc);
-=======
->>>>>>> 6aecfd6f
         }
     } else {
         PyErr_SetFromWindowsErrWithFilename(0, NULL);
     }
-<<<<<<< HEAD
-=======
-    return size;
-
-mbcs_decode_error:
-    /* If the last error was ERROR_NO_UNICODE_TRANSLATION, then
-       we raise a UnicodeDecodeError - else it is a 'generic'
-       windows error
-     */
-    if (GetLastError()==ERROR_NO_UNICODE_TRANSLATION) {
-        /* Ideally, we should get reason from FormatMessage - this
-           is the Windows 2000 English version of the message
-        */
-        PyObject *exc = NULL;
-        const char *reason = "No mapping for the Unicode character exists "
-                             "in the target multi-byte code page.";
-        make_decode_exception(&exc, "mbcs", s, size, 0, 0, reason);
-        if (exc != NULL) {
-            PyCodec_StrictErrors(exc);
-            Py_DECREF(exc);
-        }
-    } else {
-        PyErr_SetFromWindowsErrWithFilename(0, NULL);
-    }
->>>>>>> 6aecfd6f
     return -1;
 }
 
@@ -5295,18 +5091,11 @@
  * Convert unicode into string object (MBCS).
  * Returns 0 if succeed, -1 otherwise.
  */
-<<<<<<< HEAD
-static int encode_mbcs(PyObject **repr,
-                       const Py_UNICODE *p, /* unicode */
-                       int size, /* size of unicode */
-                       const char* errors)
-=======
 static int
 encode_mbcs(PyObject **repr,
             const Py_UNICODE *p, /* unicode */
             int size, /* size of unicode */
             const char* errors)
->>>>>>> 6aecfd6f
 {
     BOOL usedDefaultChar = FALSE;
     BOOL *pusedDefaultChar;
@@ -6710,18 +6499,11 @@
             start = 0;                          \
     }
 
-<<<<<<< HEAD
-Py_ssize_t PyUnicode_Count(PyObject *str,
-                           PyObject *substr,
-                           Py_ssize_t start,
-                           Py_ssize_t end)
-=======
 Py_ssize_t
 PyUnicode_Count(PyObject *str,
                 PyObject *substr,
                 Py_ssize_t start,
                 Py_ssize_t end)
->>>>>>> 6aecfd6f
 {
     Py_ssize_t result;
     PyUnicodeObject* str_obj;
@@ -7137,12 +6919,8 @@
     return u;
 }
 
-<<<<<<< HEAD
-PyObject *PyUnicode_Splitlines(PyObject *string, int keepends)
-=======
 PyObject *
 PyUnicode_Splitlines(PyObject *string, int keepends)
->>>>>>> 6aecfd6f
 {
     PyObject *list;
 
@@ -7158,17 +6936,10 @@
     return list;
 }
 
-<<<<<<< HEAD
-static
-PyObject *split(PyUnicodeObject *self,
-                PyUnicodeObject *substring,
-                Py_ssize_t maxcount)
-=======
 static PyObject *
 split(PyUnicodeObject *self,
       PyUnicodeObject *substring,
       Py_ssize_t maxcount)
->>>>>>> 6aecfd6f
 {
     if (maxcount < 0)
         maxcount = PY_SSIZE_T_MAX;

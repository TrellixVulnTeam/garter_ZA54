--- conflicted
+++ resolved
@@ -1,13 +1,7 @@
 @rem Used by the buildbot "clean" step.
 call "%VS90COMNTOOLS%vsvars32.bat"
 @echo Deleting .pyc/.pyo files ...
-<<<<<<< HEAD
-python_d.exe rmpyc.py
-devenv.com /clean Release pcbuild.sln
-devenv.com /clean Debug pcbuild.sln
-=======
 del /s Lib\*.pyc Lib\*.pyo
 cd PCbuild
 vcbuild /clean pcbuild.sln "Release|Win32"
-vcbuild /clean pcbuild.sln "Debug|Win32"
->>>>>>> 8b5fca37
+vcbuild /clean pcbuild.sln "Debug|Win32"
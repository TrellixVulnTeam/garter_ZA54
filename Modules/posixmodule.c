--- conflicted
+++ resolved
@@ -6067,18 +6067,10 @@
 }
 #endif /* HAVE_SETGID */
 
-<<<<<<< HEAD
 #ifdef HAVE_SETGROUPS
 PyDoc_STRVAR(posix_setgroups__doc__,
 "setgroups(list)\n\n\
 Set the groups of the current process to list.");
-=======
-
-PyDoc_STRVAR(posix_lseek__doc__,
-"lseek(fd, pos, how) -> newpos\n\n\
-Set the current position of a file descriptor.\n\
-Return the new cursor position in bytes, starting from the beginning.");
->>>>>>> 7e44144c
 
 static PyObject *
 posix_setgroups(PyObject *self, PyObject *groups)
@@ -6954,7 +6946,8 @@
 
 PyDoc_STRVAR(posix_lseek__doc__,
 "lseek(fd, pos, how) -> newpos\n\n\
-Set the current position of a file descriptor.");
+Set the current position of a file descriptor.\n\
+Return the new cursor position in bytes, starting from the beginning.");
 
 static PyObject *
 posix_lseek(PyObject *self, PyObject *args)

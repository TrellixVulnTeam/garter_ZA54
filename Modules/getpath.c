/* Return the initial module search path. */

#include "Python.h"
#include "osdefs.h"

#include <sys/types.h>
#include <string.h>

#ifdef __APPLE__
#include <mach-o/dyld.h>
#endif

/* Search in some common locations for the associated Python libraries.
 *
 * Two directories must be found, the platform independent directory
 * (prefix), containing the common .py and .pyc files, and the platform
 * dependent directory (exec_prefix), containing the shared library
 * modules.  Note that prefix and exec_prefix can be the same directory,
 * but for some installations, they are different.
 *
 * Py_GetPath() carries out separate searches for prefix and exec_prefix.
 * Each search tries a number of different locations until a ``landmark''
 * file or directory is found.  If no prefix or exec_prefix is found, a
 * warning message is issued and the preprocessor defined PREFIX and
 * EXEC_PREFIX are used (even though they will not work); python carries on
 * as best as is possible, but most imports will fail.
 *
 * Before any searches are done, the location of the executable is
 * determined.  If argv[0] has one or more slashes in it, it is used
 * unchanged.  Otherwise, it must have been invoked from the shell's path,
 * so we search $PATH for the named executable and use that.  If the
 * executable was not found on $PATH (or there was no $PATH environment
 * variable), the original argv[0] string is used.
 *
 * Next, the executable location is examined to see if it is a symbolic
 * link.  If so, the link is chased (correctly interpreting a relative
 * pathname if one is found) and the directory of the link target is used.
 *
 * Finally, argv0_path is set to the directory containing the executable
 * (i.e. the last component is stripped).
 *
 * With argv0_path in hand, we perform a number of steps.  The same steps
 * are performed for prefix and for exec_prefix, but with a different
 * landmark.
 *
 * Step 1. Are we running python out of the build directory?  This is
 * checked by looking for a different kind of landmark relative to
 * argv0_path.  For prefix, the landmark's path is derived from the VPATH
 * preprocessor variable (taking into account that its value is almost, but
 * not quite, what we need).  For exec_prefix, the landmark is
 * pybuilddir.txt.  If the landmark is found, we're done.
 *
 * For the remaining steps, the prefix landmark will always be
 * lib/python$VERSION/os.py and the exec_prefix will always be
 * lib/python$VERSION/lib-dynload, where $VERSION is Python's version
 * number as supplied by the Makefile.  Note that this means that no more
 * build directory checking is performed; if the first step did not find
 * the landmarks, the assumption is that python is running from an
 * installed setup.
 *
 * Step 2. See if the $PYTHONHOME environment variable points to the
 * installed location of the Python libraries.  If $PYTHONHOME is set, then
 * it points to prefix and exec_prefix.  $PYTHONHOME can be a single
 * directory, which is used for both, or the prefix and exec_prefix
 * directories separated by a colon.
 *
 * Step 3. Try to find prefix and exec_prefix relative to argv0_path,
 * backtracking up the path until it is exhausted.  This is the most common
 * step to succeed.  Note that if prefix and exec_prefix are different,
 * exec_prefix is more likely to be found; however if exec_prefix is a
 * subdirectory of prefix, both will be found.
 *
 * Step 4. Search the directories pointed to by the preprocessor variables
 * PREFIX and EXEC_PREFIX.  These are supplied by the Makefile but can be
 * passed in as options to the configure script.
 *
 * That's it!
 *
 * Well, almost.  Once we have determined prefix and exec_prefix, the
 * preprocessor variable PYTHONPATH is used to construct a path.  Each
 * relative path on PYTHONPATH is prefixed with prefix.  Then the directory
 * containing the shared library modules is appended.  The environment
 * variable $PYTHONPATH is inserted in front of it all.  Finally, the
 * prefix and exec_prefix globals are tweaked so they reflect the values
 * expected by other code, by stripping the "lib/python$VERSION/..." stuff
 * off.  If either points to the build directory, the globals are reset to
 * the corresponding preprocessor variables (so sys.prefix will reflect the
 * installation location, even though sys.path points into the build
 * directory).  This seems to make more sense given that currently the only
 * known use of sys.prefix and sys.exec_prefix is for the ILU installation
 * process to find the installed Python tree.
 *
 * An embedding application can use Py_SetPath() to override all of
 * these authomatic path computations.
 *
 * NOTE: Windows MSVC builds use PC/getpathp.c instead!
 */

#ifdef __cplusplus
 extern "C" {
#endif


#ifndef VERSION
#define VERSION "2.1"
#endif

#ifndef VPATH
#define VPATH "."
#endif

#ifndef PREFIX
#  ifdef __VMS
#    define PREFIX ""
#  else
#    define PREFIX "/usr/local"
#  endif
#endif

#ifndef EXEC_PREFIX
#define EXEC_PREFIX PREFIX
#endif

#ifndef PYTHONPATH
#define PYTHONPATH PREFIX "/lib/python" VERSION ":" \
              EXEC_PREFIX "/lib/python" VERSION "/lib-dynload"
#endif

#ifndef LANDMARK
#define LANDMARK L"os.py"
#endif

static wchar_t prefix[MAXPATHLEN+1];
static wchar_t exec_prefix[MAXPATHLEN+1];
static wchar_t progpath[MAXPATHLEN+1];
static wchar_t *module_search_path = NULL;
static int module_search_path_malloced = 0;
static wchar_t *lib_python = L"lib/python" VERSION;

static void
reduce(wchar_t *dir)
{
    size_t i = wcslen(dir);
    while (i > 0 && dir[i] != SEP)
        --i;
    dir[i] = '\0';
}

static int
isfile(wchar_t *filename)          /* Is file, not directory */
{
    struct stat buf;
    if (_Py_wstat(filename, &buf) != 0)
        return 0;
    if (!S_ISREG(buf.st_mode))
        return 0;
    return 1;
}


static int
ismodule(wchar_t *filename)        /* Is module -- check for .pyc/.pyo too */
{
    if (isfile(filename))
        return 1;

    /* Check for the compiled version of prefix. */
    if (wcslen(filename) < MAXPATHLEN) {
        wcscat(filename, Py_OptimizeFlag ? L"o" : L"c");
        if (isfile(filename))
            return 1;
    }
    return 0;
}


static int
isxfile(wchar_t *filename)         /* Is executable file */
{
    struct stat buf;
    if (_Py_wstat(filename, &buf) != 0)
        return 0;
    if (!S_ISREG(buf.st_mode))
        return 0;
    if ((buf.st_mode & 0111) == 0)
        return 0;
    return 1;
}


static int
isdir(wchar_t *filename)                   /* Is directory */
{
    struct stat buf;
    if (_Py_wstat(filename, &buf) != 0)
        return 0;
    if (!S_ISDIR(buf.st_mode))
        return 0;
    return 1;
}


/* Add a path component, by appending stuff to buffer.
   buffer must have at least MAXPATHLEN + 1 bytes allocated, and contain a
   NUL-terminated string with no more than MAXPATHLEN characters (not counting
   the trailing NUL).  It's a fatal error if it contains a string longer than
   that (callers must be careful!).  If these requirements are met, it's
   guaranteed that buffer will still be a NUL-terminated string with no more
   than MAXPATHLEN characters at exit.  If stuff is too long, only as much of
   stuff as fits will be appended.
*/
static void
joinpath(wchar_t *buffer, wchar_t *stuff)
{
    size_t n, k;
    if (stuff[0] == SEP)
        n = 0;
    else {
        n = wcslen(buffer);
        if (n > 0 && buffer[n-1] != SEP && n < MAXPATHLEN)
            buffer[n++] = SEP;
    }
    if (n > MAXPATHLEN)
        Py_FatalError("buffer overflow in getpath.c's joinpath()");
    k = wcslen(stuff);
    if (n + k > MAXPATHLEN)
        k = MAXPATHLEN - n;
    wcsncpy(buffer+n, stuff, k);
    buffer[n+k] = '\0';
}

/* copy_absolute requires that path be allocated at least
   MAXPATHLEN + 1 bytes and that p be no more than MAXPATHLEN bytes. */
static void
copy_absolute(wchar_t *path, wchar_t *p, size_t pathlen)
{
    if (p[0] == SEP)
        wcscpy(path, p);
    else {
        if (!_Py_wgetcwd(path, pathlen)) {
            /* unable to get the current directory */
            wcscpy(path, p);
            return;
        }
        if (p[0] == '.' && p[1] == SEP)
            p += 2;
        joinpath(path, p);
    }
}

/* absolutize() requires that path be allocated at least MAXPATHLEN+1 bytes. */
static void
absolutize(wchar_t *path)
{
    wchar_t buffer[MAXPATHLEN+1];

    if (path[0] == SEP)
        return;
    copy_absolute(buffer, path, MAXPATHLEN+1);
    wcscpy(path, buffer);
}

/* search for a prefix value in an environment file. If found, copy it
   to the provided buffer, which is expected to be no more than MAXPATHLEN
   bytes long.
*/

static int
find_env_config_value(FILE * env_file, const wchar_t * key, wchar_t * value)
{
    int result = 0; /* meaning not found */
    char buffer[MAXPATHLEN*2+1];  /* allow extra for key, '=', etc. */

    fseek(env_file, 0, SEEK_SET);
    while (!feof(env_file)) {
        char * p = fgets(buffer, MAXPATHLEN*2, env_file);
        wchar_t tmpbuffer[MAXPATHLEN*2+1];
        PyObject * decoded;
        int n;

        if (p == NULL)
            break;
        n = strlen(p);
        if (p[n - 1] != '\n') {
            /* line has overflowed - bail */
            break;
        }
        if (p[0] == '#')    /* Comment - skip */
            continue;
        decoded = PyUnicode_DecodeUTF8(buffer, n, "surrogateescape");
        if (decoded != NULL) {
            Py_ssize_t k;
            wchar_t * state;
            k = PyUnicode_AsWideChar(decoded,
                                     tmpbuffer, MAXPATHLEN * 2);
            Py_DECREF(decoded);
            if (k >= 0) {
                wchar_t * tok = wcstok(tmpbuffer, L" \t\r\n", &state);
                if ((tok != NULL) && !wcscmp(tok, key)) {
                    tok = wcstok(NULL, L" \t", &state);
                    if ((tok != NULL) && !wcscmp(tok, L"=")) {
                        tok = wcstok(NULL, L"\r\n", &state);
                        if (tok != NULL) {
                            wcsncpy(value, tok, MAXPATHLEN);
                            result = 1;
                            break;
                        }
                    }
                }
            }
        }
    }
    return result;
}

/* search_for_prefix requires that argv0_path be no more than MAXPATHLEN
   bytes long.
*/
static int
search_for_prefix(wchar_t *argv0_path, wchar_t *home, wchar_t *_prefix)
{
    size_t n;
    wchar_t *vpath;

    /* If PYTHONHOME is set, we believe it unconditionally */
    if (home) {
        wchar_t *delim;
        wcsncpy(prefix, home, MAXPATHLEN);
        delim = wcschr(prefix, DELIM);
        if (delim)
            *delim = L'\0';
        joinpath(prefix, lib_python);
        joinpath(prefix, LANDMARK);
        return 1;
    }

    /* Check to see if argv[0] is in the build directory */
    wcscpy(prefix, argv0_path);
    joinpath(prefix, L"Modules/Setup");
    if (isfile(prefix)) {
        /* Check VPATH to see if argv0_path is in the build directory. */
        vpath = _Py_char2wchar(VPATH, NULL);
        if (vpath != NULL) {
            wcscpy(prefix, argv0_path);
            joinpath(prefix, vpath);
            PyMem_Free(vpath);
            joinpath(prefix, L"Lib");
            joinpath(prefix, LANDMARK);
            if (ismodule(prefix))
                return -1;
        }
    }

    /* Search from argv0_path, until root is found */
    copy_absolute(prefix, argv0_path, MAXPATHLEN+1);
    do {
        n = wcslen(prefix);
        joinpath(prefix, lib_python);
        joinpath(prefix, LANDMARK);
        if (ismodule(prefix))
            return 1;
        prefix[n] = L'\0';
        reduce(prefix);
    } while (prefix[0]);

    /* Look at configure's PREFIX */
    wcsncpy(prefix, _prefix, MAXPATHLEN);
    joinpath(prefix, lib_python);
    joinpath(prefix, LANDMARK);
    if (ismodule(prefix))
        return 1;

    /* Fail */
    return 0;
}


/* search_for_exec_prefix requires that argv0_path be no more than
   MAXPATHLEN bytes long.
*/
static int
search_for_exec_prefix(wchar_t *argv0_path, wchar_t *home, wchar_t *_exec_prefix)
{
    size_t n;

    /* If PYTHONHOME is set, we believe it unconditionally */
    if (home) {
        wchar_t *delim;
        delim = wcschr(home, DELIM);
        if (delim)
            wcsncpy(exec_prefix, delim+1, MAXPATHLEN);
        else
            wcsncpy(exec_prefix, home, MAXPATHLEN);
        joinpath(exec_prefix, lib_python);
        joinpath(exec_prefix, L"lib-dynload");
        return 1;
    }

    /* Check to see if argv[0] is in the build directory. "pybuilddir.txt"
       is written by setup.py and contains the relative path to the location
       of shared library modules. */
    wcscpy(exec_prefix, argv0_path);
    joinpath(exec_prefix, L"pybuilddir.txt");
    if (isfile(exec_prefix)) {
        FILE *f = _Py_wfopen(exec_prefix, L"rb");
        if (f == NULL)
            errno = 0;
        else {
            char buf[MAXPATHLEN+1];
            PyObject *decoded;
            wchar_t rel_builddir_path[MAXPATHLEN+1];
            n = fread(buf, 1, MAXPATHLEN, f);
            buf[n] = '\0';
            fclose(f);
            decoded = PyUnicode_DecodeUTF8(buf, n, "surrogateescape");
            if (decoded != NULL) {
                Py_ssize_t k;
                k = PyUnicode_AsWideChar(decoded,
                                         rel_builddir_path, MAXPATHLEN);
                Py_DECREF(decoded);
                if (k >= 0) {
                    rel_builddir_path[k] = L'\0';
                    wcscpy(exec_prefix, argv0_path);
                    joinpath(exec_prefix, rel_builddir_path);
                    return -1;
                }
            }
        }
    }

    /* Search from argv0_path, until root is found */
    copy_absolute(exec_prefix, argv0_path, MAXPATHLEN+1);
    do {
        n = wcslen(exec_prefix);
        joinpath(exec_prefix, lib_python);
        joinpath(exec_prefix, L"lib-dynload");
        if (isdir(exec_prefix))
            return 1;
        exec_prefix[n] = L'\0';
        reduce(exec_prefix);
    } while (exec_prefix[0]);

    /* Look at configure's EXEC_PREFIX */
    wcsncpy(exec_prefix, _exec_prefix, MAXPATHLEN);
    joinpath(exec_prefix, lib_python);
    joinpath(exec_prefix, L"lib-dynload");
    if (isdir(exec_prefix))
        return 1;

    /* Fail */
    return 0;
}

static void
calculate_path(void)
{
    extern wchar_t *Py_GetProgramName(void);

    static wchar_t delimiter[2] = {DELIM, '\0'};
    static wchar_t separator[2] = {SEP, '\0'};
    char *_rtpypath = Py_GETENV("PYTHONPATH"); /* XXX use wide version on Windows */
    wchar_t *rtpypath = NULL;
    wchar_t *home = Py_GetPythonHome();
    char *_path = getenv("PATH");
    wchar_t *path_buffer = NULL;
    wchar_t *path = NULL;
    wchar_t *prog = Py_GetProgramName();
    wchar_t argv0_path[MAXPATHLEN+1];
    wchar_t zip_path[MAXPATHLEN+1];
    int pfound, efound; /* 1 if found; -1 if found build directory */
    wchar_t *buf;
    size_t bufsz;
    size_t prefixsz;
    wchar_t *defpath;
#ifdef WITH_NEXT_FRAMEWORK
    NSModule pythonModule;
    const char*    modPath;
#endif
#ifdef __APPLE__
#if MAC_OS_X_VERSION_MAX_ALLOWED >= MAC_OS_X_VERSION_10_4
    uint32_t nsexeclength = MAXPATHLEN;
#else
    unsigned long nsexeclength = MAXPATHLEN;
#endif
    char execpath[MAXPATHLEN+1];
#endif
    wchar_t *_pythonpath, *_prefix, *_exec_prefix;

    _pythonpath = _Py_char2wchar(PYTHONPATH, NULL);
    _prefix = _Py_char2wchar(PREFIX, NULL);
    _exec_prefix = _Py_char2wchar(EXEC_PREFIX, NULL);

    if (!_pythonpath || !_prefix || !_exec_prefix) {
        Py_FatalError(
            "Unable to decode path variables in getpath.c: "
            "memory error");
    }

    if (_path) {
        path_buffer = _Py_char2wchar(_path, NULL);
        path = path_buffer;
    }

    /* If there is no slash in the argv0 path, then we have to
     * assume python is on the user's $PATH, since there's no
     * other way to find a directory to start the search from.  If
     * $PATH isn't exported, you lose.
     */
    if (wcschr(prog, SEP))
        wcsncpy(progpath, prog, MAXPATHLEN);
#ifdef __APPLE__
     /* On Mac OS X, if a script uses an interpreter of the form
      * "#!/opt/python2.3/bin/python", the kernel only passes "python"
      * as argv[0], which falls through to the $PATH search below.
      * If /opt/python2.3/bin isn't in your path, or is near the end,
      * this algorithm may incorrectly find /usr/bin/python. To work
      * around this, we can use _NSGetExecutablePath to get a better
      * hint of what the intended interpreter was, although this
      * will fail if a relative path was used. but in that case,
      * absolutize() should help us out below
      */
    else if(0 == _NSGetExecutablePath(execpath, &nsexeclength) && execpath[0] == SEP) {
        size_t r = mbstowcs(progpath, execpath, MAXPATHLEN+1);
        if (r == (size_t)-1 || r > MAXPATHLEN) {
            /* Could not convert execpath, or it's too long. */
            progpath[0] = '\0';
        }
    }
#endif /* __APPLE__ */
    else if (path) {
        while (1) {
            wchar_t *delim = wcschr(path, DELIM);

            if (delim) {
                size_t len = delim - path;
                if (len > MAXPATHLEN)
                    len = MAXPATHLEN;
                wcsncpy(progpath, path, len);
                *(progpath + len) = '\0';
            }
            else
                wcsncpy(progpath, path, MAXPATHLEN);

            joinpath(progpath, prog);
            if (isxfile(progpath))
                break;

            if (!delim) {
                progpath[0] = L'\0';
                break;
            }
            path = delim + 1;
        }
    }
    else
        progpath[0] = '\0';
    if (path_buffer != NULL)
        PyMem_Free(path_buffer);
    if (progpath[0] != SEP && progpath[0] != '\0')
        absolutize(progpath);
    wcsncpy(argv0_path, progpath, MAXPATHLEN);
    argv0_path[MAXPATHLEN] = '\0';

#ifdef WITH_NEXT_FRAMEWORK
    /* On Mac OS X we have a special case if we're running from a framework.
    ** This is because the python home should be set relative to the library,
    ** which is in the framework, not relative to the executable, which may
    ** be outside of the framework. Except when we're in the build directory...
    */
    pythonModule = NSModuleForSymbol(NSLookupAndBindSymbol("_Py_Initialize"));
    /* Use dylib functions to find out where the framework was loaded from */
    modPath = NSLibraryNameForModule(pythonModule);
    if (modPath != NULL) {
        /* We're in a framework. */
        /* See if we might be in the build directory. The framework in the
        ** build directory is incomplete, it only has the .dylib and a few
        ** needed symlinks, it doesn't have the Lib directories and such.
        ** If we're running with the framework from the build directory we must
        ** be running the interpreter in the build directory, so we use the
        ** build-directory-specific logic to find Lib and such.
        */
        wchar_t* wbuf = _Py_char2wchar(modPath, NULL);
        if (wbuf == NULL) {
            Py_FatalError("Cannot decode framework location");
        }

        wcsncpy(argv0_path, wbuf, MAXPATHLEN);
        reduce(argv0_path);
        joinpath(argv0_path, lib_python);
        joinpath(argv0_path, LANDMARK);
        if (!ismodule(argv0_path)) {
            /* We are in the build directory so use the name of the
               executable - we know that the absolute path is passed */
            wcsncpy(argv0_path, progpath, MAXPATHLEN);
        }
        else {
            /* Use the location of the library as the progpath */
            wcsncpy(argv0_path, wbuf, MAXPATHLEN);
        }
        PyMem_Free(wbuf);
    }
#endif

#if HAVE_READLINK
    {
        wchar_t tmpbuffer[MAXPATHLEN+1];
        int linklen = _Py_wreadlink(progpath, tmpbuffer, MAXPATHLEN);
        while (linklen != -1) {
            if (tmpbuffer[0] == SEP)
                /* tmpbuffer should never be longer than MAXPATHLEN,
                   but extra check does not hurt */
                wcsncpy(argv0_path, tmpbuffer, MAXPATHLEN);
            else {
                /* Interpret relative to progpath */
                reduce(argv0_path);
                joinpath(argv0_path, tmpbuffer);
            }
            linklen = _Py_wreadlink(argv0_path, tmpbuffer, MAXPATHLEN);
        }
    }
#endif /* HAVE_READLINK */

    reduce(argv0_path);
    /* At this point, argv0_path is guaranteed to be less than
       MAXPATHLEN bytes long.
    */

    /* Search for an environment configuration file, first in the
       executable's directory and then in the parent directory.
       If found, open it for use when searching for prefixes.
    */

    {
        wchar_t tmpbuffer[MAXPATHLEN+1];
        wchar_t *env_cfg = L"pyvenv.cfg";
        FILE * env_file = NULL;

        wcscpy(tmpbuffer, argv0_path);

        joinpath(tmpbuffer, env_cfg);
        env_file = _Py_wfopen(tmpbuffer, L"r");
        if (env_file == NULL) {
            errno = 0;
            reduce(tmpbuffer);
            reduce(tmpbuffer);
            joinpath(tmpbuffer, env_cfg);
            env_file = _Py_wfopen(tmpbuffer, L"r");
            if (env_file == NULL) {
                errno = 0;
            }
        }
        if (env_file != NULL) {
            /* Look for a 'home' variable and set argv0_path to it, if found */
            if (find_env_config_value(env_file, L"home", tmpbuffer)) {
                wcscpy(argv0_path, tmpbuffer);
            }
            fclose(env_file);
            env_file = NULL;
        }
    }

    if (!(pfound = search_for_prefix(argv0_path, home, _prefix))) {
        if (!Py_FrozenFlag)
            fprintf(stderr,
                "Could not find platform independent libraries <prefix>\n");
        wcsncpy(prefix, _prefix, MAXPATHLEN);
        joinpath(prefix, lib_python);
    }
    else
        reduce(prefix);

    wcsncpy(zip_path, prefix, MAXPATHLEN);
    zip_path[MAXPATHLEN] = L'\0';
    if (pfound > 0) { /* Use the reduced prefix returned by Py_GetPrefix() */
        reduce(zip_path);
        reduce(zip_path);
    }
    else
        wcsncpy(zip_path, _prefix, MAXPATHLEN);
    joinpath(zip_path, L"lib/python00.zip");
    bufsz = wcslen(zip_path);   /* Replace "00" with version */
    zip_path[bufsz - 6] = VERSION[0];
    zip_path[bufsz - 5] = VERSION[2];

    if (!(efound = search_for_exec_prefix(argv0_path, home, _exec_prefix))) {
        if (!Py_FrozenFlag)
            fprintf(stderr,
                "Could not find platform dependent libraries <exec_prefix>\n");
        wcsncpy(exec_prefix, _exec_prefix, MAXPATHLEN);
        joinpath(exec_prefix, L"lib/lib-dynload");
    }
    /* If we found EXEC_PREFIX do *not* reduce it!  (Yet.) */

    if ((!pfound || !efound) && !Py_FrozenFlag)
        fprintf(stderr,
                "Consider setting $PYTHONHOME to <prefix>[:<exec_prefix>]\n");

    /* Calculate size of return buffer.
     */
    bufsz = 0;

<<<<<<< HEAD
    if (_rtpypath) {
=======
    if (_rtpypath && _rtpypath[0] != '\0') {
>>>>>>> aa29e3e1
        size_t rtpypath_len;
        rtpypath = _Py_char2wchar(_rtpypath, &rtpypath_len);
        if (rtpypath != NULL)
            bufsz += rtpypath_len + 1;
<<<<<<< HEAD
        else
            _rtpypath = NULL;
=======
>>>>>>> aa29e3e1
    }

    defpath = _pythonpath;
    prefixsz = wcslen(prefix) + 1;
    while (1) {
        wchar_t *delim = wcschr(defpath, DELIM);

        if (defpath[0] != SEP)
            /* Paths are relative to prefix */
            bufsz += prefixsz;

        if (delim)
            bufsz += delim - defpath + 1;
        else {
            bufsz += wcslen(defpath) + 1;
            break;
        }
        defpath = delim + 1;
    }

    bufsz += wcslen(zip_path) + 1;
    bufsz += wcslen(exec_prefix) + 1;

    buf = (wchar_t *)PyMem_Malloc(bufsz*sizeof(wchar_t));

    if (buf == NULL) {
        /* We can't exit, so print a warning and limp along */
        fprintf(stderr, "Not enough memory for dynamic PYTHONPATH.\n");
        fprintf(stderr, "Using default static PYTHONPATH.\n");
        module_search_path = L"" PYTHONPATH;
    }
    else {
        /* Run-time value of $PYTHONPATH goes first */
        if (rtpypath) {
            wcscpy(buf, rtpypath);
            wcscat(buf, delimiter);
        }
        else
            buf[0] = '\0';

        /* Next is the default zip path */
        wcscat(buf, zip_path);
        wcscat(buf, delimiter);

        /* Next goes merge of compile-time $PYTHONPATH with
         * dynamically located prefix.
         */
        defpath = _pythonpath;
        while (1) {
            wchar_t *delim = wcschr(defpath, DELIM);

            if (defpath[0] != SEP) {
                wcscat(buf, prefix);
                wcscat(buf, separator);
            }

            if (delim) {
                size_t len = delim - defpath + 1;
                size_t end = wcslen(buf) + len;
                wcsncat(buf, defpath, len);
                *(buf + end) = '\0';
            }
            else {
                wcscat(buf, defpath);
                break;
            }
            defpath = delim + 1;
        }
        wcscat(buf, delimiter);

        /* Finally, on goes the directory for dynamic-load modules */
        wcscat(buf, exec_prefix);

        /* And publish the results */
        module_search_path = buf;
        module_search_path_malloced = 1;
    }

    /* Reduce prefix and exec_prefix to their essence,
     * e.g. /usr/local/lib/python1.5 is reduced to /usr/local.
     * If we're loading relative to the build directory,
     * return the compiled-in defaults instead.
     */
    if (pfound > 0) {
        reduce(prefix);
        reduce(prefix);
        /* The prefix is the root directory, but reduce() chopped
         * off the "/". */
        if (!prefix[0])
                wcscpy(prefix, separator);
    }
    else
        wcsncpy(prefix, _prefix, MAXPATHLEN);

    if (efound > 0) {
        reduce(exec_prefix);
        reduce(exec_prefix);
        reduce(exec_prefix);
        if (!exec_prefix[0])
                wcscpy(exec_prefix, separator);
    }
    else
        wcsncpy(exec_prefix, _exec_prefix, MAXPATHLEN);

    PyMem_Free(_pythonpath);
    PyMem_Free(_prefix);
    PyMem_Free(_exec_prefix);
    if (rtpypath != NULL)
        PyMem_Free(rtpypath);
}


/* External interface */
void
Py_SetPath(const wchar_t *path)
{
    if (module_search_path != NULL) {
        if (module_search_path_malloced)
            PyMem_Free(module_search_path);
        module_search_path = NULL;
        module_search_path_malloced = 0;
    }
    if (path != NULL) {
        extern wchar_t *Py_GetProgramName(void);
        wchar_t *prog = Py_GetProgramName();
        wcsncpy(progpath, prog, MAXPATHLEN);
        exec_prefix[0] = prefix[0] = L'\0';
        module_search_path = PyMem_Malloc((wcslen(path) + 1) * sizeof(wchar_t));
        module_search_path_malloced = 1;
        if (module_search_path != NULL)
            wcscpy(module_search_path, path);
    }
}

wchar_t *
Py_GetPath(void)
{
    if (!module_search_path)
        calculate_path();
    return module_search_path;
}

wchar_t *
Py_GetPrefix(void)
{
    if (!module_search_path)
        calculate_path();
    return prefix;
}

wchar_t *
Py_GetExecPrefix(void)
{
    if (!module_search_path)
        calculate_path();
    return exec_prefix;
}

wchar_t *
Py_GetProgramFullPath(void)
{
    if (!module_search_path)
        calculate_path();
    return progpath;
}


#ifdef __cplusplus
}
#endif
<|MERGE_RESOLUTION|>--- conflicted
+++ resolved
@@ -699,20 +699,11 @@
      */
     bufsz = 0;
 
-<<<<<<< HEAD
-    if (_rtpypath) {
-=======
     if (_rtpypath && _rtpypath[0] != '\0') {
->>>>>>> aa29e3e1
         size_t rtpypath_len;
         rtpypath = _Py_char2wchar(_rtpypath, &rtpypath_len);
         if (rtpypath != NULL)
             bufsz += rtpypath_len + 1;
-<<<<<<< HEAD
-        else
-            _rtpypath = NULL;
-=======
->>>>>>> aa29e3e1
     }
 
     defpath = _pythonpath;

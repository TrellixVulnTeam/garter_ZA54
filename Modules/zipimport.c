#include "Python.h"
#include "structmember.h"
#include "osdefs.h"
#include "marshal.h"
#include <time.h>


#define IS_SOURCE   0x0
#define IS_BYTECODE 0x1
#define IS_PACKAGE  0x2

struct st_zip_searchorder {
    char suffix[14];
    int type;
};

/* zip_searchorder defines how we search for a module in the Zip
   archive: we first search for a package __init__, then for
   non-package .pyc, .pyo and .py entries. The .pyc and .pyo entries
   are swapped by initzipimport() if we run in optimized mode. Also,
   '/' is replaced by SEP there. */
static struct st_zip_searchorder zip_searchorder[] = {
    {"/__init__.pyc", IS_PACKAGE | IS_BYTECODE},
    {"/__init__.pyo", IS_PACKAGE | IS_BYTECODE},
    {"/__init__.py", IS_PACKAGE | IS_SOURCE},
    {".pyc", IS_BYTECODE},
    {".pyo", IS_BYTECODE},
    {".py", IS_SOURCE},
    {"", 0}
};

/* zipimporter object definition and support */

typedef struct _zipimporter ZipImporter;

struct _zipimporter {
    PyObject_HEAD
    PyObject *archive;  /* pathname of the Zip archive,
                           decoded from the filesystem encoding */
    PyObject *prefix;   /* file prefix: "a/sub/directory/",
                           encoded to the filesystem encoding */
    PyObject *files;    /* dict with file info {path: toc_entry} */
};

static PyObject *ZipImportError;
/* read_directory() cache */
static PyObject *zip_directory_cache = NULL;

/* forward decls */
static PyObject *read_directory(PyObject *archive);
static PyObject *get_data(PyObject *archive, PyObject *toc_entry);
<<<<<<< HEAD
static PyObject *get_module_code(ZipImporter *self, char *fullname,
=======
static PyObject *get_module_code(ZipImporter *self, PyObject *fullname,
>>>>>>> 6aecfd6f
                                 int *p_ispackage, PyObject **p_modpath);


#define ZipImporter_Check(op) PyObject_TypeCheck(op, &ZipImporter_Type)


/* zipimporter.__init__
   Split the "subdirectory" from the Zip archive path, lookup a matching
   entry in sys.path_importer_cache, fetch the file directory from there
   if found, or else read it from the archive. */
static int
zipimporter_init(ZipImporter *self, PyObject *args, PyObject *kwds)
{
    PyObject *pathobj, *files;
    Py_UNICODE *path, *p, *prefix, buf[MAXPATHLEN+2];
    Py_ssize_t len;

    if (!_PyArg_NoKeywords("zipimporter()", kwds))
        return -1;

    if (!PyArg_ParseTuple(args, "O&:zipimporter",
                          PyUnicode_FSDecoder, &pathobj))
        return -1;

    /* copy path to buf */
    len = PyUnicode_GET_SIZE(pathobj);
    if (len == 0) {
        PyErr_SetString(ZipImportError, "archive path is empty");
        goto error;
    }
    if (len >= MAXPATHLEN) {
        PyErr_SetString(ZipImportError,
                        "archive path too long");
        goto error;
    }
    Py_UNICODE_strcpy(buf, PyUnicode_AS_UNICODE(pathobj));

#ifdef ALTSEP
    for (p = buf; *p; p++) {
        if (*p == ALTSEP)
            *p = SEP;
    }
#endif

    path = NULL;
    prefix = NULL;
    for (;;) {
        struct stat statbuf;
        int rv;

        if (pathobj == NULL) {
            pathobj = PyUnicode_FromUnicode(buf, len);
            if (pathobj == NULL)
                goto error;
        }
        rv = _Py_stat(pathobj, &statbuf);
        if (rv == 0) {
            /* it exists */
            if (S_ISREG(statbuf.st_mode))
                /* it's a file */
                path = buf;
            break;
        }
        else if (PyErr_Occurred())
            goto error;
        /* back up one path element */
        p = Py_UNICODE_strrchr(buf, SEP);
        if (prefix != NULL)
            *prefix = SEP;
        if (p == NULL)
            break;
        *p = '\0';
        len = p - buf;
        prefix = p;
        Py_CLEAR(pathobj);
    }
    if (path == NULL) {
        PyErr_SetString(ZipImportError, "not a Zip file");
        goto error;
    }

    files = PyDict_GetItem(zip_directory_cache, pathobj);
    if (files == NULL) {
        files = read_directory(pathobj);
        if (files == NULL)
            goto error;
        if (PyDict_SetItem(zip_directory_cache, pathobj, files) != 0)
            goto error;
    }
    else
        Py_INCREF(files);
    self->files = files;

    self->archive = pathobj;
    pathobj = NULL;

    if (prefix != NULL) {
        prefix++;
        len = Py_UNICODE_strlen(prefix);
        if (prefix[len-1] != SEP) {
            /* add trailing SEP */
            prefix[len] = SEP;
            prefix[len + 1] = '\0';
            len++;
        }
    }
    else
        len = 0;
    self->prefix = PyUnicode_FromUnicode(prefix, len);
    if (self->prefix == NULL)
        goto error;

    return 0;

error:
    Py_XDECREF(pathobj);
    return -1;
}

/* GC support. */
static int
zipimporter_traverse(PyObject *obj, visitproc visit, void *arg)
{
    ZipImporter *self = (ZipImporter *)obj;
    Py_VISIT(self->files);
    return 0;
}

static void
zipimporter_dealloc(ZipImporter *self)
{
    PyObject_GC_UnTrack(self);
    Py_XDECREF(self->archive);
    Py_XDECREF(self->prefix);
    Py_XDECREF(self->files);
    Py_TYPE(self)->tp_free((PyObject *)self);
}

static PyObject *
zipimporter_repr(ZipImporter *self)
{
    if (self->archive == NULL)
        return PyUnicode_FromString("<zipimporter object \"???\">");
    else if (self->prefix != NULL && PyUnicode_GET_SIZE(self->prefix) != 0)
        return PyUnicode_FromFormat("<zipimporter object \"%U%c%U\">",
                                    self->archive, SEP, self->prefix);
    else
        return PyUnicode_FromFormat("<zipimporter object \"%U\">",
                                    self->archive);
}

/* return fullname.split(".")[-1] */
static PyObject *
get_subname(PyObject *fullname)
{
    Py_ssize_t len;
    Py_UNICODE *subname;
    subname = Py_UNICODE_strrchr(PyUnicode_AS_UNICODE(fullname), '.');
    if (subname == NULL) {
        Py_INCREF(fullname);
        return fullname;
    } else {
        subname++;
        len = PyUnicode_GET_SIZE(fullname);
        len -= subname - PyUnicode_AS_UNICODE(fullname);
        return PyUnicode_FromUnicode(subname, len);
    }
}

/* Given a (sub)modulename, write the potential file path in the
   archive (without extension) to the path buffer. Return the
<<<<<<< HEAD
   length of the resulting string. */
static int
make_filename(PyObject *prefix_obj, char *name, char *path, size_t pathsize)
{
    size_t len;
    char *p;
    PyObject *prefix;

    prefix = PyUnicode_EncodeFSDefault(prefix_obj);
    if (prefix == NULL)
        return -1;
    len = PyBytes_GET_SIZE(prefix);

    /* self.prefix + name [+ SEP + "__init__"] + ".py[co]" */
    if (len + strlen(name) + 13 >= pathsize - 1) {
        PyErr_SetString(ZipImportError, "path too long");
        Py_DECREF(prefix);
        return -1;
    }

    strcpy(path, PyBytes_AS_STRING(prefix));
    Py_DECREF(prefix);
    strcpy(path + len, name);
    for (p = path + len; *p; p++) {
=======
   length of the resulting string.

   return self.prefix + name.replace('.', os.sep) */
static PyObject*
make_filename(PyObject *prefix, PyObject *name)
{
    PyObject *pathobj;
    Py_UNICODE *p;

    pathobj = PyUnicode_FromUnicode(NULL,
                                    PyUnicode_GET_SIZE(prefix)
                                    + PyUnicode_GET_SIZE(name));
    if (pathobj == NULL)
        return NULL;

    p = PyUnicode_AS_UNICODE(pathobj);

    Py_UNICODE_strcpy(p, PyUnicode_AS_UNICODE(prefix));
    p += PyUnicode_GET_SIZE(prefix);
    Py_UNICODE_strcpy(p, PyUnicode_AS_UNICODE(name));
    for (; *p; p++) {
>>>>>>> 6aecfd6f
        if (*p == '.')
            *p = SEP;
    }
    return pathobj;
}

enum zi_module_info {
    MI_ERROR,
    MI_NOT_FOUND,
    MI_MODULE,
    MI_PACKAGE
};

/* Return some information about a module. */
static enum zi_module_info
get_module_info(ZipImporter *self, PyObject *fullname)
{
    PyObject *subname;
    PyObject *path, *fullpath, *item;
    struct st_zip_searchorder *zso;

    subname = get_subname(fullname);
    if (subname == NULL)
        return MI_ERROR;

<<<<<<< HEAD
    len = make_filename(self->prefix, subname, path, sizeof(path));
    if (len < 0)
=======
    path = make_filename(self->prefix, subname);
    Py_DECREF(subname);
    if (path == NULL)
>>>>>>> 6aecfd6f
        return MI_ERROR;

    for (zso = zip_searchorder; *zso->suffix; zso++) {
        fullpath = PyUnicode_FromFormat("%U%s", path, zso->suffix);
        if (fullpath == NULL) {
            Py_DECREF(path);
            return MI_ERROR;
        }
        item = PyDict_GetItem(self->files, fullpath);
        Py_DECREF(fullpath);
        if (item != NULL) {
            Py_DECREF(path);
            if (zso->type & IS_PACKAGE)
                return MI_PACKAGE;
            else
                return MI_MODULE;
        }
    }
    Py_DECREF(path);
    return MI_NOT_FOUND;
}

/* Check whether we can satisfy the import of the module named by
   'fullname'. Return self if we can, None if we can't. */
static PyObject *
zipimporter_find_module(PyObject *obj, PyObject *args)
{
    ZipImporter *self = (ZipImporter *)obj;
    PyObject *path = NULL;
    PyObject *fullname;
    enum zi_module_info mi;

    if (!PyArg_ParseTuple(args, "U|O:zipimporter.find_module",
                          &fullname, &path))
        return NULL;

    mi = get_module_info(self, fullname);
    if (mi == MI_ERROR)
        return NULL;
    if (mi == MI_NOT_FOUND) {
        Py_INCREF(Py_None);
        return Py_None;
    }
    Py_INCREF(self);
    return (PyObject *)self;
}

/* Load and return the module named by 'fullname'. */
static PyObject *
zipimporter_load_module(PyObject *obj, PyObject *args)
{
    ZipImporter *self = (ZipImporter *)obj;
    PyObject *code = NULL, *mod, *dict;
<<<<<<< HEAD
    char *fullname;
    PyObject *modpath = NULL, *modpath_bytes;
=======
    PyObject *fullname;
    PyObject *modpath = NULL;
>>>>>>> 6aecfd6f
    int ispackage;

    if (!PyArg_ParseTuple(args, "U:zipimporter.load_module",
                          &fullname))
        return NULL;

    code = get_module_code(self, fullname, &ispackage, &modpath);
    if (code == NULL)
        goto error;

<<<<<<< HEAD
    mod = PyImport_AddModule(fullname);
=======
    mod = PyImport_AddModuleObject(fullname);
>>>>>>> 6aecfd6f
    if (mod == NULL)
        goto error;
    dict = PyModule_GetDict(mod);

    /* mod.__loader__ = self */
    if (PyDict_SetItemString(dict, "__loader__", (PyObject *)self) != 0)
        goto error;

    if (ispackage) {
        /* add __path__ to the module *before* the code gets
           executed */
        PyObject *pkgpath, *fullpath;
        PyObject *subname = get_subname(fullname);
        int err;

        fullpath = PyUnicode_FromFormat("%U%c%U%U",
                                self->archive, SEP,
                                self->prefix, subname);
        Py_DECREF(subname);
        if (fullpath == NULL)
            goto error;

        pkgpath = Py_BuildValue("[N]", fullpath);
        if (pkgpath == NULL)
            goto error;
        err = PyDict_SetItemString(dict, "__path__", pkgpath);
        Py_DECREF(pkgpath);
        if (err != 0)
            goto error;
    }
<<<<<<< HEAD
    modpath_bytes = PyUnicode_EncodeFSDefault(modpath);
    if (modpath_bytes == NULL)
        goto error;
    mod = PyImport_ExecCodeModuleEx(fullname, code,
                                    PyBytes_AS_STRING(modpath_bytes));
    Py_DECREF(modpath_bytes);
=======
    mod = PyImport_ExecCodeModuleObject(fullname, code, modpath, NULL);
>>>>>>> 6aecfd6f
    Py_CLEAR(code);
    if (mod == NULL)
        goto error;

    if (Py_VerboseFlag)
<<<<<<< HEAD
        PySys_FormatStderr("import %s # loaded from Zip %U\n",
=======
        PySys_FormatStderr("import %U # loaded from Zip %U\n",
>>>>>>> 6aecfd6f
                           fullname, modpath);
    Py_DECREF(modpath);
    return mod;
error:
    Py_XDECREF(code);
    Py_XDECREF(modpath);
    return NULL;
}

/* Return a string matching __file__ for the named module */
static PyObject *
zipimporter_get_filename(PyObject *obj, PyObject *args)
{
    ZipImporter *self = (ZipImporter *)obj;
<<<<<<< HEAD
    PyObject *code;
    char *fullname;
    PyObject *modpath;
    int ispackage;

    if (!PyArg_ParseTuple(args, "s:zipimporter.get_filename",
=======
    PyObject *fullname, *code, *modpath;
    int ispackage;

    if (!PyArg_ParseTuple(args, "U:zipimporter.get_filename",
>>>>>>> 6aecfd6f
                          &fullname))
        return NULL;

    /* Deciding the filename requires working out where the code
       would come from if the module was actually loaded */
    code = get_module_code(self, fullname, &ispackage, &modpath);
    if (code == NULL)
        return NULL;
    Py_DECREF(code); /* Only need the path info */

    return modpath;
}

/* Return a bool signifying whether the module is a package or not. */
static PyObject *
zipimporter_is_package(PyObject *obj, PyObject *args)
{
    ZipImporter *self = (ZipImporter *)obj;
    PyObject *fullname;
    enum zi_module_info mi;

    if (!PyArg_ParseTuple(args, "U:zipimporter.is_package",
                          &fullname))
        return NULL;

    mi = get_module_info(self, fullname);
    if (mi == MI_ERROR)
        return NULL;
    if (mi == MI_NOT_FOUND) {
<<<<<<< HEAD
        PyErr_Format(ZipImportError, "can't find module '%s'", fullname);
=======
        PyErr_Format(ZipImportError, "can't find module %R", fullname);
>>>>>>> 6aecfd6f
        return NULL;
    }
    return PyBool_FromLong(mi == MI_PACKAGE);
}

static PyObject *
zipimporter_get_data(PyObject *obj, PyObject *args)
{
    ZipImporter *self = (ZipImporter *)obj;
    PyObject *pathobj, *key;
    const Py_UNICODE *path;
#ifdef ALTSEP
    Py_UNICODE *p, buf[MAXPATHLEN + 1];
#endif
    Py_UNICODE *archive;
    PyObject *toc_entry;
    Py_ssize_t path_len, len;

    if (!PyArg_ParseTuple(args, "U:zipimporter.get_data", &pathobj))
        return NULL;

    path_len = PyUnicode_GET_SIZE(pathobj);
    path = PyUnicode_AS_UNICODE(pathobj);
#ifdef ALTSEP
    if (path_len >= MAXPATHLEN) {
        PyErr_SetString(ZipImportError, "path too long");
        return NULL;
    }
    Py_UNICODE_strcpy(buf, path);
    for (p = buf; *p; p++) {
        if (*p == ALTSEP)
            *p = SEP;
    }
    path = buf;
#endif
    archive = PyUnicode_AS_UNICODE(self->archive);
    len = PyUnicode_GET_SIZE(self->archive);
    if ((size_t)len < Py_UNICODE_strlen(path) &&
        Py_UNICODE_strncmp(path, archive, len) == 0 &&
        path[len] == SEP) {
        path += len + 1;
        path_len -= len + 1;
    }

    key = PyUnicode_FromUnicode(path, path_len);
    if (key == NULL)
        return NULL;
    toc_entry = PyDict_GetItem(self->files, key);
    if (toc_entry == NULL) {
        PyErr_SetFromErrnoWithFilenameObject(PyExc_IOError, key);
        Py_DECREF(key);
        return NULL;
    }
    Py_DECREF(key);
    return get_data(self->archive, toc_entry);
}

static PyObject *
zipimporter_get_code(PyObject *obj, PyObject *args)
{
    ZipImporter *self = (ZipImporter *)obj;
    PyObject *fullname;

    if (!PyArg_ParseTuple(args, "U:zipimporter.get_code", &fullname))
        return NULL;

    return get_module_code(self, fullname, NULL, NULL);
}

static PyObject *
zipimporter_get_source(PyObject *obj, PyObject *args)
{
    ZipImporter *self = (ZipImporter *)obj;
    PyObject *toc_entry;
    PyObject *fullname, *subname, *path, *fullpath;
    enum zi_module_info mi;

    if (!PyArg_ParseTuple(args, "U:zipimporter.get_source", &fullname))
        return NULL;

    mi = get_module_info(self, fullname);
    if (mi == MI_ERROR)
        return NULL;
    if (mi == MI_NOT_FOUND) {
<<<<<<< HEAD
        PyErr_Format(ZipImportError, "can't find module '%s'", fullname);
=======
        PyErr_Format(ZipImportError, "can't find module %R", fullname);
>>>>>>> 6aecfd6f
        return NULL;
    }

    subname = get_subname(fullname);
    if (subname == NULL)
        return NULL;

<<<<<<< HEAD
    len = make_filename(self->prefix, subname, path, sizeof(path));
    if (len < 0)
=======
    path = make_filename(self->prefix, subname);
    Py_DECREF(subname);
    if (path == NULL)
>>>>>>> 6aecfd6f
        return NULL;

    if (mi == MI_PACKAGE)
        fullpath = PyUnicode_FromFormat("%U%c__init__.py", path, SEP);
    else
        fullpath = PyUnicode_FromFormat("%U.py", path);
    Py_DECREF(path);
    if (fullpath == NULL)
        return NULL;

    toc_entry = PyDict_GetItem(self->files, fullpath);
    Py_DECREF(fullpath);
    if (toc_entry != NULL) {
        PyObject *res, *bytes;
        bytes = get_data(self->archive, toc_entry);
        if (bytes == NULL)
            return NULL;
        res = PyUnicode_FromStringAndSize(PyBytes_AS_STRING(bytes),
                                          PyBytes_GET_SIZE(bytes));
        Py_DECREF(bytes);
        return res;
    }

    /* we have the module, but no source */
    Py_INCREF(Py_None);
    return Py_None;
}

PyDoc_STRVAR(doc_find_module,
"find_module(fullname, path=None) -> self or None.\n\
\n\
Search for a module specified by 'fullname'. 'fullname' must be the\n\
fully qualified (dotted) module name. It returns the zipimporter\n\
instance itself if the module was found, or None if it wasn't.\n\
The optional 'path' argument is ignored -- it's there for compatibility\n\
with the importer protocol.");

PyDoc_STRVAR(doc_load_module,
"load_module(fullname) -> module.\n\
\n\
Load the module specified by 'fullname'. 'fullname' must be the\n\
fully qualified (dotted) module name. It returns the imported\n\
module, or raises ZipImportError if it wasn't found.");

PyDoc_STRVAR(doc_get_data,
"get_data(pathname) -> string with file data.\n\
\n\
Return the data associated with 'pathname'. Raise IOError if\n\
the file wasn't found.");

PyDoc_STRVAR(doc_is_package,
"is_package(fullname) -> bool.\n\
\n\
Return True if the module specified by fullname is a package.\n\
Raise ZipImportError if the module couldn't be found.");

PyDoc_STRVAR(doc_get_code,
"get_code(fullname) -> code object.\n\
\n\
Return the code object for the specified module. Raise ZipImportError\n\
if the module couldn't be found.");

PyDoc_STRVAR(doc_get_source,
"get_source(fullname) -> source string.\n\
\n\
Return the source code for the specified module. Raise ZipImportError\n\
if the module couldn't be found, return None if the archive does\n\
contain the module, but has no source for it.");


PyDoc_STRVAR(doc_get_filename,
"get_filename(fullname) -> filename string.\n\
\n\
Return the filename for the specified module.");

static PyMethodDef zipimporter_methods[] = {
    {"find_module", zipimporter_find_module, METH_VARARGS,
     doc_find_module},
    {"load_module", zipimporter_load_module, METH_VARARGS,
     doc_load_module},
    {"get_data", zipimporter_get_data, METH_VARARGS,
     doc_get_data},
    {"get_code", zipimporter_get_code, METH_VARARGS,
     doc_get_code},
    {"get_source", zipimporter_get_source, METH_VARARGS,
     doc_get_source},
    {"get_filename", zipimporter_get_filename, METH_VARARGS,
     doc_get_filename},
    {"is_package", zipimporter_is_package, METH_VARARGS,
     doc_is_package},
    {NULL,              NULL}   /* sentinel */
};

static PyMemberDef zipimporter_members[] = {
    {"archive",  T_OBJECT, offsetof(ZipImporter, archive),  READONLY},
    {"prefix",   T_OBJECT, offsetof(ZipImporter, prefix),   READONLY},
    {"_files",   T_OBJECT, offsetof(ZipImporter, files),    READONLY},
    {NULL}
};

PyDoc_STRVAR(zipimporter_doc,
"zipimporter(archivepath) -> zipimporter object\n\
\n\
Create a new zipimporter instance. 'archivepath' must be a path to\n\
a zipfile, or to a specific path inside a zipfile. For example, it can be\n\
'/tmp/myimport.zip', or '/tmp/myimport.zip/mydirectory', if mydirectory is a\n\
valid directory inside the archive.\n\
\n\
'ZipImportError is raised if 'archivepath' doesn't point to a valid Zip\n\
archive.\n\
\n\
The 'archive' attribute of zipimporter objects contains the name of the\n\
zipfile targeted.");

#define DEFERRED_ADDRESS(ADDR) 0

static PyTypeObject ZipImporter_Type = {
    PyVarObject_HEAD_INIT(DEFERRED_ADDRESS(&PyType_Type), 0)
    "zipimport.zipimporter",
    sizeof(ZipImporter),
    0,                                          /* tp_itemsize */
    (destructor)zipimporter_dealloc,            /* tp_dealloc */
    0,                                          /* tp_print */
    0,                                          /* tp_getattr */
    0,                                          /* tp_setattr */
    0,                                          /* tp_reserved */
    (reprfunc)zipimporter_repr,                 /* tp_repr */
    0,                                          /* tp_as_number */
    0,                                          /* tp_as_sequence */
    0,                                          /* tp_as_mapping */
    0,                                          /* tp_hash */
    0,                                          /* tp_call */
    0,                                          /* tp_str */
    PyObject_GenericGetAttr,                    /* tp_getattro */
    0,                                          /* tp_setattro */
    0,                                          /* tp_as_buffer */
    Py_TPFLAGS_DEFAULT | Py_TPFLAGS_BASETYPE |
        Py_TPFLAGS_HAVE_GC,                     /* tp_flags */
    zipimporter_doc,                            /* tp_doc */
    zipimporter_traverse,                       /* tp_traverse */
    0,                                          /* tp_clear */
    0,                                          /* tp_richcompare */
    0,                                          /* tp_weaklistoffset */
    0,                                          /* tp_iter */
    0,                                          /* tp_iternext */
    zipimporter_methods,                        /* tp_methods */
    zipimporter_members,                        /* tp_members */
    0,                                          /* tp_getset */
    0,                                          /* tp_base */
    0,                                          /* tp_dict */
    0,                                          /* tp_descr_get */
    0,                                          /* tp_descr_set */
    0,                                          /* tp_dictoffset */
    (initproc)zipimporter_init,                 /* tp_init */
    PyType_GenericAlloc,                        /* tp_alloc */
    PyType_GenericNew,                          /* tp_new */
    PyObject_GC_Del,                            /* tp_free */
};


/* implementation */

/* Given a buffer, return the long that is represented by the first
   4 bytes, encoded as little endian. This partially reimplements
   marshal.c:r_long() */
static long
get_long(unsigned char *buf) {
    long x;
    x =  buf[0];
    x |= (long)buf[1] <<  8;
    x |= (long)buf[2] << 16;
    x |= (long)buf[3] << 24;
#if SIZEOF_LONG > 4
    /* Sign extension for 64-bit machines */
    x |= -(x & 0x80000000L);
#endif
    return x;
}

/*
   read_directory(archive) -> files dict (new reference)

   Given a path to a Zip archive, build a dict, mapping file names
   (local to the archive, using SEP as a separator) to toc entries.

   A toc_entry is a tuple:

   (__file__,      # value to use for __file__, available for all files,
                   # encoded to the filesystem encoding
    compress,      # compression kind; 0 for uncompressed
    data_size,     # size of compressed data on disk
    file_size,     # size of decompressed data
    file_offset,   # offset of file header from start of archive
    time,          # mod time of file (in dos format)
    date,          # mod data of file (in dos format)
    crc,           # crc checksum of the data
   )

   Directories can be recognized by the trailing SEP in the name,
   data_size and file_offset are 0.
*/
static PyObject *
<<<<<<< HEAD
read_directory(PyObject *archive_obj)
=======
read_directory(PyObject *archive)
>>>>>>> 6aecfd6f
{
    /* FIXME: work on Py_UNICODE* instead of char* */
    PyObject *files = NULL;
    FILE *fp;
    unsigned short flags;
    long compress, crc, data_size, file_size, file_offset, date, time;
    long header_offset, name_size, header_size, header_position;
    long i, l, count;
    size_t length;
    Py_UNICODE path[MAXPATHLEN + 5];
    char name[MAXPATHLEN + 5];
    PyObject *nameobj = NULL;
    char *p, endof_central_dir[22];
    long arc_offset; /* offset from beginning of file to start of zip-archive */
    PyObject *pathobj;
    const char *charset;
    int bootstrap;

<<<<<<< HEAD
    if (PyUnicode_GET_SIZE(archive_obj) > MAXPATHLEN) {
=======
    if (PyUnicode_GET_SIZE(archive) > MAXPATHLEN) {
>>>>>>> 6aecfd6f
        PyErr_SetString(PyExc_OverflowError,
                        "Zip path name is too long");
        return NULL;
    }
<<<<<<< HEAD
    Py_UNICODE_strcpy(path, PyUnicode_AS_UNICODE(archive_obj));

    fp = _Py_fopen(archive_obj, "rb");
    if (fp == NULL) {
        PyErr_Format(ZipImportError, "can't open Zip file: '%U'", archive_obj);
=======
    Py_UNICODE_strcpy(path, PyUnicode_AS_UNICODE(archive));

    fp = _Py_fopen(archive, "rb");
    if (fp == NULL) {
        PyErr_Format(ZipImportError, "can't open Zip file: %R", archive);
>>>>>>> 6aecfd6f
        return NULL;
    }
    fseek(fp, -22, SEEK_END);
    header_position = ftell(fp);
    if (fread(endof_central_dir, 1, 22, fp) != 22) {
        fclose(fp);
<<<<<<< HEAD
        PyErr_Format(ZipImportError, "can't read Zip file: '%U'", archive_obj);
=======
        PyErr_Format(ZipImportError, "can't read Zip file: %R", archive);
>>>>>>> 6aecfd6f
        return NULL;
    }
    if (get_long((unsigned char *)endof_central_dir) != 0x06054B50) {
        /* Bad: End of Central Dir signature */
        fclose(fp);
<<<<<<< HEAD
        PyErr_Format(ZipImportError, "not a Zip file: '%U'", archive_obj);
=======
        PyErr_Format(ZipImportError, "not a Zip file: %R", archive);
>>>>>>> 6aecfd6f
        return NULL;
    }

    header_size = get_long((unsigned char *)endof_central_dir + 12);
    header_offset = get_long((unsigned char *)endof_central_dir + 16);
    arc_offset = header_position - header_offset - header_size;
    header_offset += arc_offset;

    files = PyDict_New();
    if (files == NULL)
        goto error;

    length = Py_UNICODE_strlen(path);
    path[length] = SEP;

    /* Start of Central Directory */
    count = 0;
    for (;;) {
        PyObject *t;
        int err;

        fseek(fp, header_offset, 0);  /* Start of file header */
        l = PyMarshal_ReadLongFromFile(fp);
        if (l != 0x02014B50)
            break;              /* Bad: Central Dir File Header */
        fseek(fp, header_offset + 8, 0);
        flags = (unsigned short)PyMarshal_ReadShortFromFile(fp);
        compress = PyMarshal_ReadShortFromFile(fp);
        time = PyMarshal_ReadShortFromFile(fp);
        date = PyMarshal_ReadShortFromFile(fp);
        crc = PyMarshal_ReadLongFromFile(fp);
        data_size = PyMarshal_ReadLongFromFile(fp);
        file_size = PyMarshal_ReadLongFromFile(fp);
        name_size = PyMarshal_ReadShortFromFile(fp);
        header_size = 46 + name_size +
           PyMarshal_ReadShortFromFile(fp) +
           PyMarshal_ReadShortFromFile(fp);
        fseek(fp, header_offset + 42, 0);
        file_offset = PyMarshal_ReadLongFromFile(fp) + arc_offset;
        if (name_size > MAXPATHLEN)
            name_size = MAXPATHLEN;

        p = name;
        for (i = 0; i < name_size; i++) {
            *p = (char)getc(fp);
            if (*p == '/')
                *p = SEP;
            p++;
        }
        *p = 0;         /* Add terminating null byte */
        header_offset += header_size;

        bootstrap = 0;
        if (flags & 0x0800)
            charset = "utf-8";
        else if (!PyThreadState_GET()->interp->codecs_initialized) {
            /* During bootstrap, we may need to load the encodings
               package from a ZIP file. But the cp437 encoding is implemented
               in Python in the encodings package.

               Break out of this dependency by assuming that the path to
               the encodings module is ASCII-only. */
            charset = "ascii";
            bootstrap = 1;
        }
        else
            charset = "cp437";
        nameobj = PyUnicode_Decode(name, name_size, charset, NULL);
        if (nameobj == NULL) {
            if (bootstrap)
                PyErr_Format(PyExc_NotImplementedError,
                    "bootstrap issue: python%i%i.zip contains non-ASCII "
                    "filenames without the unicode flag",
                    PY_MAJOR_VERSION, PY_MINOR_VERSION);
            goto error;
        }
<<<<<<< HEAD
        Py_UNICODE_strncpy(path + length + 1, PyUnicode_AS_UNICODE(nameobj), MAXPATHLEN - length - 1);
=======
        Py_UNICODE_strncpy(path + length + 1,
                           PyUnicode_AS_UNICODE(nameobj),
                           MAXPATHLEN - length - 1);
>>>>>>> 6aecfd6f

        pathobj = PyUnicode_FromUnicode(path, Py_UNICODE_strlen(path));
        if (pathobj == NULL)
            goto error;
        t = Py_BuildValue("Niiiiiii", pathobj, compress, data_size,
                          file_size, file_offset, time, date, crc);
        if (t == NULL)
            goto error;
        err = PyDict_SetItem(files, nameobj, t);
        Py_CLEAR(nameobj);
        Py_DECREF(t);
        if (err != 0)
            goto error;
        count++;
    }
    fclose(fp);
    if (Py_VerboseFlag)
<<<<<<< HEAD
        PySys_FormatStderr("# zipimport: found %ld names in %U\n",
            count, archive_obj);
=======
        PySys_FormatStderr("# zipimport: found %ld names in %R\n",
                           count, archive);
>>>>>>> 6aecfd6f
    return files;
error:
    fclose(fp);
    Py_XDECREF(files);
    Py_XDECREF(nameobj);
    return NULL;
}

/* Return the zlib.decompress function object, or NULL if zlib couldn't
   be imported. The function is cached when found, so subsequent calls
   don't import zlib again. Returns a *borrowed* reference.
   XXX This makes zlib.decompress immortal. */
static PyObject *
get_decompress_func(void)
{
    static PyObject *decompress = NULL;

    if (decompress == NULL) {
        PyObject *zlib;
        static int importing_zlib = 0;

        if (importing_zlib != 0)
            /* Someone has a zlib.py[co] in their Zip file;
               let's avoid a stack overflow. */
            return NULL;
        importing_zlib = 1;
        zlib = PyImport_ImportModuleNoBlock("zlib");
        importing_zlib = 0;
        if (zlib != NULL) {
            decompress = PyObject_GetAttrString(zlib,
                                                "decompress");
            Py_DECREF(zlib);
        }
        else
            PyErr_Clear();
        if (Py_VerboseFlag)
            PySys_WriteStderr("# zipimport: zlib %s\n",
                zlib != NULL ? "available": "UNAVAILABLE");
    }
    return decompress;
}

/* Given a path to a Zip file and a toc_entry, return the (uncompressed)
   data as a new reference. */
static PyObject *
get_data(PyObject *archive, PyObject *toc_entry)
{
    PyObject *raw_data, *data = NULL, *decompress;
    char *buf;
    FILE *fp;
    int err;
    Py_ssize_t bytes_read = 0;
    long l;
    PyObject *datapath;
    long compress, data_size, file_size, file_offset, bytes_size;
    long time, date, crc;

    if (!PyArg_ParseTuple(toc_entry, "Olllllll", &datapath, &compress,
                          &data_size, &file_size, &file_offset, &time,
                          &date, &crc)) {
        return NULL;
    }

    fp = _Py_fopen(archive, "rb");
    if (!fp) {
        PyErr_Format(PyExc_IOError,
           "zipimport: can not open file %U", archive);
        return NULL;
    }

    /* Check to make sure the local file header is correct */
    fseek(fp, file_offset, 0);
    l = PyMarshal_ReadLongFromFile(fp);
    if (l != 0x04034B50) {
        /* Bad: Local File Header */
        PyErr_Format(ZipImportError,
                     "bad local file header in %U",
                     archive);
        fclose(fp);
        return NULL;
    }
    fseek(fp, file_offset + 26, 0);
    l = 30 + PyMarshal_ReadShortFromFile(fp) +
        PyMarshal_ReadShortFromFile(fp);        /* local header size */
    file_offset += l;           /* Start of file data */

    bytes_size = compress == 0 ? data_size : data_size + 1;
    if (bytes_size == 0)
        bytes_size++;
    raw_data = PyBytes_FromStringAndSize((char *)NULL, bytes_size);

    if (raw_data == NULL) {
        fclose(fp);
        return NULL;
    }
    buf = PyBytes_AsString(raw_data);

    err = fseek(fp, file_offset, 0);
    if (err == 0)
        bytes_read = fread(buf, 1, data_size, fp);
    fclose(fp);
    if (err || bytes_read != data_size) {
        PyErr_SetString(PyExc_IOError,
                        "zipimport: can't read data");
        Py_DECREF(raw_data);
        return NULL;
    }

    if (compress != 0) {
        buf[data_size] = 'Z';  /* saw this in zipfile.py */
        data_size++;
    }
    buf[data_size] = '\0';

    if (compress == 0) {  /* data is not compressed */
        data = PyBytes_FromStringAndSize(buf, data_size);
        Py_DECREF(raw_data);
        return data;
    }

    /* Decompress with zlib */
    decompress = get_decompress_func();
    if (decompress == NULL) {
        PyErr_SetString(ZipImportError,
                        "can't decompress data; "
                        "zlib not available");
        goto error;
    }
    data = PyObject_CallFunction(decompress, "Oi", raw_data, -15);
error:
    Py_DECREF(raw_data);
    return data;
}

/* Lenient date/time comparison function. The precision of the mtime
   in the archive is lower than the mtime stored in a .pyc: we
   must allow a difference of at most one second. */
static int
eq_mtime(time_t t1, time_t t2)
{
    time_t d = t1 - t2;
    if (d < 0)
        d = -d;
    /* dostime only stores even seconds, so be lenient */
    return d <= 1;
}

/* Given the contents of a .py[co] file in a buffer, unmarshal the data
   and return the code object. Return None if it the magic word doesn't
   match (we do this instead of raising an exception as we fall back
   to .py if available and we don't want to mask other errors).
   Returns a new reference. */
static PyObject *
unmarshal_code(PyObject *pathname, PyObject *data, time_t mtime)
{
    PyObject *code;
    char *buf = PyBytes_AsString(data);
    Py_ssize_t size = PyBytes_Size(data);

    if (size <= 9) {
        PyErr_SetString(ZipImportError,
                        "bad pyc data");
        return NULL;
    }

    if (get_long((unsigned char *)buf) != PyImport_GetMagicNumber()) {
        if (Py_VerboseFlag)
            PySys_FormatStderr("# %R has bad magic\n",
                               pathname);
        Py_INCREF(Py_None);
        return Py_None;  /* signal caller to try alternative */
    }

    if (mtime != 0 && !eq_mtime(get_long((unsigned char *)buf + 4),
                                mtime)) {
        if (Py_VerboseFlag)
            PySys_FormatStderr("# %R has bad mtime\n",
                               pathname);
        Py_INCREF(Py_None);
        return Py_None;  /* signal caller to try alternative */
    }

    code = PyMarshal_ReadObjectFromString(buf + 8, size - 8);
    if (code == NULL)
        return NULL;
    if (!PyCode_Check(code)) {
        Py_DECREF(code);
        PyErr_Format(PyExc_TypeError,
<<<<<<< HEAD
             "compiled module %s is not a code object",
=======
             "compiled module %R is not a code object",
>>>>>>> 6aecfd6f
             pathname);
        return NULL;
    }
    return code;
}

/* Replace any occurances of "\r\n?" in the input string with "\n".
   This converts DOS and Mac line endings to Unix line endings.
   Also append a trailing "\n" to be compatible with
   PyParser_SimpleParseFile(). Returns a new reference. */
static PyObject *
normalize_line_endings(PyObject *source)
{
    char *buf, *q, *p;
    PyObject *fixed_source;
    int len = 0;

    p = PyBytes_AsString(source);
    if (p == NULL) {
        return PyBytes_FromStringAndSize("\n\0", 2);
    }

    /* one char extra for trailing \n and one for terminating \0 */
    buf = (char *)PyMem_Malloc(PyBytes_Size(source) + 2);
    if (buf == NULL) {
        PyErr_SetString(PyExc_MemoryError,
                        "zipimport: no memory to allocate "
                        "source buffer");
        return NULL;
    }
    /* replace "\r\n?" by "\n" */
    for (q = buf; *p != '\0'; p++) {
        if (*p == '\r') {
            *q++ = '\n';
            if (*(p + 1) == '\n')
                p++;
        }
        else
            *q++ = *p;
        len++;
    }
    *q++ = '\n';  /* add trailing \n */
    *q = '\0';
    fixed_source = PyBytes_FromStringAndSize(buf, len + 2);
    PyMem_Free(buf);
    return fixed_source;
}

/* Given a string buffer containing Python source code, compile it
   return and return a code object as a new reference. */
static PyObject *
compile_source(PyObject *pathname, PyObject *source)
{
    PyObject *code, *fixed_source, *pathbytes;

    pathbytes = PyUnicode_EncodeFSDefault(pathname);
    if (pathbytes == NULL)
        return NULL;

    fixed_source = normalize_line_endings(source);
    if (fixed_source == NULL) {
        Py_DECREF(pathbytes);
        return NULL;
    }

    code = Py_CompileString(PyBytes_AsString(fixed_source),
                            PyBytes_AsString(pathbytes),
                            Py_file_input);
    Py_DECREF(pathbytes);
    Py_DECREF(fixed_source);
    return code;
}

/* Convert the date/time values found in the Zip archive to a value
   that's compatible with the time stamp stored in .pyc files. */
static time_t
parse_dostime(int dostime, int dosdate)
{
    struct tm stm;

    memset((void *) &stm, '\0', sizeof(stm));

    stm.tm_sec   =  (dostime        & 0x1f) * 2;
    stm.tm_min   =  (dostime >> 5)  & 0x3f;
    stm.tm_hour  =  (dostime >> 11) & 0x1f;
    stm.tm_mday  =   dosdate        & 0x1f;
    stm.tm_mon   = ((dosdate >> 5)  & 0x0f) - 1;
    stm.tm_year  = ((dosdate >> 9)  & 0x7f) + 80;
    stm.tm_isdst =   -1; /* wday/yday is ignored */

    return mktime(&stm);
}

/* Given a path to a .pyc or .pyo file in the archive, return the
   modification time of the matching .py file, or 0 if no source
   is available. */
static time_t
get_mtime_of_source(ZipImporter *self, PyObject *path)
{
    PyObject *toc_entry, *stripped;
    time_t mtime;

    /* strip 'c' or 'o' from *.py[co] */
    stripped = PyUnicode_FromUnicode(PyUnicode_AS_UNICODE(path),
                                     PyUnicode_GET_SIZE(path) - 1);
    if (stripped == NULL)
        return (time_t)-1;

    toc_entry = PyDict_GetItem(self->files, stripped);
    Py_DECREF(stripped);
    if (toc_entry != NULL && PyTuple_Check(toc_entry) &&
        PyTuple_Size(toc_entry) == 8) {
        /* fetch the time stamp of the .py file for comparison
           with an embedded pyc time stamp */
        int time, date;
        time = PyLong_AsLong(PyTuple_GetItem(toc_entry, 5));
        date = PyLong_AsLong(PyTuple_GetItem(toc_entry, 6));
        mtime = parse_dostime(time, date);
    } else
        mtime = 0;
    return mtime;
}

/* Return the code object for the module named by 'fullname' from the
   Zip archive as a new reference. */
static PyObject *
get_code_from_data(ZipImporter *self, int ispackage, int isbytecode,
                   time_t mtime, PyObject *toc_entry)
{
<<<<<<< HEAD
    PyObject *data, *code;
    PyObject *modpath;
=======
    PyObject *data, *modpath, *code;
>>>>>>> 6aecfd6f

    data = get_data(self->archive, toc_entry);
    if (data == NULL)
        return NULL;

<<<<<<< HEAD
    modpath = PyUnicode_EncodeFSDefault(PyTuple_GetItem(toc_entry, 0));
    if (modpath == NULL) {
        Py_DECREF(data);
        return NULL;
    }

    if (isbytecode)
        code = unmarshal_code(PyBytes_AS_STRING(modpath), data, mtime);
    else
        code = compile_source(PyBytes_AS_STRING(modpath), data);
    Py_DECREF(modpath);
=======
    modpath = PyTuple_GetItem(toc_entry, 0);
    if (isbytecode)
        code = unmarshal_code(modpath, data, mtime);
    else
        code = compile_source(modpath, data);
>>>>>>> 6aecfd6f
    Py_DECREF(data);
    return code;
}

/* Get the code object associated with the module specified by
   'fullname'. */
static PyObject *
<<<<<<< HEAD
get_module_code(ZipImporter *self, char *fullname,
=======
get_module_code(ZipImporter *self, PyObject *fullname,
>>>>>>> 6aecfd6f
                int *p_ispackage, PyObject **p_modpath)
{
    PyObject *code, *toc_entry, *subname;
    PyObject *path, *fullpath;
    struct st_zip_searchorder *zso;

    subname = get_subname(fullname);
    if (subname == NULL)
        return NULL;

<<<<<<< HEAD
    len = make_filename(self->prefix, subname, path, sizeof(path));
    if (len < 0)
=======
    path = make_filename(self->prefix, subname);
    Py_DECREF(subname);
    if (path == NULL)
>>>>>>> 6aecfd6f
        return NULL;

    for (zso = zip_searchorder; *zso->suffix; zso++) {
        code = NULL;

        fullpath = PyUnicode_FromFormat("%U%s", path, zso->suffix);
        if (fullpath == NULL)
            goto exit;

        if (Py_VerboseFlag > 1)
<<<<<<< HEAD
            PySys_FormatStderr("# trying %U%c%s\n",
                               self->archive, (int)SEP, path);
        toc_entry = PyDict_GetItemString(self->files, path);
=======
            PySys_FormatStderr("# trying %U%c%U\n",
                               self->archive, (int)SEP, fullpath);
        toc_entry = PyDict_GetItem(self->files, fullpath);
>>>>>>> 6aecfd6f
        if (toc_entry != NULL) {
            time_t mtime = 0;
            int ispackage = zso->type & IS_PACKAGE;
            int isbytecode = zso->type & IS_BYTECODE;

            if (isbytecode) {
                mtime = get_mtime_of_source(self, fullpath);
                if (mtime == (time_t)-1 && PyErr_Occurred()) {
                    goto exit;
                }
            }
            Py_CLEAR(fullpath);
            if (p_ispackage != NULL)
                *p_ispackage = ispackage;
            code = get_code_from_data(self, ispackage,
                                      isbytecode, mtime,
                                      toc_entry);
            if (code == Py_None) {
                /* bad magic number or non-matching mtime
                   in byte code, try next */
                Py_DECREF(code);
                continue;
            }
            if (code != NULL && p_modpath != NULL) {
                *p_modpath = PyTuple_GetItem(toc_entry, 0);
                Py_INCREF(*p_modpath);
            }
<<<<<<< HEAD
            return code;
=======
            goto exit;
>>>>>>> 6aecfd6f
        }
        else
            Py_CLEAR(fullpath);
    }
<<<<<<< HEAD
    PyErr_Format(ZipImportError, "can't find module '%s'", fullname);
    return NULL;
=======
    PyErr_Format(ZipImportError, "can't find module %R", fullname);
exit:
    Py_DECREF(path);
    Py_XDECREF(fullpath);
    return code;
>>>>>>> 6aecfd6f
}


/* Module init */

PyDoc_STRVAR(zipimport_doc,
"zipimport provides support for importing Python modules from Zip archives.\n\
\n\
This module exports three objects:\n\
- zipimporter: a class; its constructor takes a path to a Zip archive.\n\
- ZipImportError: exception raised by zipimporter objects. It's a\n\
  subclass of ImportError, so it can be caught as ImportError, too.\n\
- _zip_directory_cache: a dict, mapping archive paths to zip directory\n\
  info dicts, as used in zipimporter._files.\n\
\n\
It is usually not needed to use the zipimport module explicitly; it is\n\
used by the builtin import mechanism for sys.path items that are paths\n\
to Zip archives.");

static struct PyModuleDef zipimportmodule = {
    PyModuleDef_HEAD_INIT,
    "zipimport",
    zipimport_doc,
    -1,
    NULL,
    NULL,
    NULL,
    NULL,
    NULL
};

PyMODINIT_FUNC
PyInit_zipimport(void)
{
    PyObject *mod;

    if (PyType_Ready(&ZipImporter_Type) < 0)
        return NULL;

    /* Correct directory separator */
    zip_searchorder[0].suffix[0] = SEP;
    zip_searchorder[1].suffix[0] = SEP;
    zip_searchorder[2].suffix[0] = SEP;
    if (Py_OptimizeFlag) {
        /* Reverse *.pyc and *.pyo */
        struct st_zip_searchorder tmp;
        tmp = zip_searchorder[0];
        zip_searchorder[0] = zip_searchorder[1];
        zip_searchorder[1] = tmp;
        tmp = zip_searchorder[3];
        zip_searchorder[3] = zip_searchorder[4];
        zip_searchorder[4] = tmp;
    }

    mod = PyModule_Create(&zipimportmodule);
    if (mod == NULL)
        return NULL;

    ZipImportError = PyErr_NewException("zipimport.ZipImportError",
                                        PyExc_ImportError, NULL);
    if (ZipImportError == NULL)
        return NULL;

    Py_INCREF(ZipImportError);
    if (PyModule_AddObject(mod, "ZipImportError",
                           ZipImportError) < 0)
        return NULL;

    Py_INCREF(&ZipImporter_Type);
    if (PyModule_AddObject(mod, "zipimporter",
                           (PyObject *)&ZipImporter_Type) < 0)
        return NULL;

    zip_directory_cache = PyDict_New();
    if (zip_directory_cache == NULL)
        return NULL;
    Py_INCREF(zip_directory_cache);
    if (PyModule_AddObject(mod, "_zip_directory_cache",
                           zip_directory_cache) < 0)
        return NULL;
    return mod;
}<|MERGE_RESOLUTION|>--- conflicted
+++ resolved
@@ -49,11 +49,7 @@
 /* forward decls */
 static PyObject *read_directory(PyObject *archive);
 static PyObject *get_data(PyObject *archive, PyObject *toc_entry);
-<<<<<<< HEAD
-static PyObject *get_module_code(ZipImporter *self, char *fullname,
-=======
 static PyObject *get_module_code(ZipImporter *self, PyObject *fullname,
->>>>>>> 6aecfd6f
                                  int *p_ispackage, PyObject **p_modpath);
 
 
@@ -225,32 +221,6 @@
 
 /* Given a (sub)modulename, write the potential file path in the
    archive (without extension) to the path buffer. Return the
-<<<<<<< HEAD
-   length of the resulting string. */
-static int
-make_filename(PyObject *prefix_obj, char *name, char *path, size_t pathsize)
-{
-    size_t len;
-    char *p;
-    PyObject *prefix;
-
-    prefix = PyUnicode_EncodeFSDefault(prefix_obj);
-    if (prefix == NULL)
-        return -1;
-    len = PyBytes_GET_SIZE(prefix);
-
-    /* self.prefix + name [+ SEP + "__init__"] + ".py[co]" */
-    if (len + strlen(name) + 13 >= pathsize - 1) {
-        PyErr_SetString(ZipImportError, "path too long");
-        Py_DECREF(prefix);
-        return -1;
-    }
-
-    strcpy(path, PyBytes_AS_STRING(prefix));
-    Py_DECREF(prefix);
-    strcpy(path + len, name);
-    for (p = path + len; *p; p++) {
-=======
    length of the resulting string.
 
    return self.prefix + name.replace('.', os.sep) */
@@ -272,7 +242,6 @@
     p += PyUnicode_GET_SIZE(prefix);
     Py_UNICODE_strcpy(p, PyUnicode_AS_UNICODE(name));
     for (; *p; p++) {
->>>>>>> 6aecfd6f
         if (*p == '.')
             *p = SEP;
     }
@@ -298,14 +267,9 @@
     if (subname == NULL)
         return MI_ERROR;
 
-<<<<<<< HEAD
-    len = make_filename(self->prefix, subname, path, sizeof(path));
-    if (len < 0)
-=======
     path = make_filename(self->prefix, subname);
     Py_DECREF(subname);
     if (path == NULL)
->>>>>>> 6aecfd6f
         return MI_ERROR;
 
     for (zso = zip_searchorder; *zso->suffix; zso++) {
@@ -359,13 +323,8 @@
 {
     ZipImporter *self = (ZipImporter *)obj;
     PyObject *code = NULL, *mod, *dict;
-<<<<<<< HEAD
-    char *fullname;
-    PyObject *modpath = NULL, *modpath_bytes;
-=======
     PyObject *fullname;
     PyObject *modpath = NULL;
->>>>>>> 6aecfd6f
     int ispackage;
 
     if (!PyArg_ParseTuple(args, "U:zipimporter.load_module",
@@ -376,11 +335,7 @@
     if (code == NULL)
         goto error;
 
-<<<<<<< HEAD
-    mod = PyImport_AddModule(fullname);
-=======
     mod = PyImport_AddModuleObject(fullname);
->>>>>>> 6aecfd6f
     if (mod == NULL)
         goto error;
     dict = PyModule_GetDict(mod);
@@ -411,26 +366,13 @@
         if (err != 0)
             goto error;
     }
-<<<<<<< HEAD
-    modpath_bytes = PyUnicode_EncodeFSDefault(modpath);
-    if (modpath_bytes == NULL)
-        goto error;
-    mod = PyImport_ExecCodeModuleEx(fullname, code,
-                                    PyBytes_AS_STRING(modpath_bytes));
-    Py_DECREF(modpath_bytes);
-=======
     mod = PyImport_ExecCodeModuleObject(fullname, code, modpath, NULL);
->>>>>>> 6aecfd6f
     Py_CLEAR(code);
     if (mod == NULL)
         goto error;
 
     if (Py_VerboseFlag)
-<<<<<<< HEAD
-        PySys_FormatStderr("import %s # loaded from Zip %U\n",
-=======
         PySys_FormatStderr("import %U # loaded from Zip %U\n",
->>>>>>> 6aecfd6f
                            fullname, modpath);
     Py_DECREF(modpath);
     return mod;
@@ -445,19 +387,10 @@
 zipimporter_get_filename(PyObject *obj, PyObject *args)
 {
     ZipImporter *self = (ZipImporter *)obj;
-<<<<<<< HEAD
-    PyObject *code;
-    char *fullname;
-    PyObject *modpath;
-    int ispackage;
-
-    if (!PyArg_ParseTuple(args, "s:zipimporter.get_filename",
-=======
     PyObject *fullname, *code, *modpath;
     int ispackage;
 
     if (!PyArg_ParseTuple(args, "U:zipimporter.get_filename",
->>>>>>> 6aecfd6f
                           &fullname))
         return NULL;
 
@@ -487,11 +420,7 @@
     if (mi == MI_ERROR)
         return NULL;
     if (mi == MI_NOT_FOUND) {
-<<<<<<< HEAD
-        PyErr_Format(ZipImportError, "can't find module '%s'", fullname);
-=======
         PyErr_Format(ZipImportError, "can't find module %R", fullname);
->>>>>>> 6aecfd6f
         return NULL;
     }
     return PyBool_FromLong(mi == MI_PACKAGE);
@@ -576,11 +505,7 @@
     if (mi == MI_ERROR)
         return NULL;
     if (mi == MI_NOT_FOUND) {
-<<<<<<< HEAD
-        PyErr_Format(ZipImportError, "can't find module '%s'", fullname);
-=======
         PyErr_Format(ZipImportError, "can't find module %R", fullname);
->>>>>>> 6aecfd6f
         return NULL;
     }
 
@@ -588,14 +513,9 @@
     if (subname == NULL)
         return NULL;
 
-<<<<<<< HEAD
-    len = make_filename(self->prefix, subname, path, sizeof(path));
-    if (len < 0)
-=======
     path = make_filename(self->prefix, subname);
     Py_DECREF(subname);
     if (path == NULL)
->>>>>>> 6aecfd6f
         return NULL;
 
     if (mi == MI_PACKAGE)
@@ -798,13 +718,8 @@
    data_size and file_offset are 0.
 */
 static PyObject *
-<<<<<<< HEAD
-read_directory(PyObject *archive_obj)
-=======
 read_directory(PyObject *archive)
->>>>>>> 6aecfd6f
-{
-    /* FIXME: work on Py_UNICODE* instead of char* */
+{
     PyObject *files = NULL;
     FILE *fp;
     unsigned short flags;
@@ -821,49 +736,29 @@
     const char *charset;
     int bootstrap;
 
-<<<<<<< HEAD
-    if (PyUnicode_GET_SIZE(archive_obj) > MAXPATHLEN) {
-=======
     if (PyUnicode_GET_SIZE(archive) > MAXPATHLEN) {
->>>>>>> 6aecfd6f
         PyErr_SetString(PyExc_OverflowError,
                         "Zip path name is too long");
         return NULL;
     }
-<<<<<<< HEAD
-    Py_UNICODE_strcpy(path, PyUnicode_AS_UNICODE(archive_obj));
-
-    fp = _Py_fopen(archive_obj, "rb");
-    if (fp == NULL) {
-        PyErr_Format(ZipImportError, "can't open Zip file: '%U'", archive_obj);
-=======
     Py_UNICODE_strcpy(path, PyUnicode_AS_UNICODE(archive));
 
     fp = _Py_fopen(archive, "rb");
     if (fp == NULL) {
         PyErr_Format(ZipImportError, "can't open Zip file: %R", archive);
->>>>>>> 6aecfd6f
         return NULL;
     }
     fseek(fp, -22, SEEK_END);
     header_position = ftell(fp);
     if (fread(endof_central_dir, 1, 22, fp) != 22) {
         fclose(fp);
-<<<<<<< HEAD
-        PyErr_Format(ZipImportError, "can't read Zip file: '%U'", archive_obj);
-=======
         PyErr_Format(ZipImportError, "can't read Zip file: %R", archive);
->>>>>>> 6aecfd6f
         return NULL;
     }
     if (get_long((unsigned char *)endof_central_dir) != 0x06054B50) {
         /* Bad: End of Central Dir signature */
         fclose(fp);
-<<<<<<< HEAD
-        PyErr_Format(ZipImportError, "not a Zip file: '%U'", archive_obj);
-=======
         PyErr_Format(ZipImportError, "not a Zip file: %R", archive);
->>>>>>> 6aecfd6f
         return NULL;
     }
 
@@ -940,13 +835,9 @@
                     PY_MAJOR_VERSION, PY_MINOR_VERSION);
             goto error;
         }
-<<<<<<< HEAD
-        Py_UNICODE_strncpy(path + length + 1, PyUnicode_AS_UNICODE(nameobj), MAXPATHLEN - length - 1);
-=======
         Py_UNICODE_strncpy(path + length + 1,
                            PyUnicode_AS_UNICODE(nameobj),
                            MAXPATHLEN - length - 1);
->>>>>>> 6aecfd6f
 
         pathobj = PyUnicode_FromUnicode(path, Py_UNICODE_strlen(path));
         if (pathobj == NULL)
@@ -964,13 +855,8 @@
     }
     fclose(fp);
     if (Py_VerboseFlag)
-<<<<<<< HEAD
-        PySys_FormatStderr("# zipimport: found %ld names in %U\n",
-            count, archive_obj);
-=======
         PySys_FormatStderr("# zipimport: found %ld names in %R\n",
                            count, archive);
->>>>>>> 6aecfd6f
     return files;
 error:
     fclose(fp);
@@ -1159,11 +1045,7 @@
     if (!PyCode_Check(code)) {
         Py_DECREF(code);
         PyErr_Format(PyExc_TypeError,
-<<<<<<< HEAD
-             "compiled module %s is not a code object",
-=======
              "compiled module %R is not a code object",
->>>>>>> 6aecfd6f
              pathname);
         return NULL;
     }
@@ -1293,36 +1175,17 @@
 get_code_from_data(ZipImporter *self, int ispackage, int isbytecode,
                    time_t mtime, PyObject *toc_entry)
 {
-<<<<<<< HEAD
-    PyObject *data, *code;
-    PyObject *modpath;
-=======
     PyObject *data, *modpath, *code;
->>>>>>> 6aecfd6f
 
     data = get_data(self->archive, toc_entry);
     if (data == NULL)
         return NULL;
 
-<<<<<<< HEAD
-    modpath = PyUnicode_EncodeFSDefault(PyTuple_GetItem(toc_entry, 0));
-    if (modpath == NULL) {
-        Py_DECREF(data);
-        return NULL;
-    }
-
-    if (isbytecode)
-        code = unmarshal_code(PyBytes_AS_STRING(modpath), data, mtime);
-    else
-        code = compile_source(PyBytes_AS_STRING(modpath), data);
-    Py_DECREF(modpath);
-=======
     modpath = PyTuple_GetItem(toc_entry, 0);
     if (isbytecode)
         code = unmarshal_code(modpath, data, mtime);
     else
         code = compile_source(modpath, data);
->>>>>>> 6aecfd6f
     Py_DECREF(data);
     return code;
 }
@@ -1330,11 +1193,7 @@
 /* Get the code object associated with the module specified by
    'fullname'. */
 static PyObject *
-<<<<<<< HEAD
-get_module_code(ZipImporter *self, char *fullname,
-=======
 get_module_code(ZipImporter *self, PyObject *fullname,
->>>>>>> 6aecfd6f
                 int *p_ispackage, PyObject **p_modpath)
 {
     PyObject *code, *toc_entry, *subname;
@@ -1345,14 +1204,9 @@
     if (subname == NULL)
         return NULL;
 
-<<<<<<< HEAD
-    len = make_filename(self->prefix, subname, path, sizeof(path));
-    if (len < 0)
-=======
     path = make_filename(self->prefix, subname);
     Py_DECREF(subname);
     if (path == NULL)
->>>>>>> 6aecfd6f
         return NULL;
 
     for (zso = zip_searchorder; *zso->suffix; zso++) {
@@ -1363,15 +1217,9 @@
             goto exit;
 
         if (Py_VerboseFlag > 1)
-<<<<<<< HEAD
-            PySys_FormatStderr("# trying %U%c%s\n",
-                               self->archive, (int)SEP, path);
-        toc_entry = PyDict_GetItemString(self->files, path);
-=======
             PySys_FormatStderr("# trying %U%c%U\n",
                                self->archive, (int)SEP, fullpath);
         toc_entry = PyDict_GetItem(self->files, fullpath);
->>>>>>> 6aecfd6f
         if (toc_entry != NULL) {
             time_t mtime = 0;
             int ispackage = zso->type & IS_PACKAGE;
@@ -1399,25 +1247,16 @@
                 *p_modpath = PyTuple_GetItem(toc_entry, 0);
                 Py_INCREF(*p_modpath);
             }
-<<<<<<< HEAD
-            return code;
-=======
             goto exit;
->>>>>>> 6aecfd6f
         }
         else
             Py_CLEAR(fullpath);
     }
-<<<<<<< HEAD
-    PyErr_Format(ZipImportError, "can't find module '%s'", fullname);
-    return NULL;
-=======
     PyErr_Format(ZipImportError, "can't find module %R", fullname);
 exit:
     Py_DECREF(path);
     Py_XDECREF(fullpath);
     return code;
->>>>>>> 6aecfd6f
 }
 
 

--- conflicted
+++ resolved
@@ -53,10 +53,7 @@
     _PyTime_timeval curtime;
     _PyTime_timeval endtime;
 
-<<<<<<< HEAD
-=======
-
->>>>>>> 6aecfd6f
+
     if (microseconds > 0) {
         _PyTime_gettimeofday(&endtime);
         endtime.tv_sec += microseconds / (1000 * 1000);
@@ -79,11 +76,7 @@
 
             /* If we're using a timeout, recompute the timeout after processing
              * signals, since those can take time.  */
-<<<<<<< HEAD
-            if (microseconds >= 0) {
-=======
             if (microseconds > 0) {
->>>>>>> 6aecfd6f
                 _PyTime_gettimeofday(&curtime);
                 microseconds = ((endtime.tv_sec - curtime.tv_sec) * 1000000 +
                                 (endtime.tv_usec - curtime.tv_usec));

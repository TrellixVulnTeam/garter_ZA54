--- conflicted
+++ resolved
@@ -363,43 +363,9 @@
         errno = 0;
         if (opener == Py_None) {
             Py_BEGIN_ALLOW_THREADS
-<<<<<<< HEAD
 #ifdef MS_WINDOWS
             if (widename != NULL)
                 self->fd = _wopen(widename, flags, 0666);
-            else
-#endif
-                self->fd = open(name, flags, 0666);
-            Py_END_ALLOW_THREADS
-        } else {
-            PyObject *fdobj = PyObject_CallFunction(
-                                  opener, "Oi", nameobj, flags);
-            if (fdobj == NULL)
-                goto error;
-            if (!PyLong_Check(fdobj)) {
-                Py_DECREF(fdobj);
-                PyErr_SetString(PyExc_TypeError,
-                        "expected integer from opener");
-                goto error;
-            }
-
-            self->fd = PyLong_AsLong(fdobj);
-            Py_DECREF(fdobj);
-            if (self->fd == -1) {
-                goto error;
-            }
-        }
-
-        fd_is_own = 1;
-        if (self->fd < 0) {
-#ifdef MS_WINDOWS
-            if (widename != NULL)
-                PyErr_SetFromErrnoWithFilenameObject(PyExc_IOError, nameobj);
-=======
-#ifdef MS_WINDOWS
-            if (widename != NULL)
-                self->fd = _wopen(widename, flags, 0666);
->>>>>>> aa29e3e1
             else
 #endif
                 self->fd = open(name, flags, 0666);

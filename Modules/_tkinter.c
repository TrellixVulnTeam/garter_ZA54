--- conflicted
+++ resolved
@@ -337,30 +337,6 @@
 #endif /* WITH_THREAD */
 
 
-<<<<<<< HEAD
-static char *
-AsString(PyObject *value, PyObject *tmp)
-{
-    if (PyBytes_Check(value))
-        return PyBytes_AsString(value);
-    else if (PyUnicode_Check(value))
-        return PyUnicode_AsUTF8(value);
-    else {
-        PyObject *v = PyObject_Str(value);
-        if (v == NULL)
-            return NULL;
-        if (PyList_Append(tmp, v) != 0) {
-            Py_DECREF(v);
-            return NULL;
-        }
-        Py_DECREF(v);
-        return PyUnicode_AsUTF8(v);
-    }
-}
-
-
-=======
->>>>>>> 138c6557
 
 #define ARGSZ 64
 

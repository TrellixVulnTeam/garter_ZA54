/* Minimal main program -- everything is loaded from the library */

#include "Python.h"
#include <locale.h>

#ifdef __FreeBSD__
#include <floatingpoint.h>
#endif

#ifdef MS_WINDOWS
int
wmain(int argc, wchar_t **argv)
{
    return Py_Main(argc, argv);
}
#else

int
main(int argc, char **argv)
{
<<<<<<< HEAD
    wchar_t **argv_copy = (wchar_t **)PyMem_Malloc(sizeof(wchar_t*)*(argc+1));
    /* We need a second copy, as Python might modify the first one. */
    wchar_t **argv_copy2 = (wchar_t **)PyMem_Malloc(sizeof(wchar_t*)*(argc+1));
=======
    wchar_t **argv_copy;
    /* We need a second copies, as Python might modify the first one. */
    wchar_t **argv_copy2;
>>>>>>> 00d1a732
    int i, res;
    char *oldloc;

    argv_copy = (wchar_t **)PyMem_RawMalloc(sizeof(wchar_t*) * (argc+1));
    argv_copy2 = (wchar_t **)PyMem_RawMalloc(sizeof(wchar_t*) * (argc+1));
    if (!argv_copy || !argv_copy2) {
        fprintf(stderr, "out of memory\n");
        return 1;
    }

    /* 754 requires that FP exceptions run in "no stop" mode by default,
     * and until C vendors implement C99's ways to control FP exceptions,
     * Python requires non-stop mode.  Alas, some platforms enable FP
     * exceptions by default.  Here we disable them.
     */
#ifdef __FreeBSD__
    fp_except_t m;

    m = fpgetmask();
    fpsetmask(m & ~FP_X_OFL);
#endif

    oldloc = _PyMem_RawStrdup(setlocale(LC_ALL, NULL));
    setlocale(LC_ALL, "");
    for (i = 0; i < argc; i++) {
        argv_copy[i] = _Py_char2wchar(argv[i], NULL);
        if (!argv_copy[i]) {
            PyMem_RawFree(oldloc);
            fprintf(stderr, "Fatal Python error: "
                            "unable to decode the command line argument #%i\n",
                            i + 1);
            return 1;
        }
        argv_copy2[i] = argv_copy[i];
    }
    argv_copy2[argc] = argv_copy[argc] = NULL;

    setlocale(LC_ALL, oldloc);
    PyMem_RawFree(oldloc);
    res = Py_Main(argc, argv_copy);
    for (i = 0; i < argc; i++) {
        PyMem_RawFree(argv_copy2[i]);
    }
    PyMem_RawFree(argv_copy);
    PyMem_RawFree(argv_copy2);
    return res;
}
#endif<|MERGE_RESOLUTION|>--- conflicted
+++ resolved
@@ -18,15 +18,9 @@
 int
 main(int argc, char **argv)
 {
-<<<<<<< HEAD
-    wchar_t **argv_copy = (wchar_t **)PyMem_Malloc(sizeof(wchar_t*)*(argc+1));
+    wchar_t **argv_copy;
     /* We need a second copy, as Python might modify the first one. */
-    wchar_t **argv_copy2 = (wchar_t **)PyMem_Malloc(sizeof(wchar_t*)*(argc+1));
-=======
-    wchar_t **argv_copy;
-    /* We need a second copies, as Python might modify the first one. */
     wchar_t **argv_copy2;
->>>>>>> 00d1a732
     int i, res;
     char *oldloc;
 

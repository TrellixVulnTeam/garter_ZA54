/*

  Reference Cycle Garbage Collection
  ==================================

  Neil Schemenauer <nas@arctrix.com>

  Based on a post on the python-dev list.  Ideas from Guido van Rossum,
  Eric Tiedemann, and various others.

  http://www.arctrix.com/nas/python/gc/

  The following mailing list threads provide a historical perspective on
  the design of this module.  Note that a fair amount of refinement has
  occurred since those discussions.

  http://mail.python.org/pipermail/python-dev/2000-March/002385.html
  http://mail.python.org/pipermail/python-dev/2000-March/002434.html
  http://mail.python.org/pipermail/python-dev/2000-March/002497.html

  For a highlevel view of the collection process, read the collect
  function.

*/

#include "Python.h"
#include "frameobject.h"        /* for PyFrame_ClearFreeList */

/* Get an object's GC head */
#define AS_GC(o) ((PyGC_Head *)(o)-1)

/* Get the object given the GC head */
#define FROM_GC(g) ((PyObject *)(((PyGC_Head *)g)+1))

/*** Global GC state ***/

struct gc_generation {
    PyGC_Head head;
    int threshold; /* collection threshold */
    int count; /* count of allocations or collections of younger
                  generations */
};

#define NUM_GENERATIONS 3
#define GEN_HEAD(n) (&generations[n].head)

/* linked lists of container objects */
static struct gc_generation generations[NUM_GENERATIONS] = {
    /* PyGC_Head,                               threshold,      count */
    {{{GEN_HEAD(0), GEN_HEAD(0), 0}},           700,            0},
    {{{GEN_HEAD(1), GEN_HEAD(1), 0}},           10,             0},
    {{{GEN_HEAD(2), GEN_HEAD(2), 0}},           10,             0},
};

PyGC_Head *_PyGC_generation0 = GEN_HEAD(0);

static int enabled = 1; /* automatic collection enabled? */

/* true if we are currently running the collector */
static int collecting = 0;

/* list of uncollectable objects */
static PyObject *garbage = NULL;

/* Python string to use if unhandled exception occurs */
static PyObject *gc_str = NULL;

/* a list of callbacks to be invoked when collection is performed */
static PyObject *callbacks = NULL;

/* This is the number of objects that survived the last full collection. It
   approximates the number of long lived objects tracked by the GC.

   (by "full collection", we mean a collection of the oldest generation).
*/
static Py_ssize_t long_lived_total = 0;

/* This is the number of objects that survived all "non-full" collections,
   and are awaiting to undergo a full collection for the first time.

*/
static Py_ssize_t long_lived_pending = 0;

/*
   NOTE: about the counting of long-lived objects.

   To limit the cost of garbage collection, there are two strategies;
     - make each collection faster, e.g. by scanning fewer objects
     - do less collections
   This heuristic is about the latter strategy.

   In addition to the various configurable thresholds, we only trigger a
   full collection if the ratio
    long_lived_pending / long_lived_total
   is above a given value (hardwired to 25%).

   The reason is that, while "non-full" collections (i.e., collections of
   the young and middle generations) will always examine roughly the same
   number of objects -- determined by the aforementioned thresholds --,
   the cost of a full collection is proportional to the total number of
   long-lived objects, which is virtually unbounded.

   Indeed, it has been remarked that doing a full collection every
   <constant number> of object creations entails a dramatic performance
   degradation in workloads which consist in creating and storing lots of
   long-lived objects (e.g. building a large list of GC-tracked objects would
   show quadratic performance, instead of linear as expected: see issue #4074).

   Using the above ratio, instead, yields amortized linear performance in
   the total number of objects (the effect of which can be summarized
   thusly: "each full garbage collection is more and more costly as the
   number of objects grows, but we do fewer and fewer of them").

   This heuristic was suggested by Martin von Löwis on python-dev in
   June 2008. His original analysis and proposal can be found at:
    http://mail.python.org/pipermail/python-dev/2008-June/080579.html
*/

/*
   NOTE: about untracking of mutable objects.
   
   Certain types of container cannot participate in a reference cycle, and
   so do not need to be tracked by the garbage collector. Untracking these
   objects reduces the cost of garbage collections. However, determining
   which objects may be untracked is not free, and the costs must be
   weighed against the benefits for garbage collection.

   There are two possible strategies for when to untrack a container:

   i) When the container is created.
   ii) When the container is examined by the garbage collector.

   Tuples containing only immutable objects (integers, strings etc, and
   recursively, tuples of immutable objects) do not need to be tracked.
   The interpreter creates a large number of tuples, many of which will
   not survive until garbage collection. It is therefore not worthwhile
   to untrack eligible tuples at creation time.

   Instead, all tuples except the empty tuple are tracked when created. 
   During garbage collection it is determined whether any surviving tuples 
   can be untracked. A tuple can be untracked if all of its contents are 
   already not tracked. Tuples are examined for untracking in all garbage 
   collection cycles. It may take more than one cycle to untrack a tuple.

   Dictionaries containing only immutable objects also do not need to be
   tracked. Dictionaries are untracked when created. If a tracked item is
   inserted into a dictionary (either as a key or value), the dictionary
   becomes tracked. During a full garbage collection (all generations),
   the collector will untrack any dictionaries whose contents are not
   tracked.

   The module provides the python function is_tracked(obj), which returns
   the CURRENT tracking status of the object. Subsequent garbage
   collections may change the tracking status of the object.
   
   Untracking of certain containers was introduced in issue #4688, and 
   the algorithm was refined in response to issue #14775.
*/

/* set for debugging information */
#define DEBUG_STATS             (1<<0) /* print collection statistics */
#define DEBUG_COLLECTABLE       (1<<1) /* print collectable objects */
#define DEBUG_UNCOLLECTABLE     (1<<2) /* print uncollectable objects */
#define DEBUG_SAVEALL           (1<<5) /* save all garbage in gc.garbage */
#define DEBUG_LEAK              DEBUG_COLLECTABLE | \
                DEBUG_UNCOLLECTABLE | \
                DEBUG_SAVEALL
static int debug;
static PyObject *tmod = NULL;

/* Running stats per generation */
struct gc_generation_stats {
    /* total number of collections */
    Py_ssize_t collections;
    /* total number of collected objects */
    Py_ssize_t collected;
    /* total number of uncollectable objects (put into gc.garbage) */
    Py_ssize_t uncollectable;
};

static struct gc_generation_stats generation_stats[NUM_GENERATIONS];

/*--------------------------------------------------------------------------
gc_refs values.

Between collections, every gc'ed object has one of two gc_refs values:

GC_UNTRACKED
    The initial state; objects returned by PyObject_GC_Malloc are in this
    state.  The object doesn't live in any generation list, and its
    tp_traverse slot must not be called.

GC_REACHABLE
    The object lives in some generation list, and its tp_traverse is safe to
    call.  An object transitions to GC_REACHABLE when PyObject_GC_Track
    is called.

During a collection, gc_refs can temporarily take on other states:

>= 0
    At the start of a collection, update_refs() copies the true refcount
    to gc_refs, for each object in the generation being collected.
    subtract_refs() then adjusts gc_refs so that it equals the number of
    times an object is referenced directly from outside the generation
    being collected.
    gc_refs remains >= 0 throughout these steps.

GC_TENTATIVELY_UNREACHABLE
    move_unreachable() then moves objects not reachable (whether directly or
    indirectly) from outside the generation into an "unreachable" set.
    Objects that are found to be reachable have gc_refs set to GC_REACHABLE
    again.  Objects that are found to be unreachable have gc_refs set to
    GC_TENTATIVELY_UNREACHABLE.  It's "tentatively" because the pass doing
    this can't be sure until it ends, and GC_TENTATIVELY_UNREACHABLE may
    transition back to GC_REACHABLE.

    Only objects with GC_TENTATIVELY_UNREACHABLE still set are candidates
    for collection.  If it's decided not to collect such an object (e.g.,
    it has a __del__ method), its gc_refs is restored to GC_REACHABLE again.
----------------------------------------------------------------------------
*/
#define GC_UNTRACKED                    _PyGC_REFS_UNTRACKED
#define GC_REACHABLE                    _PyGC_REFS_REACHABLE
#define GC_TENTATIVELY_UNREACHABLE      _PyGC_REFS_TENTATIVELY_UNREACHABLE

#define IS_TRACKED(o) ((AS_GC(o))->gc.gc_refs != GC_UNTRACKED)
#define IS_REACHABLE(o) ((AS_GC(o))->gc.gc_refs == GC_REACHABLE)
#define IS_TENTATIVELY_UNREACHABLE(o) ( \
    (AS_GC(o))->gc.gc_refs == GC_TENTATIVELY_UNREACHABLE)

/*** list functions ***/

static void
gc_list_init(PyGC_Head *list)
{
    list->gc.gc_prev = list;
    list->gc.gc_next = list;
}

static int
gc_list_is_empty(PyGC_Head *list)
{
    return (list->gc.gc_next == list);
}

#if 0
/* This became unused after gc_list_move() was introduced. */
/* Append `node` to `list`. */
static void
gc_list_append(PyGC_Head *node, PyGC_Head *list)
{
    node->gc.gc_next = list;
    node->gc.gc_prev = list->gc.gc_prev;
    node->gc.gc_prev->gc.gc_next = node;
    list->gc.gc_prev = node;
}
#endif

/* Remove `node` from the gc list it's currently in. */
static void
gc_list_remove(PyGC_Head *node)
{
    node->gc.gc_prev->gc.gc_next = node->gc.gc_next;
    node->gc.gc_next->gc.gc_prev = node->gc.gc_prev;
    node->gc.gc_next = NULL; /* object is not currently tracked */
}

/* Move `node` from the gc list it's currently in (which is not explicitly
 * named here) to the end of `list`.  This is semantically the same as
 * gc_list_remove(node) followed by gc_list_append(node, list).
 */
static void
gc_list_move(PyGC_Head *node, PyGC_Head *list)
{
    PyGC_Head *new_prev;
    PyGC_Head *current_prev = node->gc.gc_prev;
    PyGC_Head *current_next = node->gc.gc_next;
    /* Unlink from current list. */
    current_prev->gc.gc_next = current_next;
    current_next->gc.gc_prev = current_prev;
    /* Relink at end of new list. */
    new_prev = node->gc.gc_prev = list->gc.gc_prev;
    new_prev->gc.gc_next = list->gc.gc_prev = node;
    node->gc.gc_next = list;
}

/* append list `from` onto list `to`; `from` becomes an empty list */
static void
gc_list_merge(PyGC_Head *from, PyGC_Head *to)
{
    PyGC_Head *tail;
    assert(from != to);
    if (!gc_list_is_empty(from)) {
        tail = to->gc.gc_prev;
        tail->gc.gc_next = from->gc.gc_next;
        tail->gc.gc_next->gc.gc_prev = tail;
        to->gc.gc_prev = from->gc.gc_prev;
        to->gc.gc_prev->gc.gc_next = to;
    }
    gc_list_init(from);
}

static Py_ssize_t
gc_list_size(PyGC_Head *list)
{
    PyGC_Head *gc;
    Py_ssize_t n = 0;
    for (gc = list->gc.gc_next; gc != list; gc = gc->gc.gc_next) {
        n++;
    }
    return n;
}

/* Append objects in a GC list to a Python list.
 * Return 0 if all OK, < 0 if error (out of memory for list).
 */
static int
append_objects(PyObject *py_list, PyGC_Head *gc_list)
{
    PyGC_Head *gc;
    for (gc = gc_list->gc.gc_next; gc != gc_list; gc = gc->gc.gc_next) {
        PyObject *op = FROM_GC(gc);
        if (op != py_list) {
            if (PyList_Append(py_list, op)) {
                return -1; /* exception */
            }
        }
    }
    return 0;
}

/*** end of list stuff ***/


/* Set all gc_refs = ob_refcnt.  After this, gc_refs is > 0 for all objects
 * in containers, and is GC_REACHABLE for all tracked gc objects not in
 * containers.
 */
static void
update_refs(PyGC_Head *containers)
{
    PyGC_Head *gc = containers->gc.gc_next;
    for (; gc != containers; gc = gc->gc.gc_next) {
        assert(gc->gc.gc_refs == GC_REACHABLE);
        gc->gc.gc_refs = Py_REFCNT(FROM_GC(gc));
        /* Python's cyclic gc should never see an incoming refcount
         * of 0:  if something decref'ed to 0, it should have been
         * deallocated immediately at that time.
         * Possible cause (if the assert triggers):  a tp_dealloc
         * routine left a gc-aware object tracked during its teardown
         * phase, and did something-- or allowed something to happen --
         * that called back into Python.  gc can trigger then, and may
         * see the still-tracked dying object.  Before this assert
         * was added, such mistakes went on to allow gc to try to
         * delete the object again.  In a debug build, that caused
         * a mysterious segfault, when _Py_ForgetReference tried
         * to remove the object from the doubly-linked list of all
         * objects a second time.  In a release build, an actual
         * double deallocation occurred, which leads to corruption
         * of the allocator's internal bookkeeping pointers.  That's
         * so serious that maybe this should be a release-build
         * check instead of an assert?
         */
        assert(gc->gc.gc_refs != 0);
    }
}

/* A traversal callback for subtract_refs. */
static int
visit_decref(PyObject *op, void *data)
{
    assert(op != NULL);
    if (PyObject_IS_GC(op)) {
        PyGC_Head *gc = AS_GC(op);
        /* We're only interested in gc_refs for objects in the
         * generation being collected, which can be recognized
         * because only they have positive gc_refs.
         */
        assert(gc->gc.gc_refs != 0); /* else refcount was too small */
        if (gc->gc.gc_refs > 0)
            gc->gc.gc_refs--;
    }
    return 0;
}

/* Subtract internal references from gc_refs.  After this, gc_refs is >= 0
 * for all objects in containers, and is GC_REACHABLE for all tracked gc
 * objects not in containers.  The ones with gc_refs > 0 are directly
 * reachable from outside containers, and so can't be collected.
 */
static void
subtract_refs(PyGC_Head *containers)
{
    traverseproc traverse;
    PyGC_Head *gc = containers->gc.gc_next;
    for (; gc != containers; gc=gc->gc.gc_next) {
        traverse = Py_TYPE(FROM_GC(gc))->tp_traverse;
        (void) traverse(FROM_GC(gc),
                       (visitproc)visit_decref,
                       NULL);
    }
}

/* A traversal callback for move_unreachable. */
static int
visit_reachable(PyObject *op, PyGC_Head *reachable)
{
    if (PyObject_IS_GC(op)) {
        PyGC_Head *gc = AS_GC(op);
        const Py_ssize_t gc_refs = gc->gc.gc_refs;

        if (gc_refs == 0) {
            /* This is in move_unreachable's 'young' list, but
             * the traversal hasn't yet gotten to it.  All
             * we need to do is tell move_unreachable that it's
             * reachable.
             */
            gc->gc.gc_refs = 1;
        }
        else if (gc_refs == GC_TENTATIVELY_UNREACHABLE) {
            /* This had gc_refs = 0 when move_unreachable got
             * to it, but turns out it's reachable after all.
             * Move it back to move_unreachable's 'young' list,
             * and move_unreachable will eventually get to it
             * again.
             */
            gc_list_move(gc, reachable);
            gc->gc.gc_refs = 1;
        }
        /* Else there's nothing to do.
         * If gc_refs > 0, it must be in move_unreachable's 'young'
         * list, and move_unreachable will eventually get to it.
         * If gc_refs == GC_REACHABLE, it's either in some other
         * generation so we don't care about it, or move_unreachable
         * already dealt with it.
         * If gc_refs == GC_UNTRACKED, it must be ignored.
         */
         else {
            assert(gc_refs > 0
                   || gc_refs == GC_REACHABLE
                   || gc_refs == GC_UNTRACKED);
         }
    }
    return 0;
}

/* Move the unreachable objects from young to unreachable.  After this,
 * all objects in young have gc_refs = GC_REACHABLE, and all objects in
 * unreachable have gc_refs = GC_TENTATIVELY_UNREACHABLE.  All tracked
 * gc objects not in young or unreachable still have gc_refs = GC_REACHABLE.
 * All objects in young after this are directly or indirectly reachable
 * from outside the original young; and all objects in unreachable are
 * not.
 */
static void
move_unreachable(PyGC_Head *young, PyGC_Head *unreachable)
{
    PyGC_Head *gc = young->gc.gc_next;

    /* Invariants:  all objects "to the left" of us in young have gc_refs
     * = GC_REACHABLE, and are indeed reachable (directly or indirectly)
     * from outside the young list as it was at entry.  All other objects
     * from the original young "to the left" of us are in unreachable now,
     * and have gc_refs = GC_TENTATIVELY_UNREACHABLE.  All objects to the
     * left of us in 'young' now have been scanned, and no objects here
     * or to the right have been scanned yet.
     */

    while (gc != young) {
        PyGC_Head *next;

        if (gc->gc.gc_refs) {
            /* gc is definitely reachable from outside the
             * original 'young'.  Mark it as such, and traverse
             * its pointers to find any other objects that may
             * be directly reachable from it.  Note that the
             * call to tp_traverse may append objects to young,
             * so we have to wait until it returns to determine
             * the next object to visit.
             */
            PyObject *op = FROM_GC(gc);
            traverseproc traverse = Py_TYPE(op)->tp_traverse;
            assert(gc->gc.gc_refs > 0);
            gc->gc.gc_refs = GC_REACHABLE;
            (void) traverse(op,
                            (visitproc)visit_reachable,
                            (void *)young);
            next = gc->gc.gc_next;
            if (PyTuple_CheckExact(op)) {
                _PyTuple_MaybeUntrack(op);
            }
        }
        else {
            /* This *may* be unreachable.  To make progress,
             * assume it is.  gc isn't directly reachable from
             * any object we've already traversed, but may be
             * reachable from an object we haven't gotten to yet.
             * visit_reachable will eventually move gc back into
             * young if that's so, and we'll see it again.
             */
            next = gc->gc.gc_next;
            gc_list_move(gc, unreachable);
            gc->gc.gc_refs = GC_TENTATIVELY_UNREACHABLE;
        }
        gc = next;
    }
}

/* Try to untrack all currently tracked dictionaries */
static void
untrack_dicts(PyGC_Head *head)
{
    PyGC_Head *next, *gc = head->gc.gc_next;
    while (gc != head) {
        PyObject *op = FROM_GC(gc);
        next = gc->gc.gc_next;
        if (PyDict_CheckExact(op))
            _PyDict_MaybeUntrack(op);
        gc = next;
    }
}

/* Return true if object has a finalization method. */
static int
has_finalizer(PyObject *op)
{
    if (PyGen_CheckExact(op))
        return PyGen_NeedsFinalizing((PyGenObject *)op);
    else
        return op->ob_type->tp_del != NULL;
}

/* Move the objects in unreachable with __del__ methods into `finalizers`.
 * Objects moved into `finalizers` have gc_refs set to GC_REACHABLE; the
 * objects remaining in unreachable are left at GC_TENTATIVELY_UNREACHABLE.
 */
static void
move_finalizers(PyGC_Head *unreachable, PyGC_Head *finalizers)
{
    PyGC_Head *gc;
    PyGC_Head *next;

    /* March over unreachable.  Move objects with finalizers into
     * `finalizers`.
     */
    for (gc = unreachable->gc.gc_next; gc != unreachable; gc = next) {
        PyObject *op = FROM_GC(gc);

        assert(IS_TENTATIVELY_UNREACHABLE(op));
        next = gc->gc.gc_next;

        if (has_finalizer(op)) {
            gc_list_move(gc, finalizers);
            gc->gc.gc_refs = GC_REACHABLE;
        }
    }
}

/* A traversal callback for move_finalizer_reachable. */
static int
visit_move(PyObject *op, PyGC_Head *tolist)
{
    if (PyObject_IS_GC(op)) {
        if (IS_TENTATIVELY_UNREACHABLE(op)) {
            PyGC_Head *gc = AS_GC(op);
            gc_list_move(gc, tolist);
            gc->gc.gc_refs = GC_REACHABLE;
        }
    }
    return 0;
}

/* Move objects that are reachable from finalizers, from the unreachable set
 * into finalizers set.
 */
static void
move_finalizer_reachable(PyGC_Head *finalizers)
{
    traverseproc traverse;
    PyGC_Head *gc = finalizers->gc.gc_next;
    for (; gc != finalizers; gc = gc->gc.gc_next) {
        /* Note that the finalizers list may grow during this. */
        traverse = Py_TYPE(FROM_GC(gc))->tp_traverse;
        (void) traverse(FROM_GC(gc),
                        (visitproc)visit_move,
                        (void *)finalizers);
    }
}

/* Clear all weakrefs to unreachable objects, and if such a weakref has a
 * callback, invoke it if necessary.  Note that it's possible for such
 * weakrefs to be outside the unreachable set -- indeed, those are precisely
 * the weakrefs whose callbacks must be invoked.  See gc_weakref.txt for
 * overview & some details.  Some weakrefs with callbacks may be reclaimed
 * directly by this routine; the number reclaimed is the return value.  Other
 * weakrefs with callbacks may be moved into the `old` generation.  Objects
 * moved into `old` have gc_refs set to GC_REACHABLE; the objects remaining in
 * unreachable are left at GC_TENTATIVELY_UNREACHABLE.  When this returns,
 * no object in `unreachable` is weakly referenced anymore.
 */
static int
handle_weakrefs(PyGC_Head *unreachable, PyGC_Head *old)
{
    PyGC_Head *gc;
    PyObject *op;               /* generally FROM_GC(gc) */
    PyWeakReference *wr;        /* generally a cast of op */
    PyGC_Head wrcb_to_call;     /* weakrefs with callbacks to call */
    PyGC_Head *next;
    int num_freed = 0;

    gc_list_init(&wrcb_to_call);

    /* Clear all weakrefs to the objects in unreachable.  If such a weakref
     * also has a callback, move it into `wrcb_to_call` if the callback
     * needs to be invoked.  Note that we cannot invoke any callbacks until
     * all weakrefs to unreachable objects are cleared, lest the callback
     * resurrect an unreachable object via a still-active weakref.  We
     * make another pass over wrcb_to_call, invoking callbacks, after this
     * pass completes.
     */
    for (gc = unreachable->gc.gc_next; gc != unreachable; gc = next) {
        PyWeakReference **wrlist;

        op = FROM_GC(gc);
        assert(IS_TENTATIVELY_UNREACHABLE(op));
        next = gc->gc.gc_next;

        if (! PyType_SUPPORTS_WEAKREFS(Py_TYPE(op)))
            continue;

        /* It supports weakrefs.  Does it have any? */
        wrlist = (PyWeakReference **)
                                PyObject_GET_WEAKREFS_LISTPTR(op);

        /* `op` may have some weakrefs.  March over the list, clear
         * all the weakrefs, and move the weakrefs with callbacks
         * that must be called into wrcb_to_call.
         */
        for (wr = *wrlist; wr != NULL; wr = *wrlist) {
            PyGC_Head *wrasgc;                  /* AS_GC(wr) */

            /* _PyWeakref_ClearRef clears the weakref but leaves
             * the callback pointer intact.  Obscure:  it also
             * changes *wrlist.
             */
            assert(wr->wr_object == op);
            _PyWeakref_ClearRef(wr);
            assert(wr->wr_object == Py_None);
            if (wr->wr_callback == NULL)
                continue;                       /* no callback */

    /* Headache time.  `op` is going away, and is weakly referenced by
     * `wr`, which has a callback.  Should the callback be invoked?  If wr
     * is also trash, no:
     *
     * 1. There's no need to call it.  The object and the weakref are
     *    both going away, so it's legitimate to pretend the weakref is
     *    going away first.  The user has to ensure a weakref outlives its
     *    referent if they want a guarantee that the wr callback will get
     *    invoked.
     *
     * 2. It may be catastrophic to call it.  If the callback is also in
     *    cyclic trash (CT), then although the CT is unreachable from
     *    outside the current generation, CT may be reachable from the
     *    callback.  Then the callback could resurrect insane objects.
     *
     * Since the callback is never needed and may be unsafe in this case,
     * wr is simply left in the unreachable set.  Note that because we
     * already called _PyWeakref_ClearRef(wr), its callback will never
     * trigger.
     *
     * OTOH, if wr isn't part of CT, we should invoke the callback:  the
     * weakref outlived the trash.  Note that since wr isn't CT in this
     * case, its callback can't be CT either -- wr acted as an external
     * root to this generation, and therefore its callback did too.  So
     * nothing in CT is reachable from the callback either, so it's hard
     * to imagine how calling it later could create a problem for us.  wr
     * is moved to wrcb_to_call in this case.
     */
            if (IS_TENTATIVELY_UNREACHABLE(wr))
                continue;
            assert(IS_REACHABLE(wr));

            /* Create a new reference so that wr can't go away
             * before we can process it again.
             */
            Py_INCREF(wr);

            /* Move wr to wrcb_to_call, for the next pass. */
            wrasgc = AS_GC(wr);
            assert(wrasgc != next); /* wrasgc is reachable, but
                                       next isn't, so they can't
                                       be the same */
            gc_list_move(wrasgc, &wrcb_to_call);
        }
    }

    /* Invoke the callbacks we decided to honor.  It's safe to invoke them
     * because they can't reference unreachable objects.
     */
    while (! gc_list_is_empty(&wrcb_to_call)) {
        PyObject *temp;
        PyObject *callback;

        gc = wrcb_to_call.gc.gc_next;
        op = FROM_GC(gc);
        assert(IS_REACHABLE(op));
        assert(PyWeakref_Check(op));
        wr = (PyWeakReference *)op;
        callback = wr->wr_callback;
        assert(callback != NULL);

        /* copy-paste of weakrefobject.c's handle_callback() */
        temp = PyObject_CallFunctionObjArgs(callback, wr, NULL);
        if (temp == NULL)
            PyErr_WriteUnraisable(callback);
        else
            Py_DECREF(temp);

        /* Give up the reference we created in the first pass.  When
         * op's refcount hits 0 (which it may or may not do right now),
         * op's tp_dealloc will decref op->wr_callback too.  Note
         * that the refcount probably will hit 0 now, and because this
         * weakref was reachable to begin with, gc didn't already
         * add it to its count of freed objects.  Example:  a reachable
         * weak value dict maps some key to this reachable weakref.
         * The callback removes this key->weakref mapping from the
         * dict, leaving no other references to the weakref (excepting
         * ours).
         */
        Py_DECREF(op);
        if (wrcb_to_call.gc.gc_next == gc) {
            /* object is still alive -- move it */
            gc_list_move(gc, old);
        }
        else
            ++num_freed;
    }

    return num_freed;
}

static void
debug_cycle(char *msg, PyObject *op)
{
    PySys_FormatStderr("gc: %s <%s %p>\n",
                       msg, Py_TYPE(op)->tp_name, op);
}

/* Handle uncollectable garbage (cycles with finalizers, and stuff reachable
 * only from such cycles).
 * If DEBUG_SAVEALL, all objects in finalizers are appended to the module
 * garbage list (a Python list), else only the objects in finalizers with
 * __del__ methods are appended to garbage.  All objects in finalizers are
 * merged into the old list regardless.
 * Returns 0 if all OK, <0 on error (out of memory to grow the garbage list).
 * The finalizers list is made empty on a successful return.
 */
static int
handle_finalizers(PyGC_Head *finalizers, PyGC_Head *old)
{
    PyGC_Head *gc = finalizers->gc.gc_next;

    if (garbage == NULL) {
        garbage = PyList_New(0);
        if (garbage == NULL)
            Py_FatalError("gc couldn't create gc.garbage list");
    }
    for (; gc != finalizers; gc = gc->gc.gc_next) {
        PyObject *op = FROM_GC(gc);

        if ((debug & DEBUG_SAVEALL) || has_finalizer(op)) {
            if (PyList_Append(garbage, op) < 0)
                return -1;
        }
    }

    gc_list_merge(finalizers, old);
    return 0;
}

/* Break reference cycles by clearing the containers involved.  This is
 * tricky business as the lists can be changing and we don't know which
 * objects may be freed.  It is possible I screwed something up here.
 */
static void
delete_garbage(PyGC_Head *collectable, PyGC_Head *old)
{
    inquiry clear;

    while (!gc_list_is_empty(collectable)) {
        PyGC_Head *gc = collectable->gc.gc_next;
        PyObject *op = FROM_GC(gc);

        assert(IS_TENTATIVELY_UNREACHABLE(op));
        if (debug & DEBUG_SAVEALL) {
            PyList_Append(garbage, op);
        }
        else {
            if ((clear = Py_TYPE(op)->tp_clear) != NULL) {
                Py_INCREF(op);
                clear(op);
                Py_DECREF(op);
            }
        }
        if (collectable->gc.gc_next == gc) {
            /* object is still alive, move it, it may die later */
            gc_list_move(gc, old);
            gc->gc.gc_refs = GC_REACHABLE;
        }
    }
}

/* Clear all free lists
 * All free lists are cleared during the collection of the highest generation.
 * Allocated items in the free list may keep a pymalloc arena occupied.
 * Clearing the free lists may give back memory to the OS earlier.
 */
static void
clear_freelists(void)
{
    (void)PyMethod_ClearFreeList();
    (void)PyFrame_ClearFreeList();
    (void)PyCFunction_ClearFreeList();
    (void)PyTuple_ClearFreeList();
    (void)PyUnicode_ClearFreeList();
    (void)PyFloat_ClearFreeList();
    (void)PyList_ClearFreeList();
    (void)PyDict_ClearFreeList();
    (void)PySet_ClearFreeList();
}

static double
get_time(void)
{
    double result = 0;
    if (tmod != NULL) {
        _Py_IDENTIFIER(time);

        PyObject *f = _PyObject_CallMethodId(tmod, &PyId_time, NULL);
        if (f == NULL) {
            PyErr_Clear();
        }
        else {
            if (PyFloat_Check(f))
                result = PyFloat_AsDouble(f);
            Py_DECREF(f);
        }
    }
    return result;
}

/* This is the main function.  Read this to understand how the
 * collection process works. */
static Py_ssize_t
collect(int generation, Py_ssize_t *n_collected, Py_ssize_t *n_uncollectable)
{
    int i;
    Py_ssize_t m = 0; /* # objects collected */
    Py_ssize_t n = 0; /* # unreachable objects that couldn't be collected */
    PyGC_Head *young; /* the generation we are examining */
    PyGC_Head *old; /* next older generation */
    PyGC_Head unreachable; /* non-problematic unreachable trash */
    PyGC_Head finalizers;  /* objects with, & reachable from, __del__ */
    PyGC_Head *gc;
    double t1 = 0.0;
<<<<<<< HEAD
=======
    struct gc_generation_stats *stats = &generation_stats[generation];
>>>>>>> aa29e3e1

    if (debug & DEBUG_STATS) {
        PySys_WriteStderr("gc: collecting generation %d...\n",
                          generation);
        PySys_WriteStderr("gc: objects in each generation:");
        for (i = 0; i < NUM_GENERATIONS; i++)
            PySys_WriteStderr(" %" PY_FORMAT_SIZE_T "d",
                              gc_list_size(GEN_HEAD(i)));
        t1 = get_time();
        PySys_WriteStderr("\n");
    }

    /* update collection and allocation counters */
    if (generation+1 < NUM_GENERATIONS)
        generations[generation+1].count += 1;
    for (i = 0; i <= generation; i++)
        generations[i].count = 0;

    /* merge younger generations with one we are currently collecting */
    for (i = 0; i < generation; i++) {
        gc_list_merge(GEN_HEAD(i), GEN_HEAD(generation));
    }

    /* handy references */
    young = GEN_HEAD(generation);
    if (generation < NUM_GENERATIONS-1)
        old = GEN_HEAD(generation+1);
    else
        old = young;

    /* Using ob_refcnt and gc_refs, calculate which objects in the
     * container set are reachable from outside the set (i.e., have a
     * refcount greater than 0 when all the references within the
     * set are taken into account).
     */
    update_refs(young);
    subtract_refs(young);

    /* Leave everything reachable from outside young in young, and move
     * everything else (in young) to unreachable.
     * NOTE:  This used to move the reachable objects into a reachable
     * set instead.  But most things usually turn out to be reachable,
     * so it's more efficient to move the unreachable things.
     */
    gc_list_init(&unreachable);
    move_unreachable(young, &unreachable);

    /* Move reachable objects to next generation. */
    if (young != old) {
        if (generation == NUM_GENERATIONS - 2) {
            long_lived_pending += gc_list_size(young);
        }
        gc_list_merge(young, old);
    }
    else {
        /* We only untrack dicts in full collections, to avoid quadratic
           dict build-up. See issue #14775. */
        untrack_dicts(young);
        long_lived_pending = 0;
        long_lived_total = gc_list_size(young);
    }

    /* All objects in unreachable are trash, but objects reachable from
     * finalizers can't safely be deleted.  Python programmers should take
     * care not to create such things.  For Python, finalizers means
     * instance objects with __del__ methods.  Weakrefs with callbacks
     * can also call arbitrary Python code but they will be dealt with by
     * handle_weakrefs().
     */
    gc_list_init(&finalizers);
    move_finalizers(&unreachable, &finalizers);
    /* finalizers contains the unreachable objects with a finalizer;
     * unreachable objects reachable *from* those are also uncollectable,
     * and we move those into the finalizers list too.
     */
    move_finalizer_reachable(&finalizers);

    /* Collect statistics on collectable objects found and print
     * debugging information.
     */
    for (gc = unreachable.gc.gc_next; gc != &unreachable;
                    gc = gc->gc.gc_next) {
        m++;
        if (debug & DEBUG_COLLECTABLE) {
            debug_cycle("collectable", FROM_GC(gc));
        }
    }

    /* Clear weakrefs and invoke callbacks as necessary. */
    m += handle_weakrefs(&unreachable, old);

    /* Call tp_clear on objects in the unreachable set.  This will cause
     * the reference cycles to be broken.  It may also cause some objects
     * in finalizers to be freed.
     */
    delete_garbage(&unreachable, old);

    /* Collect statistics on uncollectable objects found and print
     * debugging information. */
    for (gc = finalizers.gc.gc_next;
         gc != &finalizers;
         gc = gc->gc.gc_next) {
        n++;
        if (debug & DEBUG_UNCOLLECTABLE)
            debug_cycle("uncollectable", FROM_GC(gc));
    }
    if (debug & DEBUG_STATS) {
        double t2 = get_time();
        if (m == 0 && n == 0)
            PySys_WriteStderr("gc: done");
        else
            PySys_WriteStderr(
                "gc: done, "
                "%" PY_FORMAT_SIZE_T "d unreachable, "
                "%" PY_FORMAT_SIZE_T "d uncollectable",
                n+m, n);
        if (t1 && t2) {
            PySys_WriteStderr(", %.4fs elapsed", t2-t1);
        }
        PySys_WriteStderr(".\n");
    }

    /* Append instances in the uncollectable set to a Python
     * reachable list of garbage.  The programmer has to deal with
     * this if they insist on creating this type of structure.
     */
    (void)handle_finalizers(&finalizers, old);

    /* Clear free list only during the collection of the highest
     * generation */
    if (generation == NUM_GENERATIONS-1) {
        clear_freelists();
    }

    if (PyErr_Occurred()) {
        if (gc_str == NULL)
            gc_str = PyUnicode_FromString("garbage collection");
        PyErr_WriteUnraisable(gc_str);
        Py_FatalError("unexpected exception during garbage collection");
    }

<<<<<<< HEAD
=======
    /* Update stats */
>>>>>>> aa29e3e1
    if (n_collected)
        *n_collected = m;
    if (n_uncollectable)
        *n_uncollectable = n;
<<<<<<< HEAD
=======
    stats->collections++;
    stats->collected += m;
    stats->uncollectable += n;
>>>>>>> aa29e3e1
    return n+m;
}

/* Invoke progress callbacks to notify clients that garbage collection
 * is starting or stopping
 */
static void
invoke_gc_callback(const char *phase, int generation,
                   Py_ssize_t collected, Py_ssize_t uncollectable)
{
    Py_ssize_t i;
    PyObject *info = NULL;

    /* we may get called very early */
    if (callbacks == NULL)
        return;
    /* The local variable cannot be rebound, check it for sanity */
    assert(callbacks != NULL && PyList_CheckExact(callbacks));
    if (PyList_GET_SIZE(callbacks) != 0) {
        info = Py_BuildValue("{sisnsn}",
            "generation", generation,
            "collected", collected,
            "uncollectable", uncollectable);
        if (info == NULL) {
            PyErr_WriteUnraisable(NULL);
            return;
        }
    }
    for (i=0; i<PyList_GET_SIZE(callbacks); i++) {
        PyObject *r, *cb = PyList_GET_ITEM(callbacks, i);
        Py_INCREF(cb); /* make sure cb doesn't go away */
        r = PyObject_CallFunction(cb, "sO", phase, info);
        Py_XDECREF(r);
        if (r == NULL)
            PyErr_WriteUnraisable(cb);
        Py_DECREF(cb);
    }
    Py_XDECREF(info);
}

/* Perform garbage collection of a generation and invoke
 * progress callbacks.
 */
static Py_ssize_t
collect_with_callback(int generation)
{
    Py_ssize_t result, collected, uncollectable;
    invoke_gc_callback("start", generation, 0, 0);
    result = collect(generation, &collected, &uncollectable);
    invoke_gc_callback("stop", generation, collected, uncollectable);
    return result;
}

static Py_ssize_t
collect_generations(void)
{
    int i;
    Py_ssize_t n = 0;

    /* Find the oldest generation (highest numbered) where the count
     * exceeds the threshold.  Objects in the that generation and
     * generations younger than it will be collected. */
    for (i = NUM_GENERATIONS-1; i >= 0; i--) {
        if (generations[i].count > generations[i].threshold) {
            /* Avoid quadratic performance degradation in number
               of tracked objects. See comments at the beginning
               of this file, and issue #4074.
            */
            if (i == NUM_GENERATIONS - 1
                && long_lived_pending < long_lived_total / 4)
                continue;
            n = collect_with_callback(i);
            break;
        }
    }
    return n;
}

PyDoc_STRVAR(gc_enable__doc__,
"enable() -> None\n"
"\n"
"Enable automatic garbage collection.\n");

static PyObject *
gc_enable(PyObject *self, PyObject *noargs)
{
    enabled = 1;
    Py_INCREF(Py_None);
    return Py_None;
}

PyDoc_STRVAR(gc_disable__doc__,
"disable() -> None\n"
"\n"
"Disable automatic garbage collection.\n");

static PyObject *
gc_disable(PyObject *self, PyObject *noargs)
{
    enabled = 0;
    Py_INCREF(Py_None);
    return Py_None;
}

PyDoc_STRVAR(gc_isenabled__doc__,
"isenabled() -> status\n"
"\n"
"Returns true if automatic garbage collection is enabled.\n");

static PyObject *
gc_isenabled(PyObject *self, PyObject *noargs)
{
    return PyBool_FromLong((long)enabled);
}

PyDoc_STRVAR(gc_collect__doc__,
"collect([generation]) -> n\n"
"\n"
"With no arguments, run a full collection.  The optional argument\n"
"may be an integer specifying which generation to collect.  A ValueError\n"
"is raised if the generation number is invalid.\n\n"
"The number of unreachable objects is returned.\n");

static PyObject *
gc_collect(PyObject *self, PyObject *args, PyObject *kws)
{
    static char *keywords[] = {"generation", NULL};
    int genarg = NUM_GENERATIONS - 1;
    Py_ssize_t n;

    if (!PyArg_ParseTupleAndKeywords(args, kws, "|i", keywords, &genarg))
        return NULL;

    else if (genarg < 0 || genarg >= NUM_GENERATIONS) {
        PyErr_SetString(PyExc_ValueError, "invalid generation");
        return NULL;
    }

    if (collecting)
        n = 0; /* already collecting, don't do anything */
    else {
        collecting = 1;
        n = collect_with_callback(genarg);
        collecting = 0;
    }

    return PyLong_FromSsize_t(n);
}

PyDoc_STRVAR(gc_set_debug__doc__,
"set_debug(flags) -> None\n"
"\n"
"Set the garbage collection debugging flags. Debugging information is\n"
"written to sys.stderr.\n"
"\n"
"flags is an integer and can have the following bits turned on:\n"
"\n"
"  DEBUG_STATS - Print statistics during collection.\n"
"  DEBUG_COLLECTABLE - Print collectable objects found.\n"
"  DEBUG_UNCOLLECTABLE - Print unreachable but uncollectable objects found.\n"
"  DEBUG_SAVEALL - Save objects to gc.garbage rather than freeing them.\n"
"  DEBUG_LEAK - Debug leaking programs (everything but STATS).\n");

static PyObject *
gc_set_debug(PyObject *self, PyObject *args)
{
    if (!PyArg_ParseTuple(args, "i:set_debug", &debug))
        return NULL;

    Py_INCREF(Py_None);
    return Py_None;
}

PyDoc_STRVAR(gc_get_debug__doc__,
"get_debug() -> flags\n"
"\n"
"Get the garbage collection debugging flags.\n");

static PyObject *
gc_get_debug(PyObject *self, PyObject *noargs)
{
    return Py_BuildValue("i", debug);
}

PyDoc_STRVAR(gc_set_thresh__doc__,
"set_threshold(threshold0, [threshold1, threshold2]) -> None\n"
"\n"
"Sets the collection thresholds.  Setting threshold0 to zero disables\n"
"collection.\n");

static PyObject *
gc_set_thresh(PyObject *self, PyObject *args)
{
    int i;
    if (!PyArg_ParseTuple(args, "i|ii:set_threshold",
                          &generations[0].threshold,
                          &generations[1].threshold,
                          &generations[2].threshold))
        return NULL;
    for (i = 2; i < NUM_GENERATIONS; i++) {
        /* generations higher than 2 get the same threshold */
        generations[i].threshold = generations[2].threshold;
    }

    Py_INCREF(Py_None);
    return Py_None;
}

PyDoc_STRVAR(gc_get_thresh__doc__,
"get_threshold() -> (threshold0, threshold1, threshold2)\n"
"\n"
"Return the current collection thresholds\n");

static PyObject *
gc_get_thresh(PyObject *self, PyObject *noargs)
{
    return Py_BuildValue("(iii)",
                         generations[0].threshold,
                         generations[1].threshold,
                         generations[2].threshold);
}

PyDoc_STRVAR(gc_get_count__doc__,
"get_count() -> (count0, count1, count2)\n"
"\n"
"Return the current collection counts\n");

static PyObject *
gc_get_count(PyObject *self, PyObject *noargs)
{
    return Py_BuildValue("(iii)",
                         generations[0].count,
                         generations[1].count,
                         generations[2].count);
}

static int
referrersvisit(PyObject* obj, PyObject *objs)
{
    Py_ssize_t i;
    for (i = 0; i < PyTuple_GET_SIZE(objs); i++)
        if (PyTuple_GET_ITEM(objs, i) == obj)
            return 1;
    return 0;
}

static int
gc_referrers_for(PyObject *objs, PyGC_Head *list, PyObject *resultlist)
{
    PyGC_Head *gc;
    PyObject *obj;
    traverseproc traverse;
    for (gc = list->gc.gc_next; gc != list; gc = gc->gc.gc_next) {
        obj = FROM_GC(gc);
        traverse = Py_TYPE(obj)->tp_traverse;
        if (obj == objs || obj == resultlist)
            continue;
        if (traverse(obj, (visitproc)referrersvisit, objs)) {
            if (PyList_Append(resultlist, obj) < 0)
                return 0; /* error */
        }
    }
    return 1; /* no error */
}

PyDoc_STRVAR(gc_get_referrers__doc__,
"get_referrers(*objs) -> list\n\
Return the list of objects that directly refer to any of objs.");

static PyObject *
gc_get_referrers(PyObject *self, PyObject *args)
{
    int i;
    PyObject *result = PyList_New(0);
    if (!result) return NULL;

    for (i = 0; i < NUM_GENERATIONS; i++) {
        if (!(gc_referrers_for(args, GEN_HEAD(i), result))) {
            Py_DECREF(result);
            return NULL;
        }
    }
    return result;
}

/* Append obj to list; return true if error (out of memory), false if OK. */
static int
referentsvisit(PyObject *obj, PyObject *list)
{
    return PyList_Append(list, obj) < 0;
}

PyDoc_STRVAR(gc_get_referents__doc__,
"get_referents(*objs) -> list\n\
Return the list of objects that are directly referred to by objs.");

static PyObject *
gc_get_referents(PyObject *self, PyObject *args)
{
    Py_ssize_t i;
    PyObject *result = PyList_New(0);

    if (result == NULL)
        return NULL;

    for (i = 0; i < PyTuple_GET_SIZE(args); i++) {
        traverseproc traverse;
        PyObject *obj = PyTuple_GET_ITEM(args, i);

        if (! PyObject_IS_GC(obj))
            continue;
        traverse = Py_TYPE(obj)->tp_traverse;
        if (! traverse)
            continue;
        if (traverse(obj, (visitproc)referentsvisit, result)) {
            Py_DECREF(result);
            return NULL;
        }
    }
    return result;
}

PyDoc_STRVAR(gc_get_objects__doc__,
"get_objects() -> [...]\n"
"\n"
"Return a list of objects tracked by the collector (excluding the list\n"
"returned).\n");

static PyObject *
gc_get_objects(PyObject *self, PyObject *noargs)
{
    int i;
    PyObject* result;

    result = PyList_New(0);
    if (result == NULL)
        return NULL;
    for (i = 0; i < NUM_GENERATIONS; i++) {
        if (append_objects(result, GEN_HEAD(i))) {
            Py_DECREF(result);
            return NULL;
        }
    }
    return result;
}

PyDoc_STRVAR(gc_get_stats__doc__,
"get_stats() -> [...]\n"
"\n"
"Return a list of dictionaries containing per-generation statistics.\n");

static PyObject *
gc_get_stats(PyObject *self, PyObject *noargs)
{
    int i;
    PyObject *result;
    struct gc_generation_stats stats[NUM_GENERATIONS], *st;

    /* To get consistent values despite allocations while constructing
       the result list, we use a snapshot of the running stats. */
    for (i = 0; i < NUM_GENERATIONS; i++) {
        stats[i] = generation_stats[i];
    }

    result = PyList_New(0);
    if (result == NULL)
        return NULL;

    for (i = 0; i < NUM_GENERATIONS; i++) {
        PyObject *dict;
        st = &stats[i];
        dict = Py_BuildValue("{snsnsn}",
                             "collections", st->collections,
                             "collected", st->collected,
                             "uncollectable", st->uncollectable
                            );
        if (dict == NULL)
            goto error;
        if (PyList_Append(result, dict)) {
            Py_DECREF(dict);
            goto error;
        }
        Py_DECREF(dict);
    }
    return result;

error:
    Py_XDECREF(result);
    return NULL;
}


PyDoc_STRVAR(gc_is_tracked__doc__,
"is_tracked(obj) -> bool\n"
"\n"
"Returns true if the object is tracked by the garbage collector.\n"
"Simple atomic objects will return false.\n"
);

static PyObject *
gc_is_tracked(PyObject *self, PyObject *obj)
{
    PyObject *result;

    if (PyObject_IS_GC(obj) && IS_TRACKED(obj))
        result = Py_True;
    else
        result = Py_False;
    Py_INCREF(result);
    return result;
}


PyDoc_STRVAR(gc__doc__,
"This module provides access to the garbage collector for reference cycles.\n"
"\n"
"enable() -- Enable automatic garbage collection.\n"
"disable() -- Disable automatic garbage collection.\n"
"isenabled() -- Returns true if automatic collection is enabled.\n"
"collect() -- Do a full collection right now.\n"
"get_count() -- Return the current collection counts.\n"
"set_debug() -- Set debugging flags.\n"
"get_debug() -- Get debugging flags.\n"
"set_threshold() -- Set the collection thresholds.\n"
"get_threshold() -- Return the current the collection thresholds.\n"
"get_objects() -- Return a list of all objects tracked by the collector.\n"
"is_tracked() -- Returns true if a given object is tracked.\n"
"get_referrers() -- Return the list of objects that refer to an object.\n"
"get_referents() -- Return the list of objects that an object refers to.\n");

static PyMethodDef GcMethods[] = {
    {"enable",             gc_enable,     METH_NOARGS,  gc_enable__doc__},
    {"disable",            gc_disable,    METH_NOARGS,  gc_disable__doc__},
    {"isenabled",          gc_isenabled,  METH_NOARGS,  gc_isenabled__doc__},
    {"set_debug",          gc_set_debug,  METH_VARARGS, gc_set_debug__doc__},
    {"get_debug",          gc_get_debug,  METH_NOARGS,  gc_get_debug__doc__},
    {"get_count",          gc_get_count,  METH_NOARGS,  gc_get_count__doc__},
    {"set_threshold",  gc_set_thresh, METH_VARARGS, gc_set_thresh__doc__},
    {"get_threshold",  gc_get_thresh, METH_NOARGS,  gc_get_thresh__doc__},
    {"collect",            (PyCFunction)gc_collect,
        METH_VARARGS | METH_KEYWORDS,           gc_collect__doc__},
    {"get_objects",    gc_get_objects,METH_NOARGS,  gc_get_objects__doc__},
    {"get_stats",      gc_get_stats, METH_NOARGS, gc_get_stats__doc__},
    {"is_tracked",     gc_is_tracked, METH_O,       gc_is_tracked__doc__},
    {"get_referrers",  gc_get_referrers, METH_VARARGS,
        gc_get_referrers__doc__},
    {"get_referents",  gc_get_referents, METH_VARARGS,
        gc_get_referents__doc__},
    {NULL,      NULL}           /* Sentinel */
};

static struct PyModuleDef gcmodule = {
    PyModuleDef_HEAD_INIT,
    "gc",              /* m_name */
    gc__doc__,         /* m_doc */
    -1,                /* m_size */
    GcMethods,         /* m_methods */
    NULL,              /* m_reload */
    NULL,              /* m_traverse */
    NULL,              /* m_clear */
    NULL               /* m_free */
};

PyMODINIT_FUNC
PyInit_gc(void)
{
    PyObject *m;

    m = PyModule_Create(&gcmodule);

    if (m == NULL)
        return NULL;

    if (garbage == NULL) {
        garbage = PyList_New(0);
        if (garbage == NULL)
            return NULL;
    }
    Py_INCREF(garbage);
    if (PyModule_AddObject(m, "garbage", garbage) < 0)
        return NULL;

    if (callbacks == NULL) {
        callbacks = PyList_New(0);
        if (callbacks == NULL)
            return NULL;
    }
    Py_INCREF(callbacks);
    if (PyModule_AddObject(m, "callbacks", callbacks) < 0)
        return NULL;

    /* Importing can't be done in collect() because collect()
     * can be called via PyGC_Collect() in Py_Finalize().
     * This wouldn't be a problem, except that <initialized> is
     * reset to 0 before calling collect which trips up
     * the import and triggers an assertion.
     */
    if (tmod == NULL) {
        tmod = PyImport_ImportModuleNoBlock("time");
        if (tmod == NULL)
            PyErr_Clear();
    }

#define ADD_INT(NAME) if (PyModule_AddIntConstant(m, #NAME, NAME) < 0) return NULL
    ADD_INT(DEBUG_STATS);
    ADD_INT(DEBUG_COLLECTABLE);
    ADD_INT(DEBUG_UNCOLLECTABLE);
    ADD_INT(DEBUG_SAVEALL);
    ADD_INT(DEBUG_LEAK);
#undef ADD_INT
    return m;
}

/* API to invoke gc.collect() from C */
Py_ssize_t
PyGC_Collect(void)
{
    Py_ssize_t n;

    if (collecting)
        n = 0; /* already collecting, don't do anything */
    else {
        collecting = 1;
        n = collect_with_callback(NUM_GENERATIONS - 1);
        collecting = 0;
    }

    return n;
}

void
_PyGC_Fini(void)
{
    if (!(debug & DEBUG_SAVEALL)
        && garbage != NULL && PyList_GET_SIZE(garbage) > 0) {
        char *message;
        if (debug & DEBUG_UNCOLLECTABLE)
            message = "gc: %zd uncollectable objects at " \
                "shutdown";
        else
            message = "gc: %zd uncollectable objects at " \
                "shutdown; use gc.set_debug(gc.DEBUG_UNCOLLECTABLE) to list them";
        if (PyErr_WarnFormat(PyExc_ResourceWarning, 0, message,
                             PyList_GET_SIZE(garbage)) < 0)
            PyErr_WriteUnraisable(NULL);
        if (debug & DEBUG_UNCOLLECTABLE) {
            PyObject *repr = NULL, *bytes = NULL;
            repr = PyObject_Repr(garbage);
            if (!repr || !(bytes = PyUnicode_EncodeFSDefault(repr)))
                PyErr_WriteUnraisable(garbage);
            else {
                PySys_WriteStderr(
                    "    %s\n",
                    PyBytes_AS_STRING(bytes)
                    );
            }
            Py_XDECREF(repr);
            Py_XDECREF(bytes);
        }
    }
    Py_CLEAR(callbacks);
}

/* for debugging */
void
_PyGC_Dump(PyGC_Head *g)
{
    _PyObject_Dump(FROM_GC(g));
}

/* extension modules might be compiled with GC support so these
   functions must always be available */

#undef PyObject_GC_Track
#undef PyObject_GC_UnTrack
#undef PyObject_GC_Del
#undef _PyObject_GC_Malloc

void
PyObject_GC_Track(void *op)
{
    _PyObject_GC_TRACK(op);
}

/* for binary compatibility with 2.2 */
void
_PyObject_GC_Track(PyObject *op)
{
    PyObject_GC_Track(op);
}

void
PyObject_GC_UnTrack(void *op)
{
    /* Obscure:  the Py_TRASHCAN mechanism requires that we be able to
     * call PyObject_GC_UnTrack twice on an object.
     */
    if (IS_TRACKED(op))
        _PyObject_GC_UNTRACK(op);
}

/* for binary compatibility with 2.2 */
void
_PyObject_GC_UnTrack(PyObject *op)
{
    PyObject_GC_UnTrack(op);
}

PyObject *
_PyObject_GC_Malloc(size_t basicsize)
{
    PyObject *op;
    PyGC_Head *g;
    if (basicsize > PY_SSIZE_T_MAX - sizeof(PyGC_Head))
        return PyErr_NoMemory();
    g = (PyGC_Head *)PyObject_MALLOC(
        sizeof(PyGC_Head) + basicsize);
    if (g == NULL)
        return PyErr_NoMemory();
    g->gc.gc_refs = GC_UNTRACKED;
    generations[0].count++; /* number of allocated GC objects */
    if (generations[0].count > generations[0].threshold &&
        enabled &&
        generations[0].threshold &&
        !collecting &&
        !PyErr_Occurred()) {
        collecting = 1;
        collect_generations();
        collecting = 0;
    }
    op = FROM_GC(g);
    return op;
}

PyObject *
_PyObject_GC_New(PyTypeObject *tp)
{
    PyObject *op = _PyObject_GC_Malloc(_PyObject_SIZE(tp));
    if (op != NULL)
        op = PyObject_INIT(op, tp);
    return op;
}

PyVarObject *
_PyObject_GC_NewVar(PyTypeObject *tp, Py_ssize_t nitems)
{
    const size_t size = _PyObject_VAR_SIZE(tp, nitems);
    PyVarObject *op = (PyVarObject *) _PyObject_GC_Malloc(size);
    if (op != NULL)
        op = PyObject_INIT_VAR(op, tp, nitems);
    return op;
}

PyVarObject *
_PyObject_GC_Resize(PyVarObject *op, Py_ssize_t nitems)
{
    const size_t basicsize = _PyObject_VAR_SIZE(Py_TYPE(op), nitems);
    PyGC_Head *g = AS_GC(op);
    if (basicsize > PY_SSIZE_T_MAX - sizeof(PyGC_Head))
        return (PyVarObject *)PyErr_NoMemory();
    g = (PyGC_Head *)PyObject_REALLOC(g,  sizeof(PyGC_Head) + basicsize);
    if (g == NULL)
        return (PyVarObject *)PyErr_NoMemory();
    op = (PyVarObject *) FROM_GC(g);
    Py_SIZE(op) = nitems;
    return op;
}

void
PyObject_GC_Del(void *op)
{
    PyGC_Head *g = AS_GC(op);
    if (IS_TRACKED(op))
        gc_list_remove(g);
    if (generations[0].count > 0) {
        generations[0].count--;
    }
    PyObject_FREE(g);
}<|MERGE_RESOLUTION|>--- conflicted
+++ resolved
@@ -864,10 +864,7 @@
     PyGC_Head finalizers;  /* objects with, & reachable from, __del__ */
     PyGC_Head *gc;
     double t1 = 0.0;
-<<<<<<< HEAD
-=======
     struct gc_generation_stats *stats = &generation_stats[generation];
->>>>>>> aa29e3e1
 
     if (debug & DEBUG_STATS) {
         PySys_WriteStderr("gc: collecting generation %d...\n",
@@ -1009,20 +1006,14 @@
         Py_FatalError("unexpected exception during garbage collection");
     }
 
-<<<<<<< HEAD
-=======
     /* Update stats */
->>>>>>> aa29e3e1
     if (n_collected)
         *n_collected = m;
     if (n_uncollectable)
         *n_uncollectable = n;
-<<<<<<< HEAD
-=======
     stats->collections++;
     stats->collected += m;
     stats->uncollectable += n;
->>>>>>> aa29e3e1
     return n+m;
 }
 

--- conflicted
+++ resolved
@@ -517,45 +517,6 @@
         return PyErr_SetExcFromWindowsErr(PyExc_OSError, err_no);
 #endif
 
-<<<<<<< HEAD
-#if defined(PYOS_OS2) && !defined(PYCC_GCC)
-    if (sock_errno() != NO_ERROR) {
-        APIRET rc;
-        ULONG  msglen;
-        char outbuf[100];
-        int myerrorcode = sock_errno();
-
-        /* Retrieve socket-related error message from MPTN.MSG file */
-        rc = DosGetMessage(NULL, 0, outbuf, sizeof(outbuf),
-                           myerrorcode - SOCBASEERR + 26,
-                           "mptn.msg",
-                           &msglen);
-        if (rc == NO_ERROR) {
-            PyObject *v;
-
-            /* OS/2 doesn't guarantee a terminator */
-            outbuf[msglen] = '\0';
-            if (strlen(outbuf) > 0) {
-                /* If non-empty msg, trim CRLF */
-                char *lastc = &outbuf[ strlen(outbuf)-1 ];
-                while (lastc > outbuf &&
-                       Py_ISSPACE(Py_CHARMASK(*lastc))) {
-                    /* Trim trailing whitespace (CRLF) */
-                    *lastc-- = '\0';
-                }
-            }
-            v = Py_BuildValue("(is)", myerrorcode, outbuf);
-            if (v != NULL) {
-                PyErr_SetObject(PyExc_OSError, v);
-                Py_DECREF(v);
-            }
-            return NULL;
-        }
-    }
-#endif
-
-=======
->>>>>>> 0b7a8391
     return PyErr_SetFromErrno(PyExc_OSError);
 }
 

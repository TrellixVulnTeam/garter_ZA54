--- conflicted
+++ resolved
@@ -148,30 +148,6 @@
 Do not print the version and copyright messages. These messages are 
 also suppressed in non-interactive mode.
 .TP
-<<<<<<< HEAD
-.B \-R
-Turn on "hash randomization", so that the hash() values of str, bytes and
-datetime objects are "salted" with an unpredictable pseudo-random value.
-Although they remain constant within an individual Python process, they are
-not predictable between repeated invocations of Python.
-.IP
-This is intended to provide protection against a denial of service
-caused by carefully-chosen inputs that exploit the worst case performance
-of a dict construction, O(n^2) complexity.  See
-http://www.ocert.org/advisories/ocert-2011-003.html
-for details.
-.TP
-.BI "\-Q " argument
-Division control; see PEP 238.  The argument must be one of "old" (the
-default, int/int and long/long return an int or long), "new" (new
-division semantics, i.e. int/int and long/long returns a float),
-"warn" (old division semantics with a warning for int/int and
-long/long), or "warnall" (old division semantics with a warning for
-all use of the division operator).  For a use of "warnall", see the
-Tools/scripts/fixdiv.py script.
-.TP
-=======
->>>>>>> b398c542
 .B \-s
 Don't add user site directory to sys.path.
 .TP

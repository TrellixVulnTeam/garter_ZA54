.TH PYTHON "1" "$Date$"

.\" To view this file while editing, run it through groff:
.\"   groff -Tascii -man python.man | less

.SH NAME
python \- an interpreted, interactive, object-oriented programming language
.SH SYNOPSIS
.B python
[
.B \-B
]
[
.B \-d
]
[
.B \-E
]
[
.B \-h
]
[
.B \-i
]
[
.B \-m 
.I module-name
]
[
.B \-q
]
.br
       [
.B \-O
]
[
.B \-O0
]
[
.B \-s
]
[
.B \-S
]
[
.B \-u
]
.br
       [
.B \-v
]
[
.B \-V
]
[
.B \-W
.I argument
]
[
.B \-x
]
[
.B \-?
]
.br
       [
.B \-c
.I command
|
.I script
|
\-
]
[
.I arguments
]
.SH DESCRIPTION
Python is an interpreted, interactive, object-oriented programming
language that combines remarkable power with very clear syntax.
For an introduction to programming in Python you are referred to the
Python Tutorial.
The Python Library Reference documents built-in and standard types,
constants, functions and modules.
Finally, the Python Reference Manual describes the syntax and
semantics of the core language in (perhaps too) much detail.
(These documents may be located via the
.B "INTERNET RESOURCES"
below; they may be installed on your system as well.)
.PP
Python's basic power can be extended with your own modules written in
C or C++.
On most systems such modules may be dynamically loaded.
Python is also adaptable as an extension language for existing
applications.
See the internal documentation for hints.
.PP
Documentation for installed Python modules and packages can be 
viewed by running the 
.B pydoc
program.  
.SH COMMAND LINE OPTIONS
.TP
.B \-B
Don't write
.I .py[co]
files on import. See also PYTHONDONTWRITEBYTECODE.
.TP
.BI "\-c " command
Specify the command to execute (see next section).
This terminates the option list (following options are passed as
arguments to the command).
.TP
.B \-d
Turn on parser debugging output (for wizards only, depending on
compilation options).
.TP
.B \-E
Ignore environment variables like PYTHONPATH and PYTHONHOME that modify
the behavior of the interpreter.
.TP
.B \-h ", " \-? ", "\-\-help
Prints the usage for the interpreter executable and exits.
.TP
.B \-i
When a script is passed as first argument or the \fB\-c\fP option is
used, enter interactive mode after executing the script or the
command.  It does not read the $PYTHONSTARTUP file.  This can be
useful to inspect global variables or a stack trace when a script
raises an exception.
.TP
.BI "\-m " module-name
Searches 
.I sys.path 
for the named module and runs the corresponding 
.I .py 
file as a script.
.TP
.B \-O
Turn on basic optimizations.  This changes the filename extension for
compiled (bytecode) files from
.I .pyc
to \fI.pyo\fP.  Given twice, causes docstrings to be discarded.
.TP
.B \-O0
Discard docstrings in addition to the \fB-O\fP optimizations.
.TP
.B \-q
Do not print the version and copyright messages. These messages are 
also suppressed in non-interactive mode.
<<<<<<< HEAD
.TP
.BI "\-Q " argument
Division control; see PEP 238.  The argument must be one of "old" (the
default, int/int and long/long return an int or long), "new" (new
division semantics, i.e. int/int and long/long returns a float),
"warn" (old division semantics with a warning for int/int and
long/long), or "warnall" (old division semantics with a warning for
all use of the division operator).  For a use of "warnall", see the
Tools/scripts/fixdiv.py script.
=======
>>>>>>> 75dec455
.TP
.B \-s
Don't add user site directory to sys.path.
.TP
.B \-S
Disable the import of the module
.I site
and the site-dependent manipulations of
.I sys.path
that it entails.  Also disable these manipulations if
.I site
is explicitly imported later.
.TP
.B \-u
Force the binary I/O layers of stdin, stdout and stderr to be unbuffered.
The text I/O layer will still be line-buffered.
.\" Note that there is internal buffering in readlines() and
.\" file-object iterators ("for line in sys.stdin") which is not
.\" influenced by this option.  To work around this, you will want to use
.\" "sys.stdin.readline()" inside a "while 1:" loop.
.TP
.B \-v
Print a message each time a module is initialized, showing the place
(filename or built-in module) from which it is loaded.  When given
twice, print a message for each file that is checked for when 
searching for a module.  Also provides information on module cleanup
at exit.
.TP
.B \-V ", " \-\-version
Prints the Python version number of the executable and exits.
.TP
.BI "\-W " argument
Warning control.  Python sometimes prints warning message to
.IR sys.stderr .
A typical warning message has the following form:
.IB file ":" line ": " category ": " message.
By default, each warning is printed once for each source line where it
occurs.  This option controls how often warnings are printed.
Multiple
.B \-W
options may be given; when a warning matches more than one
option, the action for the last matching option is performed.
Invalid
.B \-W
options are ignored (a warning message is printed about invalid
options when the first warning is issued).  Warnings can also be
controlled from within a Python program using the
.I warnings
module.

The simplest form of
.I argument
is one of the following
.I action
strings (or a unique abbreviation):
.B ignore
to ignore all warnings;
.B default
to explicitly request the default behavior (printing each warning once
per source line);
.B all
to print a warning each time it occurs (this may generate many
messages if a warning is triggered repeatedly for the same source
line, such as inside a loop);
.B module
to print each warning only the first time it occurs in each
module;
.B once
to print each warning only the first time it occurs in the program; or
.B error
to raise an exception instead of printing a warning message.

The full form of
.I argument
is
.IB action : message : category : module : line.
Here,
.I action
is as explained above but only applies to messages that match the
remaining fields.  Empty fields match all values; trailing empty
fields may be omitted.  The
.I message
field matches the start of the warning message printed; this match is
case-insensitive.  The
.I category
field matches the warning category.  This must be a class name; the
match test whether the actual warning category of the message is a
subclass of the specified warning category.  The full class name must
be given.  The
.I module
field matches the (fully-qualified) module name; this match is
case-sensitive.  The
.I line
field matches the line number, where zero matches all line numbers and
is thus equivalent to an omitted line number.
.TP
.B \-x
Skip the first line of the source.  This is intended for a DOS
specific hack only.  Warning: the line numbers in error messages will
be off by one!
.SH INTERPRETER INTERFACE
The interpreter interface resembles that of the UNIX shell: when
called with standard input connected to a tty device, it prompts for
commands and executes them until an EOF is read; when called with a
file name argument or with a file as standard input, it reads and
executes a
.I script
from that file;
when called with
.B \-c
.I command,
it executes the Python statement(s) given as
.I command.
Here
.I command
may contain multiple statements separated by newlines.
Leading whitespace is significant in Python statements!
In non-interactive mode, the entire input is parsed before it is
executed.
.PP
If available, the script name and additional arguments thereafter are
passed to the script in the Python variable
.I sys.argv ,
which is a list of strings (you must first
.I import sys
to be able to access it).
If no script name is given,
.I sys.argv[0]
is an empty string; if
.B \-c
is used,
.I sys.argv[0]
contains the string
.I '-c'.
Note that options interpreted by the Python interpreter itself
are not placed in
.I sys.argv.
.PP
In interactive mode, the primary prompt is `>>>'; the second prompt
(which appears when a command is not complete) is `...'.
The prompts can be changed by assignment to
.I sys.ps1
or
.I sys.ps2.
The interpreter quits when it reads an EOF at a prompt.
When an unhandled exception occurs, a stack trace is printed and
control returns to the primary prompt; in non-interactive mode, the
interpreter exits after printing the stack trace.
The interrupt signal raises the
.I Keyboard\%Interrupt
exception; other UNIX signals are not caught (except that SIGPIPE is
sometimes ignored, in favor of the
.I IOError
exception).  Error messages are written to stderr.
.SH FILES AND DIRECTORIES
These are subject to difference depending on local installation
conventions; ${prefix} and ${exec_prefix} are installation-dependent
and should be interpreted as for GNU software; they may be the same.
The default for both is \fI/usr/local\fP.
.IP \fI${exec_prefix}/bin/python\fP
Recommended location of the interpreter.
.PP
.I ${prefix}/lib/python<version>
.br
.I ${exec_prefix}/lib/python<version>
.RS
Recommended locations of the directories containing the standard
modules.
.RE
.PP
.I ${prefix}/include/python<version>
.br
.I ${exec_prefix}/include/python<version>
.RS
Recommended locations of the directories containing the include files
needed for developing Python extensions and embedding the
interpreter.
.RE
.SH ENVIRONMENT VARIABLES
.IP PYTHONHOME
Change the location of the standard Python libraries.  By default, the
libraries are searched in ${prefix}/lib/python<version> and
${exec_prefix}/lib/python<version>, where ${prefix} and ${exec_prefix}
are installation-dependent directories, both defaulting to
\fI/usr/local\fP.  When $PYTHONHOME is set to a single directory, its value
replaces both ${prefix} and ${exec_prefix}.  To specify different values
for these, set $PYTHONHOME to ${prefix}:${exec_prefix}.
.IP PYTHONPATH
Augments the default search path for module files.
The format is the same as the shell's $PATH: one or more directory
pathnames separated by colons.
Non-existent directories are silently ignored.
The default search path is installation dependent, but generally
begins with ${prefix}/lib/python<version> (see PYTHONHOME above).
The default search path is always appended to $PYTHONPATH.
If a script argument is given, the directory containing the script is
inserted in the path in front of $PYTHONPATH.
The search path can be manipulated from within a Python program as the
variable
.I sys.path .
.IP PYTHONSTARTUP
If this is the name of a readable file, the Python commands in that
file are executed before the first prompt is displayed in interactive
mode.
The file is executed in the same name space where interactive commands
are executed so that objects defined or imported in it can be used
without qualification in the interactive session.
You can also change the prompts
.I sys.ps1
and
.I sys.ps2
in this file.
.IP PYTHONY2K
Set this to a non-empty string to cause the \fItime\fP module to
require dates specified as strings to include 4-digit years, otherwise
2-digit years are converted based on rules described in the \fItime\fP
module documentation.
.IP PYTHONOPTIMIZE
If this is set to a non-empty string it is equivalent to specifying
the \fB\-O\fP option. If set to an integer, it is equivalent to
specifying \fB\-O\fP multiple times.
.IP PYTHONDEBUG
If this is set to a non-empty string it is equivalent to specifying
the \fB\-d\fP option. If set to an integer, it is equivalent to
specifying \fB\-d\fP multiple times.
.IP PYTHONDONTWRITEBYTECODE
If this is set to a non-empty string it is equivalent to specifying
the \fB\-B\fP option (don't try to write
.I .py[co]
files).
.IP PYTHONINSPECT
If this is set to a non-empty string it is equivalent to specifying
the \fB\-i\fP option.
.IP PYTHONIOENCODING
If this is set before running the interpreter, it overrides the encoding used
for stdin/stdout/stderr, in the syntax
.IB encodingname ":" errorhandler
The
.IB errorhandler
part is optional and has the same meaning as in str.encode. For stderr, the
.IB errorhandler
 part is ignored; the handler will always be \'backslashreplace\'.
.IP PYTHONNOUSERSITE
If this is set to a non-empty string it is equivalent to specifying the
\fB\-s\fP option (Don't add the user site directory to sys.path).
.IP PYTHONUNBUFFERED
If this is set to a non-empty string it is equivalent to specifying
the \fB\-u\fP option.
.IP PYTHONVERBOSE
If this is set to a non-empty string it is equivalent to specifying
the \fB\-v\fP option. If set to an integer, it is equivalent to
specifying \fB\-v\fP multiple times. 
.IP PYTHONWARNINGS
If this is set to a comma-separated string it is equivalent to
specifying the \fB\-W\fP option for each separate value.
.SH AUTHOR
The Python Software Foundation: http://www.python.org/psf
.SH INTERNET RESOURCES
Main website:  http://www.python.org/
.br
Documentation:  http://docs.python.org/py3k/
.br
Developer resources:  http://www.python.org/dev/
.br
Downloads:  http://python.org/download/
.br
Module repository:  http://pypi.python.org/
.br
Newsgroups:  comp.lang.python, comp.lang.python.announce
.SH LICENSING
Python is distributed under an Open Source license.  See the file
"LICENSE" in the Python source distribution for information on terms &
conditions for accessing and otherwise using Python and for a
DISCLAIMER OF ALL WARRANTIES.<|MERGE_RESOLUTION|>--- conflicted
+++ resolved
@@ -147,18 +147,6 @@
 .B \-q
 Do not print the version and copyright messages. These messages are 
 also suppressed in non-interactive mode.
-<<<<<<< HEAD
-.TP
-.BI "\-Q " argument
-Division control; see PEP 238.  The argument must be one of "old" (the
-default, int/int and long/long return an int or long), "new" (new
-division semantics, i.e. int/int and long/long returns a float),
-"warn" (old division semantics with a warning for int/int and
-long/long), or "warnall" (old division semantics with a warning for
-all use of the division operator).  For a use of "warnall", see the
-Tools/scripts/fixdiv.py script.
-=======
->>>>>>> 75dec455
 .TP
 .B \-s
 Don't add user site directory to sys.path.

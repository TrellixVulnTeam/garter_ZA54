Acknowledgements
----------------

This list is not complete and not in any useful order, but I would
like to thank everybody who contributed in any way, with code, hints,
bug reports, ideas, moral support, endorsement, or even complaints....
Without you, I would've stopped working on Python long ago!

	--Guido

PS: In the standard Python distribution, this file is encoded in UTF-8
and the list is in rough alphabetical order by last names.

Aahz
Michael Abbott
Rajiv Abraham
David Abrahams
Marc Abramowitz
Eldar Abusalimov
Ron Adam
Anton Afanasyev
Ali Afshar
Nitika Agarwal
Jim Ahlstrom
Farhan Ahmad
Matthew Ahrens
Nir Aides
Akira
Yaniv Aknin
Jyrki Alakuijala
Steve Alexander
Fred Allen
Jeff Allen
Ray Allen
Billy G. Allie
Kevin Altis
Skyler Leigh Amador
Joe Amenta
Rose Ames
A. Amoroso
Mark Anacker
Shashwat Anand
Anders Andersen
John Anderson
Pehr Anderson
Erik Andersén
Oliver Andrich
Ross Andrus
Fabrice Aneche
Juancarlo Añez
Chris Angelico
Jérémy Anger
Ankur Ankan
Jon Anglin
Heidi Annexstad
Ramchandra Apte
Éric Araujo
Alicia Arlen
Jeffrey Armstrong
Jason Asbahr
David Ascher
Chris AtLee
Aymeric Augustin
John Aycock
Donovan Baarda
Arne Babenhauserheide
Attila Babo
Matt Bachmann
Marcin Bachry
Alfonso Baciero
Dwayne Bailey
Stig Bakken
Greg Ball
Luigi Ballabio
Thomas Ballinger
Jeff Balogh
Manuel Balsera
Matt Bandy
Dmi Baranov
Michael J. Barber
Daniel Barclay
Nicolas Bareil
Chris Barker
Steven Barker
Anton Barkovsky
Nick Barnes
Quentin Barnes
David Barnett
Matthew Barnett
Richard Barran
Cesar Eduardo Barros
Des Barry
Ulf Bartelt
Campbell Barton
Don Bashford
Pior Bastida
Nick Bastin
Ned Batchelder
Jeff Bauer
Michael R Bax
Anthony Baxter
Mike Bayer
Samuel L. Bayer
Donald Beaudry
David Beazley
Ingolf Becker
Neal Becker
Robin Becker
Torsten Becker
Bill Bedford
Ian Beer
Stefan Behnel
Reimer Behrends
Ben Bell
Thomas Bellman
Alexander “Саша” Belopolsky
Eli Bendersky
David Benjamin
Oscar Benjamin
Andrew Bennetts
Andy Bensky
Bennett Benson
Ezra Berch
Michel Van den Bergh
Julian Berman
Brice Berna
Olivier Bernard
Eric Beser
Steven Bethard
Stephen Bevan
Ron Bickers
Natalia B. Bidart
Adrian von Bidder
David Binger
Dominic Binks
Philippe Biondi
Michael Birtwell
Stuart Bishop
Roy Bixler
Daniel Black
Jonathan Black
Renaud Blanch
Mike Bland
Martin Bless
Pablo Bleyer
Erik van Blokland
Eric Blossom
Sergey Bobrov
Finn Bock
Paul Boddie
Matthew Boedicker
Robin Boerdijk
David Bolen
Wouter Bolsterlee
Gawain Bolton
Forest Bond
Gregory Bond
Médéric Boquien
Matias Bordese
Jonas Borgström
Jurjen Bos
Peter Bosch
Dan Boswell
Eric Bouck
Thierry Bousch
Sebastian Boving
Michal Bozon
Jeff Bradberry
Aaron Brancotti
Monty Brandenberg
Georg Brandl
Christopher Brannon
Terrence Brannon
Germán M. Bravo
Sven Brauch
Erik Bray
Brian Brazil
Demian Brecht
Dave Brennan
Tom Bridgman
Anthony Briggs
Keith Briggs
Tobias Brink
Richard Brodie
Michael Broghton
Ammar Brohi
Daniel Brotsky
Jean Brouwers
Gary S. Brown
Titus Brown
Oleg Broytmann
Dave Brueck
Francisco Martín Brugué
Ian Bruntlett
Floris Bruynooghe
Matt Bryant
Stan Bubrouski
Erik de Bueger
Jan-Hein Bührman
Lars Buitinck
Dick Bulterman
Bill Bumgarner
Jimmy Burgett
Edmond Burnett
Tommy Burnette
Roger Burnham
Alastair Burt
Tarn Weisner Burton
Lee Busby
Katherine Busch
Ralph Butler
Zach Byrne
Nicolas Cadou
Jp Calderone
Arnaud Calmettes
Daniel Calvelo
Tony Campbell
Brett Cannon
Mike Carlton
Pierre Carrier
Terry Carroll
Edward Catmur
Lorenzo M. Catucci
Bruno Cauet
Donn Cave
Charles Cazabon
Jesús Cea Avión
Per Cederqvist
Matej Cepl
Carl Cerecke
Octavian Cerna
Michael Cetrulo
Dave Chambers
Pascal Chambon
John Chandler
Hye-Shik Chang
Jeffrey Chang
Gavin Chappell
Godefroid Chapelle
Brad Chapman
Greg Chapman
Mitch Chapman
Matt Chaput
Yogesh Chaudhari
David Chaum
Nicolas Chauvat
Jerry Chen
Michael Chermside
Ingrid Cheung
Terry Chia
Albert Chin-A-Young
Adal Chiriliuc
Matt Chisholm
Lita Cho
Anders Chrigström
Tom Christiansen
Renee Chu
Vadim Chugunov
Mauro Cicognini
David Cinege
Craig Citro
Gilles Civario
Chris Clark
Diana Clarke
Laurie Clark-Michalek
Mike Clarkson
Andrew Clegg
Brad Clements
Robbie Clemons
Steve Clift
Hervé Coatanhay
Nick Coghlan
Josh Cogliati
Dave Cole
Terrence Cole
Benjamin Collar
Jeffery Collins
Robert Collins
Paul Colomiets
Christophe Combelles
Geremy Condra
Denver Coneybeare
Phil Connell
Juan José Conti
Matt Conway
Devin Cook
David M. Cooke
Jason R. Coombs
Garrett Cooper
Greg Copeland
Aldo Cortesi
Ian Cordasco
David Costanzo
Scott Cotton
Greg Couch
David Cournapeau
Julien Courteau
Steve Cousins
Alex Coventry
Matthew Dixon Cowles
Ryan Coyner
Christopher A. Craig
Jeremy Craven
Laura Creighton
Simon Cross
Felipe Cruz
Drew Csillag
Joaquin Cuenca Abela
John Cugini
Tom Culliton
Raúl Cumplido
Antonio Cuni
Brian Curtin
Lisandro Dalcin
Darren Dale
Andrew Dalke
Lars Damerow
Evan Dandrea
Eric Daniel
Scott David Daniels
Ben Darnell
Kushal Das
Jonathan Dasteel
Pierre-Yves David
A. Jesse Jiryu Davis
Merlijn van Deen
John DeGood
Ned Deily
Vincent Delft
Arnaud Delobelle
Konrad Delong
Erik Demaine
Martin Dengler
John Dennis
L. Peter Deutsch
Roger Dev
Philippe Devalkeneer
Raghuram Devarakonda
Caleb Deveraux
Catherine Devlin
Scott Dial
Alon Diamant
Toby Dickenson
Mark Dickinson
Jack Diederich
Daniel Diniz
Humberto Diogenes
Yves Dionne
Daniel Dittmar
Josip Djolonga
Jaromir Dolecek
Ismail Donmez
Robert Donohue
Marcos Donolo
Dima Dorfman
Yves Dorfsman
Michael Dorman
Cesar Douady
Dean Draayer
Fred L. Drake, Jr.
Derk Drukker
John DuBois
Paul Dubois
Jacques Ducasse
Andrei Dorian Duma
Graham Dumpleton
Quinn Dunkan
Robin Dunn
Luke Dunstan
Virgil Dupras
Bruno Dupuis
Andy Dustman
Gary Duzan
Karmen Dykstra
Eugene Dvurechenski
Josip Dzolonga
Maxim Dzumanenko
Walter Dörwald
Hans Eckardt
Rodolpho Eckhardt
Ulrich Eckhardt
David Edelsohn
John Edmonds
Grant Edwards
John Ehresman
Tal Einat
Eric Eisner
Andrew Eland
Julien Élie
Lance Ellinghaus
Daniel Ellis
Phil Elson
David Ely
Jeff Epler
Tom Epperly
Gökcen Eraslan
Stoffel Erasmus
Jürgen A. Erhard
Michael Ernst
Ben Escoto
Andy Eskilsson
André Espaze
Stefan Esser
Nicolas Estibals
Carey Evans
Stephen D Evans
Tim Everett
Paul Everitt
David Everly
Daniel Evers
Winston Ewert
Greg Ewing
Martijn Faassen
Clovis Fabricio
Andreas Faerber
Bill Fancher
Michael Farrell
Troy J. Farrell
Mark Favas
Boris Feld
Thomas Fenzl
Niels Ferguson
Francisco Fernández Castaño
Sebastian Fernandez
Florian Festi
John Feuerstein
Carl Feynman
Vincent Fiack
Anastasia Filatova
Tomer Filiba
Jeffrey Finkelstein
Russell Finn
Dan Finnie
Nils Fischbeck
Frederik Fix
Tom Flanagan
Matt Fleming
Hernán Martínez Foffani
Artem Fokin
Arnaud Fontaine
Michael Foord
Amaury Forgeot d'Arc
Doug Fort
Chris Foster
John Fouhy
Andrew Francis
Matt Frank
Stefan Franke
Martin Franklin
Kent Frazier
Bruce Frederiksen
Robin Friedrich
Bradley Froehle
Ivan Frohne
Matthias Fuchs
Jim Fulton
Tadayoshi Funaba
Gyro Funch
Peter Funk
Ethan Furman
Geoff Furnish
Ulisses Furquim
Hagen Fürstenau
Hallvard B Furuseth
Achim Gaedke
Martin von Gagern
Lele Gaifax
Santiago Gala
Yitzchak Gale
Matthew Gallagher
Quentin Gallet-Gilles
Riccardo Attilio Galli
Raymund Galvin
Nitin Ganatra
Fred Gansevles
Lars Marius Garshol
Dan Gass
Andrew Gaul
Matthieu Gautier
Stephen M. Gava
Xavier de Gaye
Harry Henry Gebel
Marius Gedminas
Jan-Philip Gehrcke
Thomas Gellekum
Gabriel Genellina
Christos Georgiou
Elazar Gershuni
Ben Gertzfield
Nadim Ghaznavi
Dinu Gherman
Jonathan Giddy
Johannes Gijsbers
Michael Gilfix
Julian Gindi
Yannick Gingras
Neil Girdhar
Matt Giuca
Wim Glenn
Michael Goderbauer
Karan Goel
Jeroen Van Goey
Christoph Gohlke
Tim Golden
Guilherme Gonçalves
Tiago Gonçalves
Chris Gonnerman
Shelley Gooch
David Goodger
Hans de Graaff
Tim Graham
Kim Gräsman
Nathaniel Gray
Eddy De Greef
Grant Griffin
Andrea Griffini
Duncan Grisby
Olivier Grisel
Fabian Groffen
Eric Groo
Dag Gruneau
Filip Gruszczyński
Thomas Guettler
Yuyang Guo
Anuj Gupta
Michael Guravage
Lars Gustäbel
Thomas Güttler
Jonas H.
Barry Haddow
Philipp Hagemeister
Paul ten Hagen
Rasmus Hahn
Peter Haight
Václav Haisman
Zbigniew Halas
Walker Hale IV
Bob Halley
Jesse Hallio
Jun Hamano
Alexandre Hamelin
Anders Hammarquist
Mark Hammond
Harald Hanche-Olsen
Manus Hand
Milton L. Hankins
Stephen Hansen
Barry Hantman
Lynda Hardman
Derek Harland
Jason Harper
David Harrigan
Brian Harring
Jonathan Hartley
Travis B. Hartwell
Larry Hastings
Tim Hatch
Shane Hathaway
Janko Hauser
Rycharde Hawkes
Ben Hayden
Jochen Hayek
Tim Heaney
Henrik Heimbuerger
Christian Heimes
Thomas Heller
Malte Helmert
Lance Finn Helsten
Jonathan Hendry
Michael Henry
James Henstridge
Kasun Herath
Chris Herborth
Ivan Herman
Jürgen Hermann
Gary Herron
Ernie Hershey
Thomas Herve
Bernhard Herzog
Magnus L. Hetland
Raymond Hettinger
Kevan Heydon
Wouter van Heyst
Kelsey Hightower
Jason Hildebrand
Aaron Hill
Richie Hindle
Konrad Hinsen
David Hobley
Tim Hochberg
Joerg-Cyril Hoehle
Gregor Hoffleit
Chris Hoffman
Stefan Hoffmeister
Albert Hofkamp
Tomas Hoger
Jonathan Hogg
Kamilla Holanda
Steve Holden
Akintayo Holder
Thomas Holenstein
Gerrit Holl
Shane Holloway
Rune Holm
Thomas Holmes
Craig Holmquist
Philip Homburg
Naofumi Honda
Jeffrey Honig
Rob Hooft
Michiel de Hoon
Brian Hooper
Randall Hopper
Nadav Horesh
Alon Horev
Jan Hosang
Jonathan Hosmer
Alan Hourihane
Ken Howard
Brad Howes
Mike Hoy
Ben Hoyt
Chih-Hao Huang
Christian Hudon
Lawrence Hudson
Michael Hudson
Jim Hugunin
Greg Humphreys
Eric Huss
Nehal Hussain
Taihyun Hwang
Jeremy Hylton
Ludwig Hähne
Gerhard Häring
Fredrik Håård
Catalin Iacob
Mihai Ibanescu
Ali Ikinci
Aaron Iles
Lars Immisch
Bobby Impollonia
Naoki Inada
Meador Inge
Peter Ingebretson
Tony Ingraldi
John Interrante
Bob Ippolito
Roger Irwin
Atsuo Ishimoto
Kasia Jachim
Adam Jackson
Ben Jackson
Paul Jackson
Manuel Jacob
David Jacobs
Kevin Jacobs
Kjetil Jacobsen
Bertrand Janin
Geert Jansen
Jack Jansen
Bill Janssen
Thomas Jarosch
Juhana Jauhiainen
Rajagopalasarma Jayakrishnan
Devin Jeanpierre
Zbigniew Jędrzejewski-Szmek
Julien Jehannet
Muhammad Jehanzeb
Drew Jenkins
Flemming Kjær Jensen
Philip H. Jensen
Philip Jenvey
MunSic Jeong
Joe Jevnik
Chris Jerdonek
Jim Jewett
Pedro Diaz Jimenez
Orjan Johansen
Fredrik Johansson
Gregory K. Johnson
Kent Johnson
Michael Johnson
Simon Johnston
Matt Joiner
Thomas Jollans
Nicolas Joly
Brian K. Jones
Evan Jones
Glenn Jones
Jeremy Jones
Richard Jones
Irmen de Jong
Lucas de Jonge
Kristján Valur Jónsson
Jens B. Jorgensen
John Jorgensen
Sijin Joseph
Andreas Jung
Tattoo Mabonzo K.
Sarah K.
Sunny K
Bohuslav Kabrda
Alexey Kachayev
Bob Kahn
Kurt B. Kaiser
Tamito Kajiyama
Jan Kaliszewski
Peter van Kampen
Jan Kanis
Rafe Kaplan
Jacob Kaplan-Moss
Allison Kaptur
Janne Karila
Per Øyvind Karlsen
Anton Kasyanov
Lou Kates
Makoto Kato
Hiroaki Kawai
Dmitry Kazakov
Brian Kearns
Sebastien Keim
Ryan Kelly
Dan Kenigsberg
Randall Kern
Robert Kern
Jim Kerr
Magnus Kessler
Lawrence Kesteloot
Vivek Khera
Dhiru Kholia
Akshit Khurana
Mads Kiilerich
Jason Killen
Jan Kim
Taek Joo Kim
Sam Kimbrel
James King
W. Trevor King
Paul Kippes
Steve Kirsch
Sebastian Kirsche
Kamil Kisiel
Akira Kitada
Ron Klatchko
Reid Kleckner
Bastian Kleineidam
Bob Kline
Matthias Klose
Jeremy Kloth
Thomas Kluyver
Kim Knapp
Lenny Kneler
Pat Knight
Jeff Knupp
Kubilay Kocak
Greg Kochanski
Damon Kohler
Marko Kohtala
Vajrasky Kok
Guido Kollerie
Jacek Konieczny
Марк Коренберг
Arkady Koplyarov
Peter A. Koren
Vlad Korolev
Joseph Koshy
Daniel Kozan
Jerzy Kozera
Maksim Kozyarchuk
Stefan Krah
Bob Kras
Sebastian Kreft
Holger Krekel
Michael Kremer
Fabian Kreutz
Cédric Krier
Pedro Kroger
Hannu Krosing
Andrej Krpic
Ivan Krstić
Steven Kryskalla
Andrew Kuchling
Dave Kuhlman
Jon Kuhn
Toshio Kuratomi
Vladimir Kushnir
Erno Kuusela
Ross Lagerwall
Cameron Laird
David Lam
Thomas Lamb
Valerie Lambert
Jean-Baptiste "Jiba" Lamy
Ronan Lamy
Torsten Landschoff
Łukasz Langa
Tino Lange
Glenn Langford
Andrew Langmead
Detlef Lannert
Soren Larsen
Amos Latteier
Piers Lauder
Ben Laurie
Simon Law
Julia Lawall
Chris Lawrence
Mark Lawrence
Brian Leair
Mathieu Leduc-Hamel
Amandine Lee
Antony Lee
Christopher Lee
Inyeol Lee
James Lee
John J. Lee
Thomas Lee
Tennessee Leeuwenburg
Luc Lefebvre
Pierre Paul Lefebvre
Glyph Lefkowitz
Vincent Legoll
Kip Lehman
Joerg Lehmann
Robert Lehmann
Petri Lehtinen
Luke Kenneth Casson Leighton
Tshepang Lekhonkhobe
Marc-André Lemburg
Mateusz Lenik
John Lenton
Kostyantyn Leschenko
Benno Leslie
Christopher Tur Lesniewski-Laas
Alain Leufroy
Mark Levinson
Mark Levitt
William Lewis
Akira Li
Xuanji Li
Robert van Liere
Ross Light
Shawn Ligocki
Martin Ligr
Gediminas Liktaras
Vitor de Lima
Grant Limberg
Christopher Lindblad
Ulf A. Lindgren
Björn Lindqvist
Per Lindqvist
Eric Lindvall
Gregor Lingl
Everett Lipman
Mirko Liss
Nick Lockwood
Stephanie Lockwood
Hugo Lopes Tavares
Anne Lord
Tom Loredo
Justin Love
Ned Jackson Lovely
Chalmer Lowe
Jason Lowe
Tony Lownds
Ray Loyzaga
Kang-Hao (Kenny) Lu
Lukas Lueg
Loren Luke
Fredrik Lundh
Zhongyue Luo
Mark Lutz
Taras Lyapun
Jim Lynch
Mikael Lyngvig
Martin von Löwis
Guillermo López-Anglada
Jeff MacDonald
John Machin
Andrew I MacIntyre
Tim MacKenzie
Nick Maclaren
Don MacMillen
Tomasz Maćkowiak
Wolfgang Maier
Steve Majewski
Marek Majkowski
Grzegorz Makarewicz
David Malcolm
Greg Malcolm
William Mallard
Ken Manheimer
Vladimir Marangozov
Colin Marc
Vincent Marchetti
David Marek
Doug Marien
Sven Marnach
Alex Martelli
Anthony Martin
Owen Martin
Westley Martínez
Sébastien Martini
Sidney San Martín
Roger Masse
Nick Mathewson
Simon Mathieu
Laura Matson
Graham Matthews
Martin Matusiak
Dieter Maurer
Daniel May
Madison May
Lucas Maystre
Arnaud Mazin
Matt McClure
Jack McCracken
Rebecca McCreary
Kirk McDonald
Chris McDonough
Michael McFadden
Greg McFarlane
Alan McIntyre
Jessica McKellar
Michael McLay
Brendan McLoughlin
Mark Mc Mahon
Gordon McMillan
Andrew McNamara
Caolan McNamara
Jeff McNeil
Craig McPheeters
Lambert Meertens
Bill van Melle
Lucas Prado Melo
Ezio Melotti
Doug Mennella
Brian Merrell
Luke Mewburn
Carl Meyer
Mike Meyer
Piotr Meyer
Alexis Métaireau
Steven Miale
Trent Mick
Jason Michalski
Franck Michea
Tom Middleton
Thomas Miedema
Stan Mihai
Stefan Mihaila
Aristotelis Mikropoulos
Paolo Milani
Chad Miller
Damien Miller
Jason V. Miller
Jay T. Miller
Katie Miller
Roman Milner
Julien Miotte
Andrii V. Mishkovskyi
Dom Mitchell
Dustin J. Mitchell
Zubin Mithra
Florian Mladitsch
Doug Moen
The Dragon De Monsyne
Bastien Montagne
Skip Montanaro
Peter Moody
Paul Moore
Ross Moore
Ben Morgan
Derek Morr
James A Morrison
Martin Morrison
Derek McTavish Mounce
Alessandro Moura
Pablo Mouzo
Mher Movsisyan
Ruslan Mstoi
Valentina Mukhamedzhanova
Michael Mulich
Sape Mullender
Sjoerd Mullender
Michael Muller
Neil Muller
Louis Munro
R. David Murray
Matti Mäki
Jörg Müller
Dale Nagata
John Nagle
Takahiro Nakayama
Travers Naran
Charles-François Natali
Vilmos Nebehaj
Fredrik Nehr
Tony Nelson
Trent Nelson
Chad Netzer
Max Neunhöffer
George Neville-Neil
Hieu Nguyen
Johannes Nicolai
Samuel Nicolary
Jonathan Niehof
Gustavo Niemeyer
Oscar Nierstrasz
Hrvoje Nikšić
Gregory Nofi
Jesse Noller
Bill Noon
Stefan Norberg
Tim Northover
Joe Norton
Neal Norwitz
Mikhail Novikov
Michal Nowikowski
Steffen Daode Nurpmeso
Nigel O'Brian
John O'Connor
Kevin O'Connor
Tim O'Malley
Dan O'Reilly
Zooko O'Whielacronx
Aaron Oakley
James Oakley
Elena Oat
Jon Oberheide
Milan Oberkirch
Pascal Oberndoerfer
Jeffrey Ollie
Adam Olsen
Grant Olson
Koray Oner
Piet van Oostrum
Tomas Oppelstrup
Jason Orendorff
Douglas Orr
William Orr
Michele Orrù
Oleg Oshmyan
Denis S. Otkidach
Peter Otten
Michael Otteneder
R. M. Oudkerk
Russel Owen
Joonas Paalasmaa
Martin Packman
Shriphani Palakodety
Ondrej Palkovsky
Mike Pall
Todd R. Palmer
Juan David Ibáñez Palomar
Jan Palus
Yongzhi Pan
Martin Panter
Mathias Panzenböck
M. Papillon
Peter Parente
Alexandre Parenteau
Dan Parisien
William Park
Claude Paroz
Heikki Partanen
Harri Pasanen
Gaël Pasgrimaud
Ashish Nitin Patil
Randy Pausch
Samuele Pedroni
Justin Peel
Marcel van der Peijl
Berker Peksag
Andreas Pelme
Steven Pemberton
Bo Peng
Santiago Peresón
George Peristerakis
Mathieu Perreault
Mark Perrego
Trevor Perrin
Gabriel de Perthuis
Tim Peters
Benjamin Peterson
Joe Peterson
Chris Petrilli
Roumen Petrov
Bjorn Pettersen
Justin D. Pettit
Esa Peuha
Ronny Pfannschmidt
Geoff Philbrick
Gavrie Philipson
Adrian Phillips
Christopher J. Phoenix
Neale Pickett
Jim St. Pierre
Dan Pierson
Martijn Pieters
Anand B. Pillai
François Pinard
Tom Pinckney
Zach Pincus
Zero Piraeus
Michael Piotrowski
Antoine Pitrou
Jean-François Piéronne
Oleg Plakhotnyuk
Remi Pointel
Jon Poler
Ariel Poliak
Guilherme Polo
Illia Polosukhin
Michael Pomraning
Martin Pool
Iustin Pop
Claudiu Popa
John Popplewell
Davin Potts
Guillaume Pratte
Florian Preinstorfer
Amrit Prem
Paul Prescod
Donovan Preston
Paul Price
Iuliia Proskurnia
Jyrki Pulliainen
Steve Purcell
Eduardo Pérez
Fernando Pérez
Pierre Quentel
Brian Quinlan
Kevin Jing Qiu
Anders Qvist
Thomas Rachel
Ram Rachum
Jérôme Radix
Burton Radons
Abhilash Raj
Shorya Raj
Jeff Ramnani
Brodie Rao
Senko Rasic
Antti Rasinen
Nikolaus Rath
Sridhar Ratnakumar
Ysj Ray
Eric S. Raymond
Edward K. Ream
Chris Rebert
Marc Recht
John Redford
Terry J. Reedy
Gareth Rees
Steve Reeves
Lennart Regebro
John Regehr
Federico Reghenzani
Ofir Reichenberg
Sean Reifschneider
Michael P. Reilly
Bernhard Reiter
Steven Reiz
Roeland Rengelink
Antoine Reversat
Flávio Ribeiro
Francesco Ricciardi
Tim Rice
Jan Pieter Riegel
Armin Rigo
Martin Richard
Arc Riley
Nicholas Riley
Jean-Claude Rimbault
Vlad Riscutia
Wes Rishel
Daniel Riti
Juan M. Bello Rivas
Davide Rizzo
Anthony Roach
Carl Robben
Ben Roberts
Mark Roberts
Andy Robinson
Jim Robinson
Mark Roddy
Kevin Rodgers
Sean Rodman
Giampaolo Rodola
Elson Rodriguez
Adi Roiban
Luis Rojas
Mike Romberg
Armin Ronacher
Case Roole
Timothy Roscoe
Erik Rose
<<<<<<< HEAD
Josh Rosenberg
=======
Mark Roseman
>>>>>>> 12a2c285
Jim Roskind
Brian Rosner
Guido van Rossum
Just van Rossum
Hugo van Rossum
Saskia van Rossum
Clement Rouault
Donald Wallace Rouse II
Liam Routt
Todd Rovito
Craig Rowland
Clinton Roy
Paul Rubin
Sam Ruby
Demur Rumed
Audun S. Runde
Eran Rundstein
Rauli Ruohonen
Laura Rupprecht
Jeff Rush
Sam Rushing
Mark Russell
Rusty Russell
Nick Russo
James Rutherford
Chris Ryland
Constantina S.
Patrick Sabin
Sébastien Sablé
Suman Saha
Hajime Saitou
George Sakkis
Victor Salgado
Rich Salz
Kevin Samborn
Adrian Sampson
James Sanders
Ilya Sandler
Rafael Santos
Simon Sapin
Mark Sapiro
Ty Sarna
Hugh Sasse
Bob Savage
Dave Sawyer
Ben Sayer
sbt
Luca Sbardella
Marco Scataglini
Andrew Schaaf
Michael Scharf
Andreas Schawo
Neil Schemenauer
David Scherer
Wolfgang Scherer
Hynek Schlawack
Bob Schmertz
Gregor Schmid
Ralf Schmitt
Michael Schneider
Peter Schneider-Kamp
Arvin Schnell
Scott Schram
Robin Schreiber
Chad J. Schroeder
Christian Schubert
Sam Schulenburg
Andreas Schwab
Stefan Schwarzer
Dietmar Schwertberger
Federico Schwindt
Barry Scott
Steven Scott
Nick Seidenman
Žiga Seilnacht
Yury Selivanov
Fred Sells
Jiwon Seo
Iñigo Serna
Joakim Sernbrant
Roger D. Serwy
Jerry Seutter
Pete Sevander
Denis Severson
Ian Seyer
Dmitry Shachnev
Daniel Shahaf
Ha Shao
Mark Shannon
Richard Shapiro
Varun Sharma
Vlad Shcherbina
Justin Sheehy
Charlie Shepherd
Bruce Sherwood
Alexander Shigin
Pete Shinners
Michael Shiplett
John W. Shipman
Alex Shkop
Joel Shprentz
Yue Shuaijie
Terrel Shumway
Eric Siegerman
Paul Sijben
SilentGhost
Tim Silk
Michael Simcich
Ionel Simionescu
Kirill Simonov
Nathan Paul Simons
Guilherme Simões
Adam Simpkins
Ravi Sinha
Janne Sinkkonen
Ng Pheng Siong
George Sipe
J. Sipprell
Kragen Sitaker
Michael Sloan
Nick Sloan
Václav Šmilauer
Christopher Smith
Eric V. Smith
Gregory P. Smith
Mark Smith
Roy Smith
Ryan Smith-Roberts
Rafal Smotrzyk
Eric Snow
Dirk Soede
Paul Sokolovsky
Evgeny Sologubov
Cody Somerville
Edoardo Spadolini
Geoffrey Spear
Clay Spence
Stefan Sperling
Nicholas Spies
Per Spilling
Joshua Spoerri
Noah Spurrier
Nathan Srebro
RajGopal Srinivasan
Tage Stabell-Kulo
Quentin Stafford-Fraser
Frank Stajano
Joel Stanley
Anthony Starks
Oliver Steele
Greg Stein
Marek Stepniowski
Baruch Sterin
Chris Stern
Alex Stewart
Victor Stinner
Richard Stoakley
Peter Stoehr
Casper Stoel
Michael Stone
Serhiy Storchaka
Ken Stox
Dan Stromberg
Donald Stufft
Daniel Stutzbach
Andreas Stührk
Colin Su
Pal Subbiah
Nathan Sullivan
Mark Summerfield
Reuben Sumner
Marek Šuppa
Hisao Suzuki
Kalle Svensson
Andrew Svetlov
Paul Swartz
Al Sweigart
Thenault Sylvain
Péter Szabó
John Szakmeister
Amir Szekely
Maciej Szulik
Arfrever Frehtes Taifersar Arahesis
Hideaki Takahashi
Indra Talip
Neil Tallim
Geoff Talvola
Musashi Tamura
William Tanksley
Christian Tanzer
Steven Taschuk
Amy Taylor
Monty Taylor
Anatoly Techtonik
Gustavo Temple
Mikhail Terekhov
Victor Terrón
Richard M. Tew
Tobias Thelen
Févry Thibault
Lowe Thiderman
Nicolas M. Thiéry
James Thomas
Robin Thomas
Brian Thorne
Stephen Thorne
Jeremy Thurgood
Eric Tiedemann
July Tikhonov
Tracy Tims
Oren Tirosh
Jason Tishler
Christian Tismer
Jim Tittsler
Frank J. Tobin
Bennett Todd
R Lindsay Todd
Eugene Toder
Erik Tollerud
Stephen Tonkin
Matias Torchinsky
Sandro Tosi
Richard Townsend
David Townshend
Nathan Trapuzzano
Laurence Tratt
Alberto Trevino
Mayank Tripathi
Matthias Troffaes
Tom Tromey
John Tromp
Diane Trout
Jason Trowbridge
Brent Tubbs
Anthony Tuininga
Erno Tukia
David Turner
Stephen Turner
Itamar Turner-Trauring
Theodore Turocy
Bill Tutt
Fraser Tweedale
Doobee R. Tzeck
Eren Türkay
Lionel Ulmer
Adnan Umer
Roger Upole
Daniel Urban
Michael Urman
Hector Urtubia
Lukas Vacek
Ville Vainio
Andi Vajda
Case Van Horsen
Kyle VanderBeek
Andrew Vant
Atul Varma
Dmitry Vasiliev
Sebastian Ortiz Vasquez
Alexandre Vassalotti
Nadeem Vawda
Frank Vercruesse
Mike Verdone
Jaap Vermeulen
Nikita Vetoshkin
Al Vezza
Petr Victorin
Jacques A. Vidrine
John Viega
Dino Viehland
Kannan Vijayan
Kurt Vile
Norman Vine
Pauli Virtanen
Frank Visser
Johannes Vogel
Michael Vogt
Radu Voicilas
Alex Volkov
Martijn Vries
Sjoerd de Vries
Guido Vranken
Daniel Wagner-Hall
Niki W. Waibel
Wojtek Walczak
Charles Waldman
Richard Walker
Larry Wall
Kevin Walzer
Rodrigo Steinmuller Wanderley
Ke Wang
Greg Ward
Tom Wardill
Zachary Ware
Jonas Wagner
Barry Warsaw
Steve Waterbury
Bob Watson
David Watson
Aaron Watters
Henrik Weber
Leon Weber
Corran Webster
Glyn Webster
Phil Webster
Stefan Wehr
Zack Weinberg
Bob Weiner
Edward Welbourne
Cliff Wells
Rickard Westman
Jeff Wheeler
Christopher White
David White
Mats Wichmann
Truida Wiedijk
Felix Wiemann
Gerry Wiener
Frank Wierzbicki
Santoso Wijaya
Bryce "Zooko" Wilcox-O'Hearn
Timothy Wild
Jakub Wilk
Gerald S. Williams
Jason Williams
John Williams
Sue Williams
Carol Willing
Steven Willis
Frank Willison
David Wilson
Geoff Wilson
Greg V. Wilson
J Derek Wilson
Paul Winkler
Jody Winston
Collin Winter
Dik Winter
Blake Winton
Jean-Claude Wippler
Stéphane Wirtel
Lars Wirzenius
John Wiseman
Chris Withers
Stefan Witzel
Irek Wlizlo
David Wolever
Klaus-Juergen Wolf
Dan Wolfe
Richard Wolff
Adam Woodbeck
Steven Work
Gordon Worley
Darren Worrall
Thomas Wouters
Daniel Wozniak
Wei Wu
Heiko Wundram
Doug Wyatt
Robert Xiao
Florent Xicluna
Hirokazu Yamamoto
Arnon Yaari
Ka-Ping Yee
Jason Yeo
EungJun Yi
Bob Yodlowski
Danny Yoo
Rory Yorke
George Yoshida
Kazuhiro Yoshida
Masazumi Yoshikawa
Arnaud Ysmal
Bernard Yue
Moshe Zadka
Milan Zamazal
Artur Zaprzala
Mike Zarnstorff
Yury V. Zaytsev
Siebren van der Zee
Nickolai Zeldovich
Yuxiao Zeng
Uwe Zessin
Cheng Zhang
Kai Zhu
Tarek Ziadé
Gennadiy Zlobin
Doug Zongker
Peter Åstrand
Ignacio Rossi
Laurent De Buyst
Nicola Palumbo
evilzero<|MERGE_RESOLUTION|>--- conflicted
+++ resolved
@@ -1196,11 +1196,8 @@
 Case Roole
 Timothy Roscoe
 Erik Rose
-<<<<<<< HEAD
+Mark Roseman
 Josh Rosenberg
-=======
-Mark Roseman
->>>>>>> 12a2c285
 Jim Roskind
 Brian Rosner
 Guido van Rossum

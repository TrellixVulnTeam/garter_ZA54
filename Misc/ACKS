Acknowledgements
----------------

This list is not complete and not in any useful order, but I would
like to thank everybody who contributed in any way, with code, hints,
bug reports, ideas, moral support, endorsement, or even complaints....
Without you, I would've stopped working on Python long ago!

	--Guido

PS: In the standard Python distribution, this file is encoded in UTF-8
and the list is in rough alphabetical order by last names.

Rajiv Abraham
David Abrahams
Marc Abramowitz
Ron Adam
Ali Afshar
Jim Ahlstrom
Farhan Ahmad
Matthew Ahrens
Nir Aides
Yaniv Aknin
Jyrki Alakuijala
Ray Allen
Billy G. Allie
Kevin Altis
Joe Amenta
Mark Anacker
Shashwat Anand
Anders Andersen
John Anderson
Erik Andersén
Oliver Andrich
Ross Andrus
Juancarlo Añez
Jérémy Anger
Jon Anglin
Éric Araujo
Alicia Arlen
Jason Asbahr
David Ascher
Chris AtLee
Aymeric Augustin
John Aycock
Donovan Baarda
Attila Babo
Marcin Bachry
Alfonso Baciero
Dwayne Bailey
Stig Bakken
Greg Ball
Luigi Ballabio
Jeff Balogh
Matt Bandy
Michael J. Barber
Nicolas Bareil
Chris Barker
Nick Barnes
Quentin Barnes
David Barnett
Richard Barran
Cesar Eduardo Barros
Des Barry
Ulf Bartelt
Pior Bastida
Nick Bastin
Jeff Bauer
Michael R Bax
Anthony Baxter
Mike Bayer
Samuel L. Bayer
Donald Beaudry
David Beazley
Neal Becker
Robin Becker
Torsten Becker
Bill Bedford
Stefan Behnel
Reimer Behrends
Ben Bell
Thomas Bellman
Alexander “Саша” Belopolsky
Eli Bendersky
Andrew Bennetts
Andy Bensky
Ezra Berch
Michel Van den Bergh
Julian Berman
Brice Berna
Eric Beser
Steven Bethard
Stephen Bevan
Ron Bickers
Natalia B. Bidart
Adrian von Bidder
David Binger
Dominic Binks
Philippe Biondi
Stuart Bishop
Roy Bixler
Renaud Blanch
Mike Bland
Martin Bless
Pablo Bleyer
Erik van Blokland
Eric Blossom
Finn Bock
Paul Boddie
Matthew Boedicker
David Bolen
Gawain Bolton
Forest Bond
Gregory Bond
Matias Bordese
Jurjen Bos
Peter Bosch
Dan Boswell
Eric Bouck
Thierry Bousch
Sebastian Boving
Jeff Bradberry
Monty Brandenberg
Georg Brandl
Christopher Brannon
Terrence Brannon
Erik Bray
Brian Brazil
Dave Brennan
Tom Bridgman
Anthony Briggs
Tobias Brink
Richard Brodie
Michael Broghton
Daniel Brotsky
Jean Brouwers
Gary S. Brown
Titus Brown
Oleg Broytmann
Dave Brueck
Francisco Martín Brugué
Floris Bruynooghe
Stan Bubrouski
Erik de Bueger
Jan-Hein Bührman
Dick Bulterman
Bill Bumgarner
Jimmy Burgett
Tommy Burnette
Roger Burnham
Alastair Burt
Tarn Weisner Burton
Lee Busby
Ralph Butler
Nicolas Cadou
Jp Calderone
Arnaud Calmettes
Daniel Calvelo
Tony Campbell
Brett Cannon
Mike Carlton
Pierre Carrier
Terry Carroll
Lorenzo M. Catucci
Donn Cave
Charles Cazabon
Per Cederqvist
Matej Cepl
Octavian Cerna
Pascal Chambon
John Chandler
Hye-Shik Chang
Jeffrey Chang
Godefroid Chapelle
Brad Chapman
Greg Chapman
Mitch Chapman
David Chaum
Nicolas Chauvat
Jerry Chen
Michael Chermside
Albert Chin-A-Young
Adal Chiriliuc
Matt Chisholm
Anders Chrigström
Tom Christiansen
Vadim Chugunov
David Cinege
Craig Citro
Chris Clark
Mike Clarkson
Andrew Clegg
Brad Clements
Robbie Clemons
Steve Clift
Hervé Coatanhay
Nick Coghlan
Josh Cogliati
Dave Cole
Terrence Cole
Benjamin Collar
Jeffery Collins
Robert Collins
Paul Colomiets
Christophe Combelles
Geremy Condra
Denver Coneybeare
Juan José Conti
Matt Conway
David M. Cooke
Jason R. Coombs
Garrett Cooper
Greg Copeland
Aldo Cortesi
David Costanzo
Scott Cotton
Greg Couch
David Cournapeau
Steve Cousins
Alex Coventry
Matthew Dixon Cowles
Ryan Coyner
Christopher A. Craig
Laura Creighton
Simon Cross
Drew Csillag
Joaquin Cuenca Abela
John Cugini
Tom Culliton
Antonio Cuni
Brian Curtin
Lisandro Dalcin
Darren Dale
Andrew Dalke
Lars Damerow
Evan Dandrea
Eric Daniel
Scott David Daniels
Ben Darnell
Jonathan Dasteel
Pierre-Yves David
Xavier de Gaye
John DeGood
Ned Deily
Vincent Delft
Arnaud Delobelle
Konrad Delong
Erik Demaine
John Dennis
Roger Dev
Philippe Devalkeneer
Raghuram Devarakonda
Caleb Deveraux
Catherine Devlin
Scott Dial
Toby Dickenson
Mark Dickinson
Jack Diederich
Daniel Diniz
Humberto Diogenes
Yves Dionne
Daniel Dittmar
Josip Djolonga
Jaromir Dolecek
Ismail Donmez
Marcos Donolo
Dima Dorfman
Yves Dorfsman
Cesar Douady
Dean Draayer
Fred L. Drake, Jr.
Derk Drukker
John DuBois
Paul Dubois
Graham Dumpleton
Quinn Dunkan
Robin Dunn
Luke Dunstan
Virgil Dupras
Andy Dustman
Gary Duzan
Eugene Dvurechenski
Maxim Dzumanenko
Walter Dörwald
Hans Eckardt
Rodolpho Eckhardt
John Edmonds
Grant Edwards
John Ehresman
Tal Einat
Eric Eisner
Andrew Eland
Julien Élie
Lance Ellinghaus
David Ely
Jeff Epler
Jeff McNeil
Tom Epperly
Stoffel Erasmus
Jürgen A. Erhard
Michael Ernst
Ben Escoto
Andy Eskilsson
André Espaze
Stefan Esser
Nicolas Estibals
Carey Evans
Stephen D Evans
Tim Everett
Paul Everitt
David Everly
Daniel Evers
Winston Ewert
Greg Ewing
Martijn Faassen
Clovis Fabricio
Andreas Faerber
Bill Fancher
Michael Farrell
Troy J. Farrell
Mark Favas
Boris Feld
Niels Ferguson
Sebastian Fernandez
Florian Festi
John Feuerstein
Vincent Fiack
Tomer Filiba
Jeffrey Finkelstein
Russell Finn
Nils Fischbeck
Frederik Fix
Matt Fleming
Hernán Martínez Foffani
Michael Foord
Amaury Forgeot d'Arc
Doug Fort
John Fouhy
Andrew Francis
Martin Franklin
Bruce Frederiksen
Robin Friedrich
Bradley Froehle
Ivan Frohne
Matthias Fuchs
Jim Fulton
Tadayoshi Funaba
Gyro Funch
Peter Funk
Ethan Furman
Geoff Furnish
Ulisses Furquim
Hagen Fürstenau
Hallvard B Furuseth
Achim Gaedke
Martin von Gagern
Lele Gaifax
Santiago Gala
Yitzchak Gale
Quentin Gallet-Gilles
Riccardo Attilio Galli
Raymund Galvin
Nitin Ganatra
Fred Gansevles
Lars Marius Garshol
Dan Gass
Andrew Gaul
Stephen M. Gava
Xavier de Gaye
Harry Henry Gebel
Marius Gedminas
Thomas Gellekum
Gabriel Genellina
Christos Georgiou
Ben Gertzfield
Dinu Gherman
Jonathan Giddy
Johannes Gijsbers
Michael Gilfix
Yannick Gingras
Michael Goderbauer
Christoph Gohlke
Tim Golden
Guilherme Gonçalves
Tiago Gonçalves
Chris Gonnerman
David Goodger
Hans de Graaff
Eddy De Greef
Duncan Grisby
Fabian Groffen
Eric Groo
Dag Gruneau
Filip Gruszczyński
Michael Guravage
Lars Gustäbel
Thomas Güttler
Jonas H.
Barry Haddow
Philipp Hagemeister
Paul ten Hagen
Rasmus Hahn
Peter Haight
Václav Haisman
Walker Hale IV
Bob Halley
Jesse Hallio
Jun Hamano
Alexandre Hamelin
Mark Hammond
Manus Hand
Milton L. Hankins
Stephen Hansen
Barry Hantman
Lynda Hardman
Derek Harland
Jason Harper
Brian Harring
Jonathan Hartley
Larry Hastings
Shane Hathaway
Rycharde Hawkes
Ben Hayden
Jochen Hayek
Christian Heimes
Thomas Heller
Malte Helmert
Lance Finn Helsten
Jonathan Hendry
Michael Henry
James Henstridge
Kasun Herath
Chris Herborth
Ivan Herman
Jürgen Hermann
Gary Herron
Thomas Herve
Bernhard Herzog
Magnus L. Hetland
Raymond Hettinger
Kevan Heydon
Kelsey Hightower
Jason Hildebrand
Richie Hindle
Konrad Hinsen
David Hobley
Tim Hochberg
Joerg-Cyril Hoehle
Gregor Hoffleit
Chris Hoffman
Albert Hofkamp
Tomas Hoger
Jonathan Hogg
Gerrit Holl
Shane Holloway
Rune Holm
Thomas Holmes
Philip Homburg
Naofumi Honda
Jeffrey Honig
Rob Hooft
Michiel de Hoon
Brian Hooper
Randall Hopper
Nadav Horesh
Alon Horev
Jan Hosang
Ken Howard
Brad Howes
Mike Hoy
Chih-Hao Huang
Christian Hudon
Lawrence Hudson
Michael Hudson
Jim Hugunin
Greg Humphreys
Eric Huss
Jeremy Hylton
Gerhard Häring
Fredrik Håård
Catalin Iacob
Mihai Ibanescu
Ali Ikinci
Lars Immisch
Bobby Impollonia
Meador Inge
Tony Ingraldi
John Interrante
Bob Ippolito
Atsuo Ishimoto
Adam Jackson
Ben Jackson
Paul Jackson
David Jacobs
Kevin Jacobs
Kjetil Jacobsen
Bertrand Janin
Geert Jansen
Jack Jansen
Bill Janssen
Thomas Jarosch
Juhana Jauhiainen
Zbigniew Jędrzejewski-Szmek
Julien Jehannet
Drew Jenkins
Flemming Kjær Jensen
MunSic Jeong
Chris Jerdonek
Jim Jewett
Orjan Johansen
Fredrik Johansson
Gregory K. Johnson
Simon Johnston
Matt Joiner
Thomas Jollans
Nicolas Joly
Brian K. Jones
Evan Jones
Jeremy Jones
Richard Jones
Irmen de Jong
Lucas de Jonge
Kristján Valur Jónsson
Jens B. Jorgensen
John Jorgensen
Sijin Joseph
Andreas Jung
Tattoo Mabonzo K.
Bob Kahn
Kurt B. Kaiser
Tamito Kajiyama
Jan Kaliszewski
Peter van Kampen
Rafe Kaplan
Jacob Kaplan-Moss
<<<<<<< HEAD
Jan Kaliszewski
=======
Per Øyvind Karlsen
>>>>>>> 0fa23d03
Lou Kates
Hiroaki Kawai
Sebastien Keim
Ryan Kelly
Dan Kenigsberg
Randall Kern
Robert Kern
Magnus Kessler
Lawrence Kesteloot
Vivek Khera
Mads Kiilerich
Jason Killen
Taek Joo Kim
W. Trevor King
Paul Kippes
Steve Kirsch
Sebastian Kirsche
Akira Kitada
Ron Klatchko
Reid Kleckner
Bastian Kleineidam
Bob Kline
Matthias Klose
Jeremy Kloth
Thomas Kluyver
Kim Knapp
Lenny Kneler
Pat Knight
Jeff Knupp
Greg Kochanski
Damon Kohler
Marko Kohtala
<<<<<<< HEAD
=======
Jacek Konieczny
Марк Коренберг
>>>>>>> 0fa23d03
Arkady Koplyarov
Vlad Korolev
Joseph Koshy
Jerzy Kozera
Maksim Kozyarchuk
Stefan Krah
Bob Kras
Holger Krekel
Michael Kremer
Fabian Kreutz
Cédric Krier
Pedro Kroger
Hannu Krosing
Andrej Krpic
Ivan Krstić
Andrew Kuchling
Jon Kuhn
Vladimir Kushnir
Ross Lagerwall
Cameron Laird
Jean-Baptiste "Jiba" Lamy
Ronan Lamy
Torsten Landschoff
Łukasz Langa
Tino Lange
Andrew Langmead
Detlef Lannert
Soren Larsen
Amos Latteier
Piers Lauder
Ben Laurie
Simon Law
Chris Lawrence
Brian Leair
Mathieu Leduc-Hamel
Christopher Lee
Inyeol Lee
James Lee
John J. Lee
Thomas Lee
Tennessee Leeuwenburg
Luc Lefebvre
Vincent Legoll
Kip Lehman
Joerg Lehmann
Robert Lehmann
Petri Lehtinen
Luke Kenneth Casson Leighton
Tshepang Lekhonkhobe
Marc-Andre Lemburg
John Lenton
Christopher Tur Lesniewski-Laas
Alain Leufroy
Mark Levinson
William Lewis
Akira Li
Xuanji Li
Robert van Liere
Ross Light
Shawn Ligocki
Martin Ligr
Grant Limberg
Christopher Lindblad
Björn Lindqvist
Per Lindqvist
Eric Lindvall
Gregor Lingl
Nick Lockwood
Stephanie Lockwood
Hugo Lopes Tavares
Anne Lord
Tom Loredo
Justin Love
Jason Lowe
Tony Lownds
Ray Loyzaga
Lukas Lueg
Loren Luke
Fredrik Lundh
Mark Lutz
Jim Lynch
Mikael Lyngvig
Martin von Löwis
Guillermo López-Anglada
Andrew I MacIntyre
Tim MacKenzie
Nick Maclaren
Don MacMillen
Steve Majewski
Grzegorz Makarewicz
David Malcolm
Ken Manheimer
Vladimir Marangozov
Colin Marc
David Marek
Doug Marien
Sven Marnach
Alex Martelli
Anthony Martin
Owen Martin
Sébastien Martini
Sidney San Martín
Roger Masse
Nick Mathewson
Simon Mathieu
Graham Matthews
Dieter Maurer
Arnaud Mazin
Kirk McDonald
Chris McDonough
Greg McFarlane
Alan McIntyre
Michael McLay
Mark Mc Mahon
Gordon McMillan
Andrew McNamara
Caolan McNamara
Craig McPheeters
Lambert Meertens
Bill van Melle
Lucas Prado Melo
Ezio Melotti
Brian Merrell
Luke Mewburn
Carl Meyer
Mike Meyer
Piotr Meyer
Alexis Métaireau
Steven Miale
Trent Mick
Stan Mihai
Stefan Mihaila
Aristotelis Mikropoulos
Chad Miller
Damien Miller
Jason V. Miller
Jay T. Miller
Roman Milner
Julien Miotte
Andrii V. Mishkovskyi
Dom Mitchell
Dustin J. Mitchell
Zubin Mithra
Florian Mladitsch
Doug Moen
The Dragon De Monsyne
Skip Montanaro
Peter Moody
Paul Moore
Derek Morr
James A Morrison
Derek McTavish Mounce
Pablo Mouzo
Mher Movsisyan
Ruslan Mstoi
Michael Mulich
Sape Mullender
Sjoerd Mullender
Michael Muller
Neil Muller
Louis Munro
R. David Murray
John Nagle
Takahiro Nakayama
Travers Naran
Charles-François Natali
Vilmos Nebehaj
Fredrik Nehr
Tony Nelson
Trent Nelson
Chad Netzer
Max Neunhöffer
George Neville-Neil
Johannes Nicolai
Samuel Nicolary
Jonathan Niehof
Gustavo Niemeyer
Oscar Nierstrasz
Hrvoje Niksic
Gregory Nofi
Jesse Noller
Bill Noon
Stefan Norberg
Tim Northover
Joe Norton
Neal Norwitz
Mikhail Novikov
Michal Nowikowski
Steffen Daode Nurpmeso
Nigel O'Brian
John O'Connor
Kevin O'Connor
Tim O'Malley
James Oakley
Jon Oberheide
Pascal Oberndoerfer
Jeffrey Ollie
Adam Olsen
Grant Olson
Piet van Oostrum
Jason Orendorff
Douglas Orr
Michele Orrù
Oleg Oshmyan
Denis S. Otkidach
Peter Otten
Michael Otteneder
R. M. Oudkerk
Russel Owen
Ondrej Palkovsky
Mike Pall
Todd R. Palmer
Juan David Ibáñez Palomar
Jan Palus
M. Papillon
Peter Parente
Alexandre Parenteau
Dan Parisien
Harri Pasanen
Gaël Pasgrimaud
Joe Peterson
Randy Pausch
Samuele Pedroni
Justin Peel
Marcel van der Peijl
Berker Peksag
Steven Pemberton
Santiago Peresón
George Peristerakis
Mathieu Perreault
Mark Perrego
Trevor Perrin
Gabriel de Perthuis
Tim Peters
Benjamin Peterson
Joe Peterson
Chris Petrilli
Bjorn Pettersen
Ronny Pfannschmidt
Geoff Philbrick
Gavrie Philipson
Adrian Phillips
Christopher J. Phoenix
Neale Pickett
Jim St. Pierre
Dan Pierson
Martijn Pieters
Anand B. Pillai
François Pinard
Zach Pincus
Michael Piotrowski
Antoine Pitrou
Jean-François Piéronne
Oleg Plakhotnyuk
Remi Pointel
Guilherme Polo
Michael Pomraning
Iustin Pop
Claudiu Popa
John Popplewell
Amrit Prem
Paul Prescod
Donovan Preston
Paul Price
Jyrki Pulliainen
Steve Purcell
Eduardo Pérez
Fernando Pérez
Pierre Quentel
Brian Quinlan
Anders Qvist
Jérôme Radix
Burton Radons
Jeff Ramnani
Brodie Rao
Antti Rasinen
Sridhar Ratnakumar
Ysj Ray
Eric Raymond
Edward K. Ream
Chris Rebert
Marc Recht
John Redford
Terry Reedy
Gareth Rees
Steve Reeves
Lennart Regebro
John Regehr
Federico Reghenzani
Ofir Reichenberg
Sean Reifschneider
Michael P. Reilly
Bernhard Reiter
Steven Reiz
Roeland Rengelink
Antoine Reversat
Francesco Ricciardi
Tim Rice
Jan Pieter Riegel
Armin Rigo
Arc Riley
Nicholas Riley
Jean-Claude Rimbault
Vlad Riscutia
Juan M. Bello Rivas
Davide Rizzo
Anthony Roach
Carl Robben
Mark Roberts
Andy Robinson
Jim Robinson
Mark Roddy
Kevin Rodgers
Giampaolo Rodola
Elson Rodriguez
Adi Roiban
Luis Rojas
Mike Romberg
Armin Ronacher
Case Roole
Timothy Roscoe
Erik Rose
Jim Roskind
Brian Rosner
Just van Rossum
Hugo van Rossum
Saskia van Rossum
Donald Wallace Rouse II
Liam Routt
Craig Rowland
Clinton Roy
Paul Rubin
Sam Ruby
Demur Rumed
Audun S. Runde
Rauli Ruohonen
Jeff Rush
Sam Rushing
Mark Russell
Rusty Russell
Nick Russo
Patrick Sabin
Sébastien Sablé
Suman Saha
Hajime Saitou
George Sakkis
Rich Salz
Kevin Samborn
Adrian Sampson
James Sanders
Ilya Sandler
Mark Sapiro
Ty Sarna
Ben Sayer
sbt
Marco Scataglini
Andrew Schaaf
Michael Scharf
Andreas Schawo
Neil Schemenauer
David Scherer
Hynek Schlawack
Bob Schmertz
Gregor Schmid
Ralf Schmitt
Michael Schneider
Peter Schneider-Kamp
Arvin Schnell
Robin Schreiber
Chad J. Schroeder
Sam Schulenburg
Stefan Schwarzer
Dietmar Schwertberger
Federico Schwindt
Barry Scott
Steven Scott
Nick Seidenman
Žiga Seilnach
Yury Selivanov
Fred Sells
Jiwon Seo
Iñigo Serna
Roger D. Serwy
Jerry Seutter
Denis Severson
Ian Seyer
Ha Shao
Mark Shannon
Richard Shapiro
Bruce Sherwood
Alexander Shigin
Pete Shinners
Michael Shiplett
John W. Shipman
Joel Shprentz
Itamar Shtull-Trauring
Eric Siegerman
Paul Sijben
Tim Silk
Kirill Simonov
Nathan Paul Simons
Adam Simpkins
Janne Sinkkonen
George Sipe
J. Sipprell
Kragen Sitaker
Christopher Smith
Eric V. Smith
Gregory P. Smith
Mark Smith
Rafal Smotrzyk
Eric Snow
Dirk Soede
Paul Sokolovsky
Cody Somerville
Edoardo Spadolini
Clay Spence
Stefan Sperling
Per Spilling
Joshua Spoerri
Noah Spurrier
Nathan Srebro
RajGopal Srinivasan
Quentin Stafford-Fraser
Frank Stajano
Joel Stanley
Oliver Steele
Greg Stein
Baruch Sterin
Chris Stern
Alex Stewart
Victor Stinner
Richard Stoakley
Peter Stoehr
Casper Stoel
Michael Stone
Serhiy Storchaka
Ken Stox
Dan Stromberg
Daniel Stutzbach
Andreas Stührk
Pal Subbiah
Nathan Sullivan
Mark Summerfield
Hisao Suzuki
Kalle Svensson
Andrew Svetlov
Paul Swartz
Thenault Sylvain
Péter Szabó
Arfrever Frehtes Taifersar Arahesis
Neil Tallim
Geoff Talvola
Musashi Tamura
William Tanksley
Christian Tanzer
Steven Taschuk
Amy Taylor
Monty Taylor
Anatoly Techtonik
Mikhail Terekhov
Richard M. Tew
Tobias Thelen
Nicolas M. Thiéry
James Thomas
Robin Thomas
Stephen Thorne
Jeremy Thurgood
Eric Tiedemann
July Tikhonov
Tracy Tims
Oren Tirosh
Jason Tishler
Christian Tismer
Frank J. Tobin
Bennett Todd
R Lindsay Todd
Eugene Toder
Erik Tollerud
Matias Torchinsky
Sandro Tosi
Richard Townsend
David Townshend
Laurence Tratt
Alberto Trevino
Matthias Troffaes
John Tromp
Jason Trowbridge
Anthony Tuininga
Erno Tukia
Stephen Turner
Theodore Turocy
Bill Tutt
Doobee R. Tzeck
Eren Türkay
Lionel Ulmer
Roger Upole
Daniel Urban
Michael Urman
Hector Urtubia
Andi Vajda
Case Van Horsen
Kyle VanderBeek
Andrew Vant
Atul Varma
Dmitry Vasiliev
Alexandre Vassalotti
Nadeem Vawda
Frank Vercruesse
Mike Verdone
Jaap Vermeulen
Nikita Vetoshkin
Al Vezza
Jacques A. Vidrine
John Viega
Kannan Vijayan
Kurt Vile
Norman Vine
Pauli Virtanen
Frank Visser
Johannes Vogel
Sjoerd de Vries
Niki W. Waibel
Wojtek Walczak
Charles Waldman
Richard Walker
Larry Wall
Kevin Walzer
Rodrigo Steinmuller Wanderley
Greg Ward
Zachary Ware
Barry Warsaw
Steve Waterbury
Bob Watson
David Watson
Aaron Watters
Henrik Weber
Corran Webster
Stefan Wehr
Zack Weinberg
Edward Welbourne
Cliff Wells
Rickard Westman
Jeff Wheeler
Christopher White
David White
Mats Wichmann
Truida Wiedijk
Felix Wiemann
Gerry Wiener
Frank Wierzbicki
Bryce "Zooko" Wilcox-O'Hearn
Jakub Wilk
Gerald S. Williams
Jason Williams
John Williams
Sue Williams
Frank Willison
Greg V. Wilson
Jody Winston
Collin Winter
Dik Winter
Blake Winton
Jean-Claude Wippler
Lars Wirzenius
John Wiseman
Chris Withers
Stefan Witzel
Irek Wlizlo
David Wolever
Klaus-Juergen Wolf
Dan Wolfe
Richard Wolff
Adam Woodbeck
Gordon Worley
Darren Worrall
Thomas Wouters
Heiko Wundram
Doug Wyatt
Robert Xiao
Florent Xicluna
Hirokazu Yamamoto
Ka-Ping Yee
Jason Yeo
EungJun Yi
Bob Yodlowski
Danny Yoo
George Yoshida
Masazumi Yoshikawa
Arnaud Ysmal
Bernard Yue
Moshe Zadka
Milan Zamazal
Artur Zaprzala
Mike Zarnstorff
Siebren van der Zee
Yuxiao Zeng
Uwe Zessin
Kai Zhu
Tarek Ziadé
Peter Åstrand
<|MERGE_RESOLUTION|>--- conflicted
+++ resolved
@@ -533,11 +533,7 @@
 Peter van Kampen
 Rafe Kaplan
 Jacob Kaplan-Moss
-<<<<<<< HEAD
-Jan Kaliszewski
-=======
 Per Øyvind Karlsen
->>>>>>> 0fa23d03
 Lou Kates
 Hiroaki Kawai
 Sebastien Keim
@@ -570,11 +566,8 @@
 Greg Kochanski
 Damon Kohler
 Marko Kohtala
-<<<<<<< HEAD
-=======
 Jacek Konieczny
 Марк Коренберг
->>>>>>> 0fa23d03
 Arkady Koplyarov
 Vlad Korolev
 Joseph Koshy

--- conflicted
+++ resolved
@@ -937,10 +937,7 @@
 Paul Prescod
 Donovan Preston
 Paul Price
-<<<<<<< HEAD
-=======
 Iuliia Proskurnia
->>>>>>> aa29e3e1
 Jyrki Pulliainen
 Steve Purcell
 Eduardo Pérez

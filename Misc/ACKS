Acknowledgements
----------------

This list is not complete and not in any useful order, but I would
like to thank everybody who contributed in any way, with code, hints,
bug reports, ideas, moral support, endorsement, or even complaints....
Without you, I would've stopped working on Python long ago!

	--Guido

PS: In the standard Python distribution, this file is encoded in UTF-8
and the list is in rough alphabetical order by last names.

Rajiv Abraham
David Abrahams
Marc Abramowitz
Ron Adam
Ali Afshar
Jim Ahlstrom
Farhan Ahmad
Matthew Ahrens
Nir Aides
Yaniv Aknin
Jyrki Alakuijala
Ray Allen
Billy G. Allie
Kevin Altis
Joe Amenta
Mark Anacker
Shashwat Anand
Anders Andersen
John Anderson
Erik Andersén
Oliver Andrich
Ross Andrus
Juancarlo Añez
Jérémy Anger
Jon Anglin
Éric Araujo
Alicia Arlen
Jason Asbahr
David Ascher
Chris AtLee
Aymeric Augustin
John Aycock
Donovan Baarda
Attila Babo
Marcin Bachry
Alfonso Baciero
Dwayne Bailey
Stig Bakken
Greg Ball
Luigi Ballabio
Jeff Balogh
Matt Bandy
Michael J. Barber
Nicolas Bareil
Chris Barker
Nick Barnes
Quentin Barnes
David Barnett
Richard Barran
Cesar Eduardo Barros
Des Barry
Ulf Bartelt
Pior Bastida
Nick Bastin
Jeff Bauer
Michael R Bax
Anthony Baxter
Mike Bayer
Samuel L. Bayer
Donald Beaudry
David Beazley
Neal Becker
Robin Becker
Torsten Becker
Bill Bedford
Stefan Behnel
Reimer Behrends
Ben Bell
Thomas Bellman
Alexander “Саша” Belopolsky
Eli Bendersky
Andrew Bennetts
Andy Bensky
Ezra Berch
Michel Van den Bergh
Julian Berman
Brice Berna
Eric Beser
Steven Bethard
Stephen Bevan
Ron Bickers
Natalia B. Bidart
Adrian von Bidder
David Binger
Dominic Binks
Philippe Biondi
Stuart Bishop
Roy Bixler
Renaud Blanch
Mike Bland
Martin Bless
Pablo Bleyer
Erik van Blokland
Eric Blossom
Finn Bock
Paul Boddie
Matthew Boedicker
David Bolen
Gawain Bolton
Forest Bond
Gregory Bond
Matias Bordese
Jurjen Bos
Peter Bosch
Dan Boswell
Eric Bouck
Thierry Bousch
Sebastian Boving
Jeff Bradberry
Monty Brandenberg
Georg Brandl
Christopher Brannon
Terrence Brannon
Erik Bray
Brian Brazil
Dave Brennan
Tom Bridgman
Anthony Briggs
Tobias Brink
Richard Brodie
Michael Broghton
Daniel Brotsky
Jean Brouwers
Gary S. Brown
Titus Brown
Oleg Broytmann
Dave Brueck
Francisco Martín Brugué
Floris Bruynooghe
Stan Bubrouski
Erik de Bueger
Jan-Hein Bührman
Dick Bulterman
Bill Bumgarner
Jimmy Burgett
Tommy Burnette
Roger Burnham
Alastair Burt
Tarn Weisner Burton
Lee Busby
Ralph Butler
Nicolas Cadou
Jp Calderone
Arnaud Calmettes
Daniel Calvelo
Tony Campbell
Brett Cannon
Mike Carlton
Pierre Carrier
Terry Carroll
Lorenzo M. Catucci
Donn Cave
Charles Cazabon
Per Cederqvist
Matej Cepl
Octavian Cerna
Pascal Chambon
John Chandler
Hye-Shik Chang
Jeffrey Chang
Godefroid Chapelle
Brad Chapman
Greg Chapman
Mitch Chapman
David Chaum
Nicolas Chauvat
Jerry Chen
Michael Chermside
Albert Chin-A-Young
Adal Chiriliuc
Matt Chisholm
Anders Chrigström
Tom Christiansen
Vadim Chugunov
David Cinege
Craig Citro
Chris Clark
Mike Clarkson
Andrew Clegg
Brad Clements
Robbie Clemons
Steve Clift
Hervé Coatanhay
Nick Coghlan
Josh Cogliati
Dave Cole
Terrence Cole
Benjamin Collar
Jeffery Collins
Robert Collins
Paul Colomiets
Christophe Combelles
Geremy Condra
Denver Coneybeare
Juan José Conti
Matt Conway
David M. Cooke
Jason R. Coombs
Garrett Cooper
Greg Copeland
Aldo Cortesi
David Costanzo
Scott Cotton
Greg Couch
David Cournapeau
Steve Cousins
Alex Coventry
Matthew Dixon Cowles
Ryan Coyner
Christopher A. Craig
Laura Creighton
Simon Cross
Drew Csillag
Joaquin Cuenca Abela
John Cugini
Tom Culliton
Antonio Cuni
Brian Curtin
Lisandro Dalcin
Darren Dale
Andrew Dalke
Lars Damerow
Evan Dandrea
Eric Daniel
Scott David Daniels
Ben Darnell
Jonathan Dasteel
Pierre-Yves David
Xavier de Gaye
John DeGood
Ned Deily
Vincent Delft
Arnaud Delobelle
Konrad Delong
Erik Demaine
John Dennis
Roger Dev
Philippe Devalkeneer
Raghuram Devarakonda
Caleb Deveraux
Catherine Devlin
Scott Dial
Toby Dickenson
Mark Dickinson
Jack Diederich
Daniel Diniz
Humberto Diogenes
Yves Dionne
Daniel Dittmar
Josip Djolonga
Jaromir Dolecek
Ismail Donmez
Marcos Donolo
Dima Dorfman
Yves Dorfsman
Cesar Douady
Dean Draayer
Fred L. Drake, Jr.
Derk Drukker
John DuBois
Paul Dubois
Graham Dumpleton
Quinn Dunkan
Robin Dunn
Luke Dunstan
Virgil Dupras
Andy Dustman
Gary Duzan
Eugene Dvurechenski
Maxim Dzumanenko
Walter Dörwald
Hans Eckardt
Rodolpho Eckhardt
John Edmonds
Grant Edwards
John Ehresman
Tal Einat
Eric Eisner
Andrew Eland
Julien Élie
Lance Ellinghaus
David Ely
Jeff Epler
Jeff McNeil
Tom Epperly
Stoffel Erasmus
Jürgen A. Erhard
Michael Ernst
Ben Escoto
Andy Eskilsson
André Espaze
Stefan Esser
Nicolas Estibals
Carey Evans
Stephen D Evans
Tim Everett
Paul Everitt
David Everly
Daniel Evers
Winston Ewert
Greg Ewing
Martijn Faassen
Clovis Fabricio
Andreas Faerber
Bill Fancher
Michael Farrell
Troy J. Farrell
Mark Favas
Boris Feld
Niels Ferguson
Sebastian Fernandez
Florian Festi
John Feuerstein
Vincent Fiack
Tomer Filiba
Jeffrey Finkelstein
Russell Finn
Nils Fischbeck
Frederik Fix
Matt Fleming
Hernán Martínez Foffani
Michael Foord
Amaury Forgeot d'Arc
Doug Fort
John Fouhy
Andrew Francis
Martin Franklin
Bruce Frederiksen
Robin Friedrich
Bradley Froehle
Ivan Frohne
Matthias Fuchs
Jim Fulton
Tadayoshi Funaba
Gyro Funch
Peter Funk
Ethan Furman
Geoff Furnish
Ulisses Furquim
Hagen Fürstenau
Hallvard B Furuseth
Achim Gaedke
Martin von Gagern
Lele Gaifax
Santiago Gala
Yitzchak Gale
Quentin Gallet-Gilles
Riccardo Attilio Galli
Raymund Galvin
Nitin Ganatra
Fred Gansevles
Lars Marius Garshol
Dan Gass
Andrew Gaul
Stephen M. Gava
Xavier de Gaye
Harry Henry Gebel
Marius Gedminas
Thomas Gellekum
Gabriel Genellina
Christos Georgiou
Ben Gertzfield
Dinu Gherman
Jonathan Giddy
Johannes Gijsbers
Michael Gilfix
Yannick Gingras
Michael Goderbauer
Christoph Gohlke
Tim Golden
Guilherme Gonçalves
Tiago Gonçalves
Chris Gonnerman
David Goodger
Hans de Graaff
Eddy De Greef
Duncan Grisby
Fabian Groffen
Eric Groo
Dag Gruneau
Filip Gruszczyński
Michael Guravage
Lars Gustäbel
Thomas Güttler
Jonas H.
Barry Haddow
Philipp Hagemeister
Paul ten Hagen
Rasmus Hahn
Peter Haight
Václav Haisman
Walker Hale IV
Bob Halley
Jesse Hallio
Jun Hamano
Alexandre Hamelin
Mark Hammond
Manus Hand
Milton L. Hankins
Stephen Hansen
Barry Hantman
Lynda Hardman
Derek Harland
Jason Harper
Brian Harring
Jonathan Hartley
Larry Hastings
Shane Hathaway
Rycharde Hawkes
Ben Hayden
Jochen Hayek
Christian Heimes
Thomas Heller
Malte Helmert
Lance Finn Helsten
Jonathan Hendry
Michael Henry
James Henstridge
Kasun Herath
Chris Herborth
Ivan Herman
Jürgen Hermann
Gary Herron
Thomas Herve
Bernhard Herzog
Magnus L. Hetland
Raymond Hettinger
Kevan Heydon
Kelsey Hightower
Jason Hildebrand
Richie Hindle
Konrad Hinsen
David Hobley
Tim Hochberg
Joerg-Cyril Hoehle
Gregor Hoffleit
Chris Hoffman
Albert Hofkamp
Tomas Hoger
Jonathan Hogg
Akintayo Holder
Gerrit Holl
Shane Holloway
Rune Holm
Thomas Holmes
Philip Homburg
Naofumi Honda
Jeffrey Honig
Rob Hooft
Michiel de Hoon
Brian Hooper
Randall Hopper
Nadav Horesh
Alon Horev
Jan Hosang
Ken Howard
Brad Howes
Mike Hoy
Chih-Hao Huang
Christian Hudon
Lawrence Hudson
Michael Hudson
Jim Hugunin
Greg Humphreys
Eric Huss
Jeremy Hylton
Gerhard Häring
Fredrik Håård
Catalin Iacob
Mihai Ibanescu
Ali Ikinci
Lars Immisch
Bobby Impollonia
Meador Inge
Tony Ingraldi
John Interrante
Bob Ippolito
Atsuo Ishimoto
Adam Jackson
Ben Jackson
Paul Jackson
David Jacobs
Kevin Jacobs
Kjetil Jacobsen
Bertrand Janin
Geert Jansen
Jack Jansen
Bill Janssen
Thomas Jarosch
Juhana Jauhiainen
Zbigniew Jędrzejewski-Szmek
Julien Jehannet
Drew Jenkins
Flemming Kjær Jensen
MunSic Jeong
Chris Jerdonek
Jim Jewett
Orjan Johansen
Fredrik Johansson
Gregory K. Johnson
Simon Johnston
Matt Joiner
Thomas Jollans
Nicolas Joly
Brian K. Jones
Evan Jones
Jeremy Jones
Richard Jones
Irmen de Jong
Lucas de Jonge
Kristján Valur Jónsson
Jens B. Jorgensen
John Jorgensen
Sijin Joseph
Andreas Jung
Tattoo Mabonzo K.
Bob Kahn
Kurt B. Kaiser
Tamito Kajiyama
Jan Kaliszewski
Peter van Kampen
Rafe Kaplan
Jacob Kaplan-Moss
Per Øyvind Karlsen
Lou Kates
Hiroaki Kawai
Sebastien Keim
Ryan Kelly
Dan Kenigsberg
Randall Kern
Robert Kern
Magnus Kessler
Lawrence Kesteloot
Vivek Khera
Mads Kiilerich
Jason Killen
Taek Joo Kim
W. Trevor King
Paul Kippes
Steve Kirsch
Sebastian Kirsche
Akira Kitada
Ron Klatchko
Reid Kleckner
Bastian Kleineidam
Bob Kline
Matthias Klose
Jeremy Kloth
Thomas Kluyver
Kim Knapp
Lenny Kneler
Pat Knight
Jeff Knupp
Greg Kochanski
Damon Kohler
Marko Kohtala
Jacek Konieczny
Марк Коренберг
Arkady Koplyarov
Vlad Korolev
Joseph Koshy
Jerzy Kozera
Maksim Kozyarchuk
Stefan Krah
Bob Kras
Holger Krekel
Michael Kremer
Fabian Kreutz
Cédric Krier
Pedro Kroger
Hannu Krosing
Andrej Krpic
Ivan Krstić
Andrew Kuchling
Jon Kuhn
Vladimir Kushnir
Ross Lagerwall
Cameron Laird
Jean-Baptiste "Jiba" Lamy
Ronan Lamy
Torsten Landschoff
Łukasz Langa
Tino Lange
Andrew Langmead
Detlef Lannert
Soren Larsen
Amos Latteier
Piers Lauder
Ben Laurie
Simon Law
Julia Lawall
Chris Lawrence
Brian Leair
Mathieu Leduc-Hamel
Christopher Lee
Inyeol Lee
James Lee
John J. Lee
Thomas Lee
Tennessee Leeuwenburg
Luc Lefebvre
Vincent Legoll
Kip Lehman
Joerg Lehmann
Robert Lehmann
Petri Lehtinen
Luke Kenneth Casson Leighton
Tshepang Lekhonkhobe
Marc-Andre Lemburg
John Lenton
Christopher Tur Lesniewski-Laas
Alain Leufroy
Mark Levinson
William Lewis
Akira Li
Xuanji Li
Robert van Liere
Ross Light
Shawn Ligocki
Martin Ligr
Grant Limberg
Christopher Lindblad
Björn Lindqvist
Per Lindqvist
Eric Lindvall
Gregor Lingl
Nick Lockwood
Stephanie Lockwood
Hugo Lopes Tavares
Anne Lord
Tom Loredo
Justin Love
Jason Lowe
Tony Lownds
Ray Loyzaga
Lukas Lueg
Loren Luke
Fredrik Lundh
Mark Lutz
Jim Lynch
Mikael Lyngvig
Martin von Löwis
Guillermo López-Anglada
Andrew I MacIntyre
Tim MacKenzie
Nick Maclaren
Don MacMillen
Steve Majewski
Grzegorz Makarewicz
David Malcolm
Ken Manheimer
Vladimir Marangozov
Colin Marc
David Marek
Doug Marien
Sven Marnach
Alex Martelli
Anthony Martin
Owen Martin
Sébastien Martini
Sidney San Martín
Roger Masse
Nick Mathewson
Simon Mathieu
Graham Matthews
Dieter Maurer
Arnaud Mazin
Kirk McDonald
Chris McDonough
Greg McFarlane
Alan McIntyre
Michael McLay
Mark Mc Mahon
Gordon McMillan
Andrew McNamara
Caolan McNamara
Craig McPheeters
Lambert Meertens
Bill van Melle
Lucas Prado Melo
Ezio Melotti
Brian Merrell
Luke Mewburn
Carl Meyer
Mike Meyer
Piotr Meyer
Alexis Métaireau
Steven Miale
Trent Mick
Stan Mihai
Stefan Mihaila
Aristotelis Mikropoulos
Chad Miller
Damien Miller
Jason V. Miller
Jay T. Miller
Roman Milner
Julien Miotte
Andrii V. Mishkovskyi
Dom Mitchell
Dustin J. Mitchell
Zubin Mithra
Florian Mladitsch
Doug Moen
The Dragon De Monsyne
Skip Montanaro
Peter Moody
Paul Moore
Derek Morr
James A Morrison
Derek McTavish Mounce
Pablo Mouzo
Mher Movsisyan
Ruslan Mstoi
Michael Mulich
Sape Mullender
Sjoerd Mullender
Michael Muller
Neil Muller
Louis Munro
R. David Murray
John Nagle
Takahiro Nakayama
Travers Naran
Charles-François Natali
Vilmos Nebehaj
Fredrik Nehr
Tony Nelson
Trent Nelson
Chad Netzer
Max Neunhöffer
George Neville-Neil
Johannes Nicolai
Samuel Nicolary
Jonathan Niehof
Gustavo Niemeyer
Oscar Nierstrasz
Hrvoje Niksic
Gregory Nofi
Jesse Noller
Bill Noon
Stefan Norberg
Tim Northover
Joe Norton
Neal Norwitz
Mikhail Novikov
Michal Nowikowski
Steffen Daode Nurpmeso
Nigel O'Brian
John O'Connor
Kevin O'Connor
Tim O'Malley
James Oakley
Jon Oberheide
Pascal Oberndoerfer
Jeffrey Ollie
Adam Olsen
Grant Olson
Piet van Oostrum
Jason Orendorff
Douglas Orr
Michele Orrù
Oleg Oshmyan
Denis S. Otkidach
Peter Otten
Michael Otteneder
R. M. Oudkerk
Russel Owen
Ondrej Palkovsky
Mike Pall
Todd R. Palmer
Juan David Ibáñez Palomar
Jan Palus
M. Papillon
Peter Parente
Alexandre Parenteau
Dan Parisien
Harri Pasanen
Gaël Pasgrimaud
Joe Peterson
Randy Pausch
Samuele Pedroni
Justin Peel
Marcel van der Peijl
Berker Peksag
Steven Pemberton
Santiago Peresón
George Peristerakis
Mathieu Perreault
Mark Perrego
Trevor Perrin
Gabriel de Perthuis
Tim Peters
Benjamin Peterson
Joe Peterson
Chris Petrilli
Bjorn Pettersen
Ronny Pfannschmidt
Geoff Philbrick
Gavrie Philipson
Adrian Phillips
Christopher J. Phoenix
Neale Pickett
Jim St. Pierre
Dan Pierson
Martijn Pieters
Anand B. Pillai
François Pinard
Zach Pincus
Michael Piotrowski
Antoine Pitrou
Jean-François Piéronne
Oleg Plakhotnyuk
Remi Pointel
Guilherme Polo
Michael Pomraning
Iustin Pop
Claudiu Popa
John Popplewell
Amrit Prem
Paul Prescod
Donovan Preston
Paul Price
Jyrki Pulliainen
Steve Purcell
Eduardo Pérez
Fernando Pérez
Pierre Quentel
Brian Quinlan
Anders Qvist
Jérôme Radix
Burton Radons
Jeff Ramnani
Brodie Rao
Antti Rasinen
Sridhar Ratnakumar
Ysj Ray
Eric Raymond
Edward K. Ream
Chris Rebert
Marc Recht
John Redford
Terry Reedy
Gareth Rees
Steve Reeves
Lennart Regebro
John Regehr
Federico Reghenzani
Ofir Reichenberg
Sean Reifschneider
Michael P. Reilly
Bernhard Reiter
Steven Reiz
Roeland Rengelink
<<<<<<< HEAD
Flávio Ribeiro
Tim Rice
=======
Antoine Reversat
>>>>>>> 5a5886dc
Francesco Ricciardi
Tim Rice
Jan Pieter Riegel
Armin Rigo
Arc Riley
Nicholas Riley
Jean-Claude Rimbault
Vlad Riscutia
Juan M. Bello Rivas
Davide Rizzo
Anthony Roach
Carl Robben
Mark Roberts
Andy Robinson
Jim Robinson
Mark Roddy
Kevin Rodgers
Giampaolo Rodola
Elson Rodriguez
Adi Roiban
Luis Rojas
Mike Romberg
Armin Ronacher
Case Roole
Timothy Roscoe
Erik Rose
Jim Roskind
Brian Rosner
Just van Rossum
Hugo van Rossum
Saskia van Rossum
Donald Wallace Rouse II
Liam Routt
Craig Rowland
Clinton Roy
Paul Rubin
Sam Ruby
Demur Rumed
Audun S. Runde
Rauli Ruohonen
Jeff Rush
Sam Rushing
Mark Russell
Rusty Russell
Nick Russo
Patrick Sabin
Sébastien Sablé
Suman Saha
Hajime Saitou
George Sakkis
Rich Salz
Kevin Samborn
Adrian Sampson
James Sanders
Ilya Sandler
Mark Sapiro
Ty Sarna
Ben Sayer
sbt
Marco Scataglini
Andrew Schaaf
Michael Scharf
Andreas Schawo
Neil Schemenauer
David Scherer
Hynek Schlawack
Bob Schmertz
Gregor Schmid
Ralf Schmitt
Michael Schneider
Peter Schneider-Kamp
Arvin Schnell
Robin Schreiber
Chad J. Schroeder
Sam Schulenburg
Stefan Schwarzer
Dietmar Schwertberger
Federico Schwindt
Barry Scott
Steven Scott
Nick Seidenman
Žiga Seilnach
Yury Selivanov
Fred Sells
Jiwon Seo
Iñigo Serna
Roger D. Serwy
Jerry Seutter
Denis Severson
Ian Seyer
Ha Shao
Mark Shannon
Richard Shapiro
Bruce Sherwood
Alexander Shigin
Pete Shinners
Michael Shiplett
John W. Shipman
Joel Shprentz
Itamar Shtull-Trauring
Eric Siegerman
Paul Sijben
Tim Silk
Kirill Simonov
Nathan Paul Simons
Adam Simpkins
Janne Sinkkonen
George Sipe
J. Sipprell
Kragen Sitaker
Christopher Smith
Eric V. Smith
Gregory P. Smith
Mark Smith
Rafal Smotrzyk
Eric Snow
Dirk Soede
Paul Sokolovsky
Cody Somerville
Edoardo Spadolini
Clay Spence
Stefan Sperling
Per Spilling
Joshua Spoerri
Noah Spurrier
Nathan Srebro
RajGopal Srinivasan
Quentin Stafford-Fraser
Frank Stajano
Joel Stanley
Oliver Steele
Greg Stein
Baruch Sterin
Chris Stern
Alex Stewart
Victor Stinner
Richard Stoakley
Peter Stoehr
Casper Stoel
Michael Stone
Serhiy Storchaka
Ken Stox
Dan Stromberg
Daniel Stutzbach
Andreas Stührk
Pal Subbiah
Nathan Sullivan
Mark Summerfield
Hisao Suzuki
Kalle Svensson
Andrew Svetlov
Paul Swartz
Thenault Sylvain
Péter Szabó
Arfrever Frehtes Taifersar Arahesis
Neil Tallim
Geoff Talvola
Musashi Tamura
William Tanksley
Christian Tanzer
Steven Taschuk
Amy Taylor
Monty Taylor
Anatoly Techtonik
Mikhail Terekhov
Richard M. Tew
Tobias Thelen
Nicolas M. Thiéry
James Thomas
Robin Thomas
Stephen Thorne
Jeremy Thurgood
Eric Tiedemann
July Tikhonov
Tracy Tims
Oren Tirosh
Jason Tishler
Christian Tismer
Frank J. Tobin
Bennett Todd
R Lindsay Todd
Eugene Toder
Erik Tollerud
Matias Torchinsky
Sandro Tosi
Richard Townsend
David Townshend
Laurence Tratt
Alberto Trevino
Matthias Troffaes
John Tromp
Jason Trowbridge
Anthony Tuininga
Erno Tukia
Stephen Turner
Theodore Turocy
Bill Tutt
Doobee R. Tzeck
Eren Türkay
Lionel Ulmer
Roger Upole
Daniel Urban
Michael Urman
Hector Urtubia
Andi Vajda
Case Van Horsen
Kyle VanderBeek
Andrew Vant
Atul Varma
Dmitry Vasiliev
Alexandre Vassalotti
Nadeem Vawda
Frank Vercruesse
Mike Verdone
Jaap Vermeulen
Nikita Vetoshkin
Al Vezza
Jacques A. Vidrine
John Viega
Kannan Vijayan
Kurt Vile
Norman Vine
Pauli Virtanen
Frank Visser
Johannes Vogel
Sjoerd de Vries
Niki W. Waibel
Wojtek Walczak
Charles Waldman
Richard Walker
Larry Wall
Kevin Walzer
Rodrigo Steinmuller Wanderley
Greg Ward
Zachary Ware
Barry Warsaw
Steve Waterbury
Bob Watson
David Watson
Aaron Watters
Henrik Weber
Corran Webster
Stefan Wehr
Zack Weinberg
Edward Welbourne
Cliff Wells
Rickard Westman
Jeff Wheeler
Christopher White
David White
Mats Wichmann
Truida Wiedijk
Felix Wiemann
Gerry Wiener
Frank Wierzbicki
Bryce "Zooko" Wilcox-O'Hearn
Jakub Wilk
Gerald S. Williams
Jason Williams
John Williams
Sue Williams
Frank Willison
Greg V. Wilson
Jody Winston
Collin Winter
Dik Winter
Blake Winton
Jean-Claude Wippler
Lars Wirzenius
John Wiseman
Chris Withers
Stefan Witzel
Irek Wlizlo
David Wolever
Klaus-Juergen Wolf
Dan Wolfe
Richard Wolff
Adam Woodbeck
Gordon Worley
Darren Worrall
Thomas Wouters
Heiko Wundram
Doug Wyatt
Robert Xiao
Florent Xicluna
Hirokazu Yamamoto
Ka-Ping Yee
Jason Yeo
EungJun Yi
Bob Yodlowski
Danny Yoo
George Yoshida
Masazumi Yoshikawa
Arnaud Ysmal
Bernard Yue
Moshe Zadka
Milan Zamazal
Artur Zaprzala
Mike Zarnstorff
Siebren van der Zee
Yuxiao Zeng
Uwe Zessin
Kai Zhu
Tarek Ziadé
Peter Åstrand
<|MERGE_RESOLUTION|>--- conflicted
+++ resolved
@@ -865,12 +865,8 @@
 Bernhard Reiter
 Steven Reiz
 Roeland Rengelink
-<<<<<<< HEAD
+Antoine Reversat
 Flávio Ribeiro
-Tim Rice
-=======
-Antoine Reversat
->>>>>>> 5a5886dc
 Francesco Ricciardi
 Tim Rice
 Jan Pieter Riegel

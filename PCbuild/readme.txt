--- conflicted
+++ resolved
@@ -136,15 +136,12 @@
 
     All of this managed to build libbz2.lib in 
     bzip2-1.0.6\$platform-$configuration\, which the Python project links in.
-<<<<<<< HEAD
-=======
 _lzma
     Python wrapper for the liblzma compression library.
 
     Download the pre-built Windows binaries from http://tukaani.org/xz/, and
     extract to ..\xz-5.0.3. If you are using a more recent version of liblzma,
     it will be necessary to rename the directory from xz-<VERSION> to xz-5.0.3.
->>>>>>> 40d85876
 
 _ssl
     Python wrapper for the secure sockets library.

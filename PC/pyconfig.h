--- conflicted
+++ resolved
@@ -324,19 +324,11 @@
 			their Makefile (other compilers are generally
 			taken care of by distutils.) */
 #			if defined(_DEBUG)
-<<<<<<< HEAD
-#				pragma comment(lib,"python33_d.lib")
-#			elif defined(Py_LIMITED_API)
-#				pragma comment(lib,"python3.lib")
-#			else
-#				pragma comment(lib,"python33.lib")
-=======
 #				pragma comment(lib,"python34_d.lib")
 #			elif defined(Py_LIMITED_API)
 #				pragma comment(lib,"python3.lib")
 #			else
 #				pragma comment(lib,"python34.lib")
->>>>>>> 8da3bcc1
 #			endif /* _DEBUG */
 #		endif /* _MSC_VER */
 #	endif /* Py_BUILD_CORE */

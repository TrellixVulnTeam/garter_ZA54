--- conflicted
+++ resolved
@@ -12,11 +12,7 @@
 The proper order to build subprojects:
 
 1) pythoncore (this builds the main Python DLL and library files,
-<<<<<<< HEAD
-               python33.{dll, lib} in Release mode)
-=======
                python34.{dll, lib} in Release mode)
->>>>>>> 8da3bcc1
 
 2) python (this builds the main Python executable,
            python.exe in Release mode)
@@ -27,11 +23,7 @@
    to the subsystems they implement; see SUBPROJECTS below)
 
 When using the Debug setting, the output files have a _d added to
-<<<<<<< HEAD
-their name:  python33_d.dll, python_d.exe, pyexpat_d.pyd, and so on.
-=======
 their name:  python34_d.dll, python_d.exe, pyexpat_d.pyd, and so on.
->>>>>>> 8da3bcc1
 
 SUBPROJECTS
 -----------

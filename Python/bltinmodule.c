/* Built-in functions */

#include "Python.h"
#include "Python-ast.h"

#include "node.h"
#include "code.h"
#include "eval.h"

#include <ctype.h>

#ifdef RISCOS
#include "unixstuff.h"
#endif

/* The default encoding used by the platform file system APIs
   Can remain NULL for all platforms that don't have such a concept
*/
#if defined(MS_WINDOWS) && defined(HAVE_USABLE_WCHAR_T)
const char *Py_FileSystemDefaultEncoding = "mbcs";
#elif defined(__APPLE__)
const char *Py_FileSystemDefaultEncoding = "utf-8";
#else
const char *Py_FileSystemDefaultEncoding = NULL; /* use default */
#endif

/* Forward */
static PyObject *filterstring(PyObject *, PyObject *);
#ifdef Py_USING_UNICODE
static PyObject *filterunicode(PyObject *, PyObject *);
#endif
static PyObject *filtertuple (PyObject *, PyObject *);

static PyObject *
builtin___import__(PyObject *self, PyObject *args, PyObject *kwds)
{
    static char *kwlist[] = {"name", "globals", "locals", "fromlist",
                             "level", 0};
    char *name;
    PyObject *globals = NULL;
    PyObject *locals = NULL;
    PyObject *fromlist = NULL;
    int level = -1;

    if (!PyArg_ParseTupleAndKeywords(args, kwds, "s|OOOi:__import__",
                    kwlist, &name, &globals, &locals, &fromlist, &level))
        return NULL;
    return PyImport_ImportModuleLevel(name, globals, locals,
                                      fromlist, level);
}

PyDoc_STRVAR(import_doc,
"__import__(name, globals={}, locals={}, fromlist=[], level=-1) -> module\n\
\n\
Import a module.  The globals are only used to determine the context;\n\
they are not modified.  The locals are currently unused.  The fromlist\n\
should be a list of names to emulate ``from name import ...'', or an\n\
empty list to emulate ``import name''.\n\
When importing a module from a package, note that __import__('A.B', ...)\n\
returns package A when fromlist is empty, but its submodule B when\n\
fromlist is not empty.  Level is used to determine whether to perform \n\
absolute or relative imports.  -1 is the original strategy of attempting\n\
both absolute and relative imports, 0 is absolute, a positive number\n\
is the number of parent directories to search relative to the current module.");


static PyObject *
builtin_abs(PyObject *self, PyObject *v)
{
    return PyNumber_Absolute(v);
}

PyDoc_STRVAR(abs_doc,
"abs(number) -> number\n\
\n\
Return the absolute value of the argument.");

static PyObject *
builtin_all(PyObject *self, PyObject *v)
{
    PyObject *it, *item;
    PyObject *(*iternext)(PyObject *);
    int cmp;

    it = PyObject_GetIter(v);
    if (it == NULL)
        return NULL;
    iternext = *Py_TYPE(it)->tp_iternext;

    for (;;) {
        item = iternext(it);
        if (item == NULL)
            break;
        cmp = PyObject_IsTrue(item);
        Py_DECREF(item);
        if (cmp < 0) {
            Py_DECREF(it);
            return NULL;
        }
        if (cmp == 0) {
            Py_DECREF(it);
            Py_RETURN_FALSE;
        }
    }
    Py_DECREF(it);
    if (PyErr_Occurred()) {
        if (PyErr_ExceptionMatches(PyExc_StopIteration))
            PyErr_Clear();
        else
            return NULL;
    }
    Py_RETURN_TRUE;
}

PyDoc_STRVAR(all_doc,
"all(iterable) -> bool\n\
\n\
Return True if bool(x) is True for all values x in the iterable.");

static PyObject *
builtin_any(PyObject *self, PyObject *v)
{
    PyObject *it, *item;
    PyObject *(*iternext)(PyObject *);
    int cmp;

    it = PyObject_GetIter(v);
    if (it == NULL)
        return NULL;
    iternext = *Py_TYPE(it)->tp_iternext;

    for (;;) {
        item = iternext(it);
        if (item == NULL)
            break;
        cmp = PyObject_IsTrue(item);
        Py_DECREF(item);
        if (cmp < 0) {
            Py_DECREF(it);
            return NULL;
        }
        if (cmp == 1) {
            Py_DECREF(it);
            Py_RETURN_TRUE;
        }
    }
    Py_DECREF(it);
    if (PyErr_Occurred()) {
        if (PyErr_ExceptionMatches(PyExc_StopIteration))
            PyErr_Clear();
        else
            return NULL;
    }
    Py_RETURN_FALSE;
}

PyDoc_STRVAR(any_doc,
"any(iterable) -> bool\n\
\n\
Return True if bool(x) is True for any x in the iterable.");

static PyObject *
builtin_apply(PyObject *self, PyObject *args)
{
    PyObject *func, *alist = NULL, *kwdict = NULL;
    PyObject *t = NULL, *retval = NULL;

    if (PyErr_WarnPy3k("apply() not supported in 3.x; "
                       "use func(*args, **kwargs)", 1) < 0)
        return NULL;

    if (!PyArg_UnpackTuple(args, "apply", 1, 3, &func, &alist, &kwdict))
        return NULL;
    if (alist != NULL) {
        if (!PyTuple_Check(alist)) {
            if (!PySequence_Check(alist)) {
                PyErr_Format(PyExc_TypeError,
                     "apply() arg 2 expected sequence, found %s",
                         alist->ob_type->tp_name);
                return NULL;
            }
            t = PySequence_Tuple(alist);
            if (t == NULL)
                return NULL;
            alist = t;
        }
    }
    if (kwdict != NULL && !PyDict_Check(kwdict)) {
        PyErr_Format(PyExc_TypeError,
                     "apply() arg 3 expected dictionary, found %s",
                     kwdict->ob_type->tp_name);
        goto finally;
    }
    retval = PyEval_CallObjectWithKeywords(func, alist, kwdict);
  finally:
    Py_XDECREF(t);
    return retval;
}

PyDoc_STRVAR(apply_doc,
"apply(object[, args[, kwargs]]) -> value\n\
\n\
Call a callable object with positional arguments taken from the tuple args,\n\
and keyword arguments taken from the optional dictionary kwargs.\n\
Note that classes are callable, as are instances with a __call__() method.\n\
\n\
Deprecated since release 2.3. Instead, use the extended call syntax:\n\
    function(*args, **keywords).");


static PyObject *
builtin_bin(PyObject *self, PyObject *v)
{
    return PyNumber_ToBase(v, 2);
}

PyDoc_STRVAR(bin_doc,
"bin(number) -> string\n\
\n\
Return the binary representation of an integer or long integer.");


static PyObject *
builtin_callable(PyObject *self, PyObject *v)
{
    if (PyErr_WarnPy3k("callable() not supported in 3.x; "
                       "use isinstance(x, collections.Callable)", 1) < 0)
        return NULL;
    return PyBool_FromLong((long)PyCallable_Check(v));
}

PyDoc_STRVAR(callable_doc,
"callable(object) -> bool\n\
\n\
Return whether the object is callable (i.e., some kind of function).\n\
Note that classes are callable, as are instances with a __call__() method.");


static PyObject *
builtin_filter(PyObject *self, PyObject *args)
{
    PyObject *func, *seq, *result, *it, *arg;
    Py_ssize_t len;   /* guess for result list size */
    register Py_ssize_t j;

    if (!PyArg_UnpackTuple(args, "filter", 2, 2, &func, &seq))
        return NULL;

    /* Strings and tuples return a result of the same type. */
    if (PyString_Check(seq))
        return filterstring(func, seq);
#ifdef Py_USING_UNICODE
    if (PyUnicode_Check(seq))
        return filterunicode(func, seq);
#endif
    if (PyTuple_Check(seq))
        return filtertuple(func, seq);

    /* Pre-allocate argument list tuple. */
    arg = PyTuple_New(1);
    if (arg == NULL)
        return NULL;

    /* Get iterator. */
    it = PyObject_GetIter(seq);
    if (it == NULL)
        goto Fail_arg;

    /* Guess a result list size. */
    len = _PyObject_LengthHint(seq, 8);
    if (len == -1)
        goto Fail_it;

    /* Get a result list. */
    if (PyList_Check(seq) && seq->ob_refcnt == 1) {
        /* Eww - can modify the list in-place. */
        Py_INCREF(seq);
        result = seq;
    }
    else {
        result = PyList_New(len);
        if (result == NULL)
            goto Fail_it;
    }

    /* Build the result list. */
    j = 0;
    for (;;) {
        PyObject *item;
        int ok;

        item = PyIter_Next(it);
        if (item == NULL) {
            if (PyErr_Occurred())
                goto Fail_result_it;
            break;
        }

        if (func == (PyObject *)&PyBool_Type || func == Py_None) {
            ok = PyObject_IsTrue(item);
        }
        else {
            PyObject *good;
            PyTuple_SET_ITEM(arg, 0, item);
            good = PyObject_Call(func, arg, NULL);
            PyTuple_SET_ITEM(arg, 0, NULL);
            if (good == NULL) {
                Py_DECREF(item);
                goto Fail_result_it;
            }
            ok = PyObject_IsTrue(good);
            Py_DECREF(good);
        }
        if (ok) {
            if (j < len)
                PyList_SET_ITEM(result, j, item);
            else {
                int status = PyList_Append(result, item);
                Py_DECREF(item);
                if (status < 0)
                    goto Fail_result_it;
            }
            ++j;
        }
        else
            Py_DECREF(item);
    }


    /* Cut back result list if len is too big. */
    if (j < len && PyList_SetSlice(result, j, len, NULL) < 0)
        goto Fail_result_it;

    Py_DECREF(it);
    Py_DECREF(arg);
    return result;

Fail_result_it:
    Py_DECREF(result);
Fail_it:
    Py_DECREF(it);
Fail_arg:
    Py_DECREF(arg);
    return NULL;
}

PyDoc_STRVAR(filter_doc,
"filter(function or None, sequence) -> list, tuple, or string\n"
"\n"
"Return those items of sequence for which function(item) is true.  If\n"
"function is None, return the items that are true.  If sequence is a tuple\n"
"or string, return the same type, else return a list.");

static PyObject *
builtin_format(PyObject *self, PyObject *args)
{
    PyObject *value;
    PyObject *format_spec = NULL;

    if (!PyArg_ParseTuple(args, "O|O:format", &value, &format_spec))
        return NULL;

    return PyObject_Format(value, format_spec);
}

PyDoc_STRVAR(format_doc,
"format(value[, format_spec]) -> string\n\
\n\
Returns value.__format__(format_spec)\n\
format_spec defaults to \"\"");

static PyObject *
builtin_chr(PyObject *self, PyObject *args)
{
    long x;
    char s[1];

    if (!PyArg_ParseTuple(args, "l:chr", &x))
        return NULL;
    if (x < 0 || x >= 256) {
        PyErr_SetString(PyExc_ValueError,
                        "chr() arg not in range(256)");
        return NULL;
    }
    s[0] = (char)x;
    return PyString_FromStringAndSize(s, 1);
}

PyDoc_STRVAR(chr_doc,
"chr(i) -> character\n\
\n\
Return a string of one character with ordinal i; 0 <= i < 256.");


#ifdef Py_USING_UNICODE
static PyObject *
builtin_unichr(PyObject *self, PyObject *args)
{
    int x;

    if (!PyArg_ParseTuple(args, "i:unichr", &x))
        return NULL;

    return PyUnicode_FromOrdinal(x);
}

PyDoc_STRVAR(unichr_doc,
"unichr(i) -> Unicode character\n\
\n\
Return a Unicode string of one character with ordinal i; 0 <= i <= 0x10ffff.");
#endif


static PyObject *
builtin_cmp(PyObject *self, PyObject *args)
{
    PyObject *a, *b;
    int c;

    if (!PyArg_UnpackTuple(args, "cmp", 2, 2, &a, &b))
        return NULL;
    if (PyObject_Cmp(a, b, &c) < 0)
        return NULL;
    return PyInt_FromLong((long)c);
}

PyDoc_STRVAR(cmp_doc,
"cmp(x, y) -> integer\n\
\n\
Return negative if x<y, zero if x==y, positive if x>y.");


static PyObject *
builtin_coerce(PyObject *self, PyObject *args)
{
    PyObject *v, *w;
    PyObject *res;

    if (PyErr_WarnPy3k("coerce() not supported in 3.x", 1) < 0)
        return NULL;

    if (!PyArg_UnpackTuple(args, "coerce", 2, 2, &v, &w))
        return NULL;
    if (PyNumber_Coerce(&v, &w) < 0)
        return NULL;
    res = PyTuple_Pack(2, v, w);
    Py_DECREF(v);
    Py_DECREF(w);
    return res;
}

PyDoc_STRVAR(coerce_doc,
"coerce(x, y) -> (x1, y1)\n\
\n\
Return a tuple consisting of the two numeric arguments converted to\n\
a common type, using the same rules as used by arithmetic operations.\n\
If coercion is not possible, raise TypeError.");

static PyObject *
builtin_compile(PyObject *self, PyObject *args, PyObject *kwds)
{
    char *str;
    char *filename;
    char *startstr;
    int mode = -1;
    int dont_inherit = 0;
    int supplied_flags = 0;
    int is_ast;
    PyCompilerFlags cf;
    PyObject *result = NULL, *cmd, *tmp = NULL;
    Py_ssize_t length;
    static char *kwlist[] = {"source", "filename", "mode", "flags",
                             "dont_inherit", NULL};
    int start[] = {Py_file_input, Py_eval_input, Py_single_input};

    if (!PyArg_ParseTupleAndKeywords(args, kwds, "Oss|ii:compile",
                                     kwlist, &cmd, &filename, &startstr,
                                     &supplied_flags, &dont_inherit))
        return NULL;

    cf.cf_flags = supplied_flags;

    if (supplied_flags &
        ~(PyCF_MASK | PyCF_MASK_OBSOLETE | PyCF_DONT_IMPLY_DEDENT | PyCF_ONLY_AST))
    {
        PyErr_SetString(PyExc_ValueError,
                        "compile(): unrecognised flags");
        return NULL;
    }
    /* XXX Warn if (supplied_flags & PyCF_MASK_OBSOLETE) != 0? */

    if (!dont_inherit) {
        PyEval_MergeCompilerFlags(&cf);
    }

    if (strcmp(startstr, "exec") == 0)
        mode = 0;
    else if (strcmp(startstr, "eval") == 0)
        mode = 1;
    else if (strcmp(startstr, "single") == 0)
        mode = 2;
    else {
        PyErr_SetString(PyExc_ValueError,
                        "compile() arg 3 must be 'exec', 'eval' or 'single'");
        return NULL;
    }

    is_ast = PyAST_Check(cmd);
    if (is_ast == -1)
        return NULL;
    if (is_ast) {
        if (supplied_flags & PyCF_ONLY_AST) {
            Py_INCREF(cmd);
            result = cmd;
        }
        else {
            PyArena *arena;
            mod_ty mod;

            arena = PyArena_New();
            mod = PyAST_obj2mod(cmd, arena, mode);
            if (mod == NULL) {
                PyArena_Free(arena);
                return NULL;
            }
            result = (PyObject*)PyAST_Compile(mod, filename,
                                              &cf, arena);
            PyArena_Free(arena);
        }
        return result;
    }

#ifdef Py_USING_UNICODE
    if (PyUnicode_Check(cmd)) {
        tmp = PyUnicode_AsUTF8String(cmd);
        if (tmp == NULL)
            return NULL;
        cmd = tmp;
        cf.cf_flags |= PyCF_SOURCE_IS_UTF8;
    }
#endif

    if (PyObject_AsReadBuffer(cmd, (const void **)&str, &length))
        goto cleanup;
    if ((size_t)length != strlen(str)) {
        PyErr_SetString(PyExc_TypeError,
                        "compile() expected string without null bytes");
        goto cleanup;
    }
    result = Py_CompileStringFlags(str, filename, start[mode], &cf);
cleanup:
    Py_XDECREF(tmp);
    return result;
}

PyDoc_STRVAR(compile_doc,
"compile(source, filename, mode[, flags[, dont_inherit]]) -> code object\n\
\n\
Compile the source string (a Python module, statement or expression)\n\
into a code object that can be executed by the exec statement or eval().\n\
The filename will be used for run-time error messages.\n\
The mode must be 'exec' to compile a module, 'single' to compile a\n\
single (interactive) statement, or 'eval' to compile an expression.\n\
The flags argument, if present, controls which future statements influence\n\
the compilation of the code.\n\
The dont_inherit argument, if non-zero, stops the compilation inheriting\n\
the effects of any future statements in effect in the code calling\n\
compile; if absent or zero these statements do influence the compilation,\n\
in addition to any features explicitly specified.");

static PyObject *
builtin_dir(PyObject *self, PyObject *args)
{
    PyObject *arg = NULL;

    if (!PyArg_UnpackTuple(args, "dir", 0, 1, &arg))
        return NULL;
    return PyObject_Dir(arg);
}

PyDoc_STRVAR(dir_doc,
"dir([object]) -> list of strings\n"
"\n"
"If called without an argument, return the names in the current scope.\n"
"Else, return an alphabetized list of names comprising (some of) the attributes\n"
"of the given object, and of attributes reachable from it.\n"
"If the object supplies a method named __dir__, it will be used; otherwise\n"
"the default dir() logic is used and returns:\n"
"  for a module object: the module's attributes.\n"
"  for a class object:  its attributes, and recursively the attributes\n"
"    of its bases.\n"
"  for any other object: its attributes, its class's attributes, and\n"
"    recursively the attributes of its class's base classes.");

static PyObject *
builtin_divmod(PyObject *self, PyObject *args)
{
    PyObject *v, *w;

    if (!PyArg_UnpackTuple(args, "divmod", 2, 2, &v, &w))
        return NULL;
    return PyNumber_Divmod(v, w);
}

PyDoc_STRVAR(divmod_doc,
"divmod(x, y) -> (div, mod)\n\
\n\
Return the tuple ((x-x%y)/y, x%y).  Invariant: div*y + mod == x.");


static PyObject *
builtin_eval(PyObject *self, PyObject *args)
{
    PyObject *cmd, *result, *tmp = NULL;
    PyObject *globals = Py_None, *locals = Py_None;
    char *str;
    PyCompilerFlags cf;

    if (!PyArg_UnpackTuple(args, "eval", 1, 3, &cmd, &globals, &locals))
        return NULL;
    if (locals != Py_None && !PyMapping_Check(locals)) {
        PyErr_SetString(PyExc_TypeError, "locals must be a mapping");
        return NULL;
    }
    if (globals != Py_None && !PyDict_Check(globals)) {
        PyErr_SetString(PyExc_TypeError, PyMapping_Check(globals) ?
            "globals must be a real dict; try eval(expr, {}, mapping)"
            : "globals must be a dict");
        return NULL;
    }
    if (globals == Py_None) {
        globals = PyEval_GetGlobals();
        if (locals == Py_None)
            locals = PyEval_GetLocals();
    }
    else if (locals == Py_None)
        locals = globals;

    if (globals == NULL || locals == NULL) {
        PyErr_SetString(PyExc_TypeError,
            "eval must be given globals and locals "
            "when called without a frame");
        return NULL;
    }

    if (PyDict_GetItemString(globals, "__builtins__") == NULL) {
        if (PyDict_SetItemString(globals, "__builtins__",
                                 PyEval_GetBuiltins()) != 0)
            return NULL;
    }

    if (PyCode_Check(cmd)) {
        if (PyCode_GetNumFree((PyCodeObject *)cmd) > 0) {
            PyErr_SetString(PyExc_TypeError,
        "code object passed to eval() may not contain free variables");
            return NULL;
        }
        return PyEval_EvalCode((PyCodeObject *) cmd, globals, locals);
    }

    if (!PyString_Check(cmd) &&
        !PyUnicode_Check(cmd)) {
        PyErr_SetString(PyExc_TypeError,
                   "eval() arg 1 must be a string or code object");
        return NULL;
    }
    cf.cf_flags = 0;

#ifdef Py_USING_UNICODE
    if (PyUnicode_Check(cmd)) {
        tmp = PyUnicode_AsUTF8String(cmd);
        if (tmp == NULL)
            return NULL;
        cmd = tmp;
        cf.cf_flags |= PyCF_SOURCE_IS_UTF8;
    }
#endif
    if (PyString_AsStringAndSize(cmd, &str, NULL)) {
        Py_XDECREF(tmp);
        return NULL;
    }
    while (*str == ' ' || *str == '\t')
        str++;

    (void)PyEval_MergeCompilerFlags(&cf);
    result = PyRun_StringFlags(str, Py_eval_input, globals, locals, &cf);
    Py_XDECREF(tmp);
    return result;
}

PyDoc_STRVAR(eval_doc,
"eval(source[, globals[, locals]]) -> value\n\
\n\
Evaluate the source in the context of globals and locals.\n\
The source may be a string representing a Python expression\n\
or a code object as returned by compile().\n\
The globals must be a dictionary and locals can be any mapping,\n\
defaulting to the current globals and locals.\n\
If only globals is given, locals defaults to it.\n");


static PyObject *
builtin_execfile(PyObject *self, PyObject *args)
{
    char *filename;
    PyObject *globals = Py_None, *locals = Py_None;
    PyObject *res;
    FILE* fp = NULL;
    PyCompilerFlags cf;
    int exists;

    if (PyErr_WarnPy3k("execfile() not supported in 3.x; use exec()",
                       1) < 0)
        return NULL;

    if (!PyArg_ParseTuple(args, "s|O!O:execfile",
                    &filename,
                    &PyDict_Type, &globals,
                    &locals))
        return NULL;
    if (locals != Py_None && !PyMapping_Check(locals)) {
        PyErr_SetString(PyExc_TypeError, "locals must be a mapping");
        return NULL;
    }
    if (globals == Py_None) {
        globals = PyEval_GetGlobals();
        if (locals == Py_None)
            locals = PyEval_GetLocals();
    }
    else if (locals == Py_None)
        locals = globals;
    if (PyDict_GetItemString(globals, "__builtins__") == NULL) {
        if (PyDict_SetItemString(globals, "__builtins__",
                                 PyEval_GetBuiltins()) != 0)
            return NULL;
    }

    exists = 0;
    /* Test for existence or directory. */
#if defined(PLAN9)
    {
        Dir *d;

        if ((d = dirstat(filename))!=nil) {
            if(d->mode & DMDIR)
                werrstr("is a directory");
            else
                exists = 1;
            free(d);
        }
    }
#elif defined(RISCOS)
    if (object_exists(filename)) {
        if (isdir(filename))
            errno = EISDIR;
        else
            exists = 1;
    }
#else   /* standard Posix */
    {
        struct stat s;
        if (stat(filename, &s) == 0) {
            if (S_ISDIR(s.st_mode))
#                               if defined(PYOS_OS2) && defined(PYCC_VACPP)
                            errno = EOS2ERR;
#                               else
                            errno = EISDIR;
#                               endif
            else
                exists = 1;
        }
    }
#endif

    if (exists) {
        Py_BEGIN_ALLOW_THREADS
        fp = fopen(filename, "r" PY_STDIOTEXTMODE);
        Py_END_ALLOW_THREADS

        if (fp == NULL) {
            exists = 0;
        }
    }

    if (!exists) {
        PyErr_SetFromErrnoWithFilename(PyExc_IOError, filename);
        return NULL;
    }
    cf.cf_flags = 0;
    if (PyEval_MergeCompilerFlags(&cf))
        res = PyRun_FileExFlags(fp, filename, Py_file_input, globals,
                           locals, 1, &cf);
    else
        res = PyRun_FileEx(fp, filename, Py_file_input, globals,
                           locals, 1);
    return res;
}

PyDoc_STRVAR(execfile_doc,
"execfile(filename[, globals[, locals]])\n\
\n\
Read and execute a Python script from a file.\n\
The globals and locals are dictionaries, defaulting to the current\n\
globals and locals.  If only globals is given, locals defaults to it.");


static PyObject *
builtin_getattr(PyObject *self, PyObject *args)
{
    PyObject *v, *result, *dflt = NULL;
    PyObject *name;

    if (!PyArg_UnpackTuple(args, "getattr", 2, 3, &v, &name, &dflt))
        return NULL;
#ifdef Py_USING_UNICODE
    if (PyUnicode_Check(name)) {
        name = _PyUnicode_AsDefaultEncodedString(name, NULL);
        if (name == NULL)
            return NULL;
    }
#endif

    if (!PyString_Check(name)) {
        PyErr_SetString(PyExc_TypeError,
                        "getattr(): attribute name must be string");
        return NULL;
    }
    result = PyObject_GetAttr(v, name);
    if (result == NULL && dflt != NULL &&
        PyErr_ExceptionMatches(PyExc_AttributeError))
    {
        PyErr_Clear();
        Py_INCREF(dflt);
        result = dflt;
    }
    return result;
}

PyDoc_STRVAR(getattr_doc,
"getattr(object, name[, default]) -> value\n\
\n\
Get a named attribute from an object; getattr(x, 'y') is equivalent to x.y.\n\
When a default argument is given, it is returned when the attribute doesn't\n\
exist; without it, an exception is raised in that case.");


static PyObject *
builtin_globals(PyObject *self)
{
    PyObject *d;

    d = PyEval_GetGlobals();
    Py_XINCREF(d);
    return d;
}

PyDoc_STRVAR(globals_doc,
"globals() -> dictionary\n\
\n\
Return the dictionary containing the current scope's global variables.");


static PyObject *
builtin_hasattr(PyObject *self, PyObject *args)
{
    PyObject *v;
    PyObject *name;

    if (!PyArg_UnpackTuple(args, "hasattr", 2, 2, &v, &name))
        return NULL;
#ifdef Py_USING_UNICODE
    if (PyUnicode_Check(name)) {
        name = _PyUnicode_AsDefaultEncodedString(name, NULL);
        if (name == NULL)
            return NULL;
    }
#endif

    if (!PyString_Check(name)) {
        PyErr_SetString(PyExc_TypeError,
                        "hasattr(): attribute name must be string");
        return NULL;
    }
    v = PyObject_GetAttr(v, name);
    if (v == NULL) {
        if (!PyErr_ExceptionMatches(PyExc_Exception))
            return NULL;
        else {
            PyErr_Clear();
            Py_INCREF(Py_False);
            return Py_False;
        }
    }
    Py_DECREF(v);
    Py_INCREF(Py_True);
    return Py_True;
}

PyDoc_STRVAR(hasattr_doc,
"hasattr(object, name) -> bool\n\
\n\
Return whether the object has an attribute with the given name.\n\
(This is done by calling getattr(object, name) and catching exceptions.)");


static PyObject *
builtin_id(PyObject *self, PyObject *v)
{
    return PyLong_FromVoidPtr(v);
}

PyDoc_STRVAR(id_doc,
"id(object) -> integer\n\
\n\
Return the identity of an object.  This is guaranteed to be unique among\n\
simultaneously existing objects.  (Hint: it's the object's memory address.)");


static PyObject *
builtin_map(PyObject *self, PyObject *args)
{
    typedef struct {
        PyObject *it;           /* the iterator object */
        int saw_StopIteration;  /* bool:  did the iterator end? */
    } sequence;

    PyObject *func, *result;
    sequence *seqs = NULL, *sqp;
    Py_ssize_t n, len;
    register int i, j;

    n = PyTuple_Size(args);
    if (n < 2) {
        PyErr_SetString(PyExc_TypeError,
                        "map() requires at least two args");
        return NULL;
    }

    func = PyTuple_GetItem(args, 0);
    n--;

    if (func == Py_None) {
        if (PyErr_WarnPy3k("map(None, ...) not supported in 3.x; "
                           "use list(...)", 1) < 0)
            return NULL;
        if (n == 1) {
            /* map(None, S) is the same as list(S). */
            return PySequence_List(PyTuple_GetItem(args, 1));
        }
    }

    /* Get space for sequence descriptors.  Must NULL out the iterator
     * pointers so that jumping to Fail_2 later doesn't see trash.
     */
    if ((seqs = PyMem_NEW(sequence, n)) == NULL) {
        PyErr_NoMemory();
        return NULL;
    }
    for (i = 0; i < n; ++i) {
        seqs[i].it = (PyObject*)NULL;
        seqs[i].saw_StopIteration = 0;
    }

    /* Do a first pass to obtain iterators for the arguments, and set len
     * to the largest of their lengths.
     */
    len = 0;
    for (i = 0, sqp = seqs; i < n; ++i, ++sqp) {
        PyObject *curseq;
        Py_ssize_t curlen;

        /* Get iterator. */
        curseq = PyTuple_GetItem(args, i+1);
        sqp->it = PyObject_GetIter(curseq);
        if (sqp->it == NULL) {
            static char errmsg[] =
                "argument %d to map() must support iteration";
            char errbuf[sizeof(errmsg) + 25];
            PyOS_snprintf(errbuf, sizeof(errbuf), errmsg, i+2);
            PyErr_SetString(PyExc_TypeError, errbuf);
            goto Fail_2;
        }

        /* Update len. */
        curlen = _PyObject_LengthHint(curseq, 8);
        if (curlen > len)
            len = curlen;
    }

    /* Get space for the result list. */
    if ((result = (PyObject *) PyList_New(len)) == NULL)
        goto Fail_2;

    /* Iterate over the sequences until all have stopped. */
    for (i = 0; ; ++i) {
        PyObject *alist, *item=NULL, *value;
        int numactive = 0;

        if (func == Py_None && n == 1)
            alist = NULL;
        else if ((alist = PyTuple_New(n)) == NULL)
            goto Fail_1;

        for (j = 0, sqp = seqs; j < n; ++j, ++sqp) {
            if (sqp->saw_StopIteration) {
                Py_INCREF(Py_None);
                item = Py_None;
            }
            else {
                item = PyIter_Next(sqp->it);
                if (item)
                    ++numactive;
                else {
                    if (PyErr_Occurred()) {
                        Py_XDECREF(alist);
                        goto Fail_1;
                    }
                    Py_INCREF(Py_None);
                    item = Py_None;
                    sqp->saw_StopIteration = 1;
                }
            }
            if (alist)
                PyTuple_SET_ITEM(alist, j, item);
            else
                break;
        }

        if (!alist)
            alist = item;

        if (numactive == 0) {
            Py_DECREF(alist);
            break;
        }

        if (func == Py_None)
            value = alist;
        else {
            value = PyEval_CallObject(func, alist);
            Py_DECREF(alist);
            if (value == NULL)
                goto Fail_1;
        }
        if (i >= len) {
            int status = PyList_Append(result, value);
            Py_DECREF(value);
            if (status < 0)
                goto Fail_1;
        }
        else if (PyList_SetItem(result, i, value) < 0)
            goto Fail_1;
    }

    if (i < len && PyList_SetSlice(result, i, len, NULL) < 0)
        goto Fail_1;

    goto Succeed;

Fail_1:
    Py_DECREF(result);
Fail_2:
    result = NULL;
Succeed:
    assert(seqs);
    for (i = 0; i < n; ++i)
        Py_XDECREF(seqs[i].it);
    PyMem_DEL(seqs);
    return result;
}

PyDoc_STRVAR(map_doc,
"map(function, sequence[, sequence, ...]) -> list\n\
\n\
Return a list of the results of applying the function to the items of\n\
the argument sequence(s).  If more than one sequence is given, the\n\
function is called with an argument list consisting of the corresponding\n\
item of each sequence, substituting None for missing values when not all\n\
sequences have the same length.  If the function is None, return a list of\n\
the items of the sequence (or a list of tuples if more than one sequence).");


static PyObject *
builtin_next(PyObject *self, PyObject *args)
{
    PyObject *it, *res;
    PyObject *def = NULL;

    if (!PyArg_UnpackTuple(args, "next", 1, 2, &it, &def))
        return NULL;
    if (!PyIter_Check(it)) {
        PyErr_Format(PyExc_TypeError,
            "%.200s object is not an iterator",
            it->ob_type->tp_name);
        return NULL;
    }

    res = (*it->ob_type->tp_iternext)(it);
    if (res != NULL) {
        return res;
    } else if (def != NULL) {
        if (PyErr_Occurred()) {
            if (!PyErr_ExceptionMatches(PyExc_StopIteration))
                return NULL;
            PyErr_Clear();
        }
        Py_INCREF(def);
        return def;
    } else if (PyErr_Occurred()) {
        return NULL;
    } else {
        PyErr_SetNone(PyExc_StopIteration);
        return NULL;
    }
}

PyDoc_STRVAR(next_doc,
"next(iterator[, default])\n\
\n\
Return the next item from the iterator. If default is given and the iterator\n\
is exhausted, it is returned instead of raising StopIteration.");


static PyObject *
builtin_setattr(PyObject *self, PyObject *args)
{
    PyObject *v;
    PyObject *name;
    PyObject *value;

    if (!PyArg_UnpackTuple(args, "setattr", 3, 3, &v, &name, &value))
        return NULL;
    if (PyObject_SetAttr(v, name, value) != 0)
        return NULL;
    Py_INCREF(Py_None);
    return Py_None;
}

PyDoc_STRVAR(setattr_doc,
"setattr(object, name, value)\n\
\n\
Set a named attribute on an object; setattr(x, 'y', v) is equivalent to\n\
``x.y = v''.");


static PyObject *
builtin_delattr(PyObject *self, PyObject *args)
{
    PyObject *v;
    PyObject *name;

    if (!PyArg_UnpackTuple(args, "delattr", 2, 2, &v, &name))
        return NULL;
    if (PyObject_SetAttr(v, name, (PyObject *)NULL) != 0)
        return NULL;
    Py_INCREF(Py_None);
    return Py_None;
}

PyDoc_STRVAR(delattr_doc,
"delattr(object, name)\n\
\n\
Delete a named attribute on an object; delattr(x, 'y') is equivalent to\n\
``del x.y''.");


static PyObject *
builtin_hash(PyObject *self, PyObject *v)
{
    long x;

    x = PyObject_Hash(v);
    if (x == -1)
        return NULL;
    return PyInt_FromLong(x);
}

PyDoc_STRVAR(hash_doc,
"hash(object) -> integer\n\
\n\
Return a hash value for the object.  Two objects with the same value have\n\
the same hash value.  The reverse is not necessarily true, but likely.");


static PyObject *
builtin_hex(PyObject *self, PyObject *v)
{
    PyNumberMethods *nb;
    PyObject *res;

    if ((nb = v->ob_type->tp_as_number) == NULL ||
        nb->nb_hex == NULL) {
        PyErr_SetString(PyExc_TypeError,
                   "hex() argument can't be converted to hex");
        return NULL;
    }
    res = (*nb->nb_hex)(v);
    if (res && !PyString_Check(res)) {
        PyErr_Format(PyExc_TypeError,
                     "__hex__ returned non-string (type %.200s)",
                     res->ob_type->tp_name);
        Py_DECREF(res);
        return NULL;
    }
    return res;
}

PyDoc_STRVAR(hex_doc,
"hex(number) -> string\n\
\n\
Return the hexadecimal representation of an integer or long integer.");


static PyObject *builtin_raw_input(PyObject *, PyObject *);

static PyObject *
builtin_input(PyObject *self, PyObject *args)
{
    PyObject *line;
    char *str;
    PyObject *res;
    PyObject *globals, *locals;
    PyCompilerFlags cf;

    line = builtin_raw_input(self, args);
    if (line == NULL)
        return line;
    if (!PyArg_Parse(line, "s;embedded '\\0' in input line", &str))
        return NULL;
    while (*str == ' ' || *str == '\t')
                    str++;
    globals = PyEval_GetGlobals();
    locals = PyEval_GetLocals();
    if (PyDict_GetItemString(globals, "__builtins__") == NULL) {
        if (PyDict_SetItemString(globals, "__builtins__",
                                 PyEval_GetBuiltins()) != 0)
            return NULL;
    }
    cf.cf_flags = 0;
    PyEval_MergeCompilerFlags(&cf);
    res = PyRun_StringFlags(str, Py_eval_input, globals, locals, &cf);
    Py_DECREF(line);
    return res;
}

PyDoc_STRVAR(input_doc,
"input([prompt]) -> value\n\
\n\
Equivalent to eval(raw_input(prompt)).");


static PyObject *
builtin_intern(PyObject *self, PyObject *args)
{
    PyObject *s;
    if (!PyArg_ParseTuple(args, "S:intern", &s))
        return NULL;
    if (!PyString_CheckExact(s)) {
        PyErr_SetString(PyExc_TypeError,
                        "can't intern subclass of string");
        return NULL;
    }
    Py_INCREF(s);
    PyString_InternInPlace(&s);
    return s;
}

PyDoc_STRVAR(intern_doc,
"intern(string) -> string\n\
\n\
``Intern'' the given string.  This enters the string in the (global)\n\
table of interned strings whose purpose is to speed up dictionary lookups.\n\
Return the string itself or the previously interned string object with the\n\
same value.");


static PyObject *
builtin_iter(PyObject *self, PyObject *args)
{
    PyObject *v, *w = NULL;

    if (!PyArg_UnpackTuple(args, "iter", 1, 2, &v, &w))
        return NULL;
    if (w == NULL)
        return PyObject_GetIter(v);
    if (!PyCallable_Check(v)) {
        PyErr_SetString(PyExc_TypeError,
                        "iter(v, w): v must be callable");
        return NULL;
    }
    return PyCallIter_New(v, w);
}

PyDoc_STRVAR(iter_doc,
"iter(collection) -> iterator\n\
iter(callable, sentinel) -> iterator\n\
\n\
Get an iterator from an object.  In the first form, the argument must\n\
supply its own iterator, or be a sequence.\n\
In the second form, the callable is called until it returns the sentinel.");


static PyObject *
builtin_len(PyObject *self, PyObject *v)
{
    Py_ssize_t res;

    res = PyObject_Size(v);
    if (res < 0 && PyErr_Occurred())
        return NULL;
    return PyInt_FromSsize_t(res);
}

PyDoc_STRVAR(len_doc,
"len(object) -> integer\n\
\n\
Return the number of items of a sequence or mapping.");


static PyObject *
builtin_locals(PyObject *self)
{
    PyObject *d;

    d = PyEval_GetLocals();
    Py_XINCREF(d);
    return d;
}

PyDoc_STRVAR(locals_doc,
"locals() -> dictionary\n\
\n\
Update and return a dictionary containing the current scope's local variables.");


static PyObject *
min_max(PyObject *args, PyObject *kwds, int op)
{
<<<<<<< HEAD
	PyObject *v, *it, *item, *val, *maxitem, *maxval, *keyfunc=NULL;
	const char *name = op == Py_LT ? "min" : "max";

	if (PyTuple_Size(args) > 1)
		v = args;
	else if (!PyArg_UnpackTuple(args, (char *)name, 1, 1, &v))
		return NULL;

	if (kwds != NULL && PyDict_Check(kwds) && PyDict_Size(kwds)) {
		keyfunc = PyDict_GetItemString(kwds, "key");
		if (PyDict_Size(kwds)!=1  ||  keyfunc == NULL) {
			PyErr_Format(PyExc_TypeError,
				"%s() got an unexpected keyword argument", name);
			return NULL;
		}
		Py_INCREF(keyfunc);
	}

	it = PyObject_GetIter(v);
	if (it == NULL) {
		Py_XDECREF(keyfunc);
		return NULL;
	}

	maxitem = NULL; /* the result */
	maxval = NULL;  /* the value associated with the result */
	while (( item = PyIter_Next(it) )) {
		/* get the value from the key function */
		if (keyfunc != NULL) {
			val = PyObject_CallFunctionObjArgs(keyfunc, item, NULL);
			if (val == NULL)
				goto Fail_it_item;
		}
		/* no key function; the value is the item */
		else {
			val = item;
			Py_INCREF(val);
		}

		/* maximum value and item are unset; set them */
		if (maxval == NULL) {
			maxitem = item;
			maxval = val;
		}
		/* maximum value and item are set; update them as necessary */
		else {
			int cmp = PyObject_RichCompareBool(val, maxval, op);
			if (cmp < 0)
				goto Fail_it_item_and_val;
			else if (cmp > 0) {
				Py_DECREF(maxval);
				Py_DECREF(maxitem);
				maxval = val;
				maxitem = item;
			}
			else {
				Py_DECREF(item);
				Py_DECREF(val);
			}
		}
	}
	if (PyErr_Occurred())
		goto Fail_it;
	if (maxval == NULL) {
		PyErr_Format(PyExc_ValueError,
			     "%s() arg is an empty sequence", name);
		assert(maxitem == NULL);
	}
	else
		Py_DECREF(maxval);
	Py_DECREF(it);
	Py_XDECREF(keyfunc);
	return maxitem;
=======
    PyObject *v, *it, *item, *val, *maxitem, *maxval, *keyfunc=NULL;
    const char *name = op == Py_LT ? "min" : "max";

    if (PyTuple_Size(args) > 1)
        v = args;
    else if (!PyArg_UnpackTuple(args, (char *)name, 1, 1, &v))
        return NULL;

    if (kwds != NULL && PyDict_Check(kwds) && PyDict_Size(kwds)) {
        keyfunc = PyDict_GetItemString(kwds, "key");
        if (PyDict_Size(kwds)!=1  ||  keyfunc == NULL) {
            PyErr_Format(PyExc_TypeError,
                "%s() got an unexpected keyword argument", name);
            return NULL;
        }
        Py_INCREF(keyfunc);
    }

    it = PyObject_GetIter(v);
    if (it == NULL) {
        Py_XDECREF(keyfunc);
        return NULL;
    }

    maxitem = NULL; /* the result */
    maxval = NULL;  /* the value associated with the result */
    while (( item = PyIter_Next(it) )) {
        /* get the value from the key function */
        if (keyfunc != NULL) {
            val = PyObject_CallFunctionObjArgs(keyfunc, item, NULL);
            if (val == NULL)
                goto Fail_it_item;
        }
        /* no key function; the value is the item */
        else {
            val = item;
            Py_INCREF(val);
        }

        /* maximum value and item are unset; set them */
        if (maxval == NULL) {
            maxitem = item;
            maxval = val;
        }
        /* maximum value and item are set; update them as necessary */
        else {
            int cmp = PyObject_RichCompareBool(val, maxval, op);
            if (cmp < 0)
                goto Fail_it_item_and_val;
            else if (cmp > 0) {
                Py_DECREF(maxval);
                Py_DECREF(maxitem);
                maxval = val;
                maxitem = item;
            }
            else {
                Py_DECREF(item);
                Py_DECREF(val);
            }
        }
    }
    if (PyErr_Occurred())
        goto Fail_it;
    if (maxval == NULL) {
        PyErr_Format(PyExc_ValueError,
                     "%s() arg is an empty sequence", name);
        assert(maxitem == NULL);
    }
    else
        Py_DECREF(maxval);
    Py_DECREF(it);
    Py_XDECREF(keyfunc);
    return maxitem;
>>>>>>> 8b5fca37

Fail_it_item_and_val:
    Py_DECREF(val);
Fail_it_item:
    Py_DECREF(item);
Fail_it:
<<<<<<< HEAD
	Py_XDECREF(maxval);
	Py_XDECREF(maxitem);
	Py_DECREF(it);
	Py_XDECREF(keyfunc);
	return NULL;
=======
    Py_XDECREF(maxval);
    Py_XDECREF(maxitem);
    Py_DECREF(it);
    Py_XDECREF(keyfunc);
    return NULL;
>>>>>>> 8b5fca37
}

static PyObject *
builtin_min(PyObject *self, PyObject *args, PyObject *kwds)
{
    return min_max(args, kwds, Py_LT);
}

PyDoc_STRVAR(min_doc,
"min(iterable[, key=func]) -> value\n\
min(a, b, c, ...[, key=func]) -> value\n\
\n\
With a single iterable argument, return its smallest item.\n\
With two or more arguments, return the smallest argument.");


static PyObject *
builtin_max(PyObject *self, PyObject *args, PyObject *kwds)
{
    return min_max(args, kwds, Py_GT);
}

PyDoc_STRVAR(max_doc,
"max(iterable[, key=func]) -> value\n\
max(a, b, c, ...[, key=func]) -> value\n\
\n\
With a single iterable argument, return its largest item.\n\
With two or more arguments, return the largest argument.");


static PyObject *
builtin_oct(PyObject *self, PyObject *v)
{
    PyNumberMethods *nb;
    PyObject *res;

    if (v == NULL || (nb = v->ob_type->tp_as_number) == NULL ||
        nb->nb_oct == NULL) {
        PyErr_SetString(PyExc_TypeError,
                   "oct() argument can't be converted to oct");
        return NULL;
    }
    res = (*nb->nb_oct)(v);
    if (res && !PyString_Check(res)) {
        PyErr_Format(PyExc_TypeError,
                     "__oct__ returned non-string (type %.200s)",
                     res->ob_type->tp_name);
        Py_DECREF(res);
        return NULL;
    }
    return res;
}

PyDoc_STRVAR(oct_doc,
"oct(number) -> string\n\
\n\
Return the octal representation of an integer or long integer.");


static PyObject *
builtin_open(PyObject *self, PyObject *args, PyObject *kwds)
{
    return PyObject_Call((PyObject*)&PyFile_Type, args, kwds);
}

PyDoc_STRVAR(open_doc,
"open(name[, mode[, buffering]]) -> file object\n\
\n\
Open a file using the file() type, returns a file object.  This is the\n\
preferred way to open a file.");


static PyObject *
builtin_ord(PyObject *self, PyObject* obj)
{
    long ord;
    Py_ssize_t size;

    if (PyString_Check(obj)) {
        size = PyString_GET_SIZE(obj);
        if (size == 1) {
            ord = (long)((unsigned char)*PyString_AS_STRING(obj));
            return PyInt_FromLong(ord);
        }
    } else if (PyByteArray_Check(obj)) {
        size = PyByteArray_GET_SIZE(obj);
        if (size == 1) {
            ord = (long)((unsigned char)*PyByteArray_AS_STRING(obj));
            return PyInt_FromLong(ord);
        }

#ifdef Py_USING_UNICODE
    } else if (PyUnicode_Check(obj)) {
        size = PyUnicode_GET_SIZE(obj);
        if (size == 1) {
            ord = (long)*PyUnicode_AS_UNICODE(obj);
            return PyInt_FromLong(ord);
        }
#endif
    } else {
        PyErr_Format(PyExc_TypeError,
                     "ord() expected string of length 1, but " \
                     "%.200s found", obj->ob_type->tp_name);
        return NULL;
    }

    PyErr_Format(PyExc_TypeError,
                 "ord() expected a character, "
                 "but string of length %zd found",
                 size);
    return NULL;
}

PyDoc_STRVAR(ord_doc,
"ord(c) -> integer\n\
\n\
Return the integer ordinal of a one-character string.");


static PyObject *
builtin_pow(PyObject *self, PyObject *args)
{
    PyObject *v, *w, *z = Py_None;

    if (!PyArg_UnpackTuple(args, "pow", 2, 3, &v, &w, &z))
        return NULL;
    return PyNumber_Power(v, w, z);
}

PyDoc_STRVAR(pow_doc,
"pow(x, y[, z]) -> number\n\
\n\
With two arguments, equivalent to x**y.  With three arguments,\n\
equivalent to (x**y) % z, but may be more efficient (e.g. for longs).");


static PyObject *
builtin_print(PyObject *self, PyObject *args, PyObject *kwds)
{
    static char *kwlist[] = {"sep", "end", "file", 0};
    static PyObject *dummy_args = NULL;
    static PyObject *unicode_newline = NULL, *unicode_space = NULL;
    static PyObject *str_newline = NULL, *str_space = NULL;
    PyObject *newline, *space;
    PyObject *sep = NULL, *end = NULL, *file = NULL;
    int i, err, use_unicode = 0;

    if (dummy_args == NULL) {
        if (!(dummy_args = PyTuple_New(0)))
            return NULL;
    }
    if (str_newline == NULL) {
        str_newline = PyString_FromString("\n");
        if (str_newline == NULL)
            return NULL;
        str_space = PyString_FromString(" ");
        if (str_space == NULL) {
            Py_CLEAR(str_newline);
            return NULL;
        }
        unicode_newline = PyUnicode_FromString("\n");
        if (unicode_newline == NULL) {
            Py_CLEAR(str_newline);
            Py_CLEAR(str_space);
            return NULL;
        }
        unicode_space = PyUnicode_FromString(" ");
        if (unicode_space == NULL) {
            Py_CLEAR(str_newline);
            Py_CLEAR(str_space);
            Py_CLEAR(unicode_space);
            return NULL;
        }
    }
    if (!PyArg_ParseTupleAndKeywords(dummy_args, kwds, "|OOO:print",
                                     kwlist, &sep, &end, &file))
        return NULL;
    if (file == NULL || file == Py_None) {
        file = PySys_GetObject("stdout");
        /* sys.stdout may be None when FILE* stdout isn't connected */
        if (file == Py_None)
            Py_RETURN_NONE;
    }
    if (sep == Py_None) {
        sep = NULL;
    }
    else if (sep) {
        if (PyUnicode_Check(sep)) {
            use_unicode = 1;
        }
        else if (!PyString_Check(sep)) {
            PyErr_Format(PyExc_TypeError,
                         "sep must be None, str or unicode, not %.200s",
                         sep->ob_type->tp_name);
            return NULL;
        }
    }
    if (end == Py_None)
        end = NULL;
    else if (end) {
        if (PyUnicode_Check(end)) {
            use_unicode = 1;
        }
        else if (!PyString_Check(end)) {
            PyErr_Format(PyExc_TypeError,
                         "end must be None, str or unicode, not %.200s",
                         end->ob_type->tp_name);
            return NULL;
        }
    }

    if (!use_unicode) {
        for (i = 0; i < PyTuple_Size(args); i++) {
            if (PyUnicode_Check(PyTuple_GET_ITEM(args, i))) {
                use_unicode = 1;
                break;
            }
        }
    }
    if (use_unicode) {
        newline = unicode_newline;
        space = unicode_space;
    }
    else {
        newline = str_newline;
        space = str_space;
    }

    for (i = 0; i < PyTuple_Size(args); i++) {
        if (i > 0) {
            if (sep == NULL)
                err = PyFile_WriteObject(space, file,
                                         Py_PRINT_RAW);
            else
                err = PyFile_WriteObject(sep, file,
                                         Py_PRINT_RAW);
            if (err)
                return NULL;
        }
        err = PyFile_WriteObject(PyTuple_GetItem(args, i), file,
                                 Py_PRINT_RAW);
        if (err)
            return NULL;
    }

    if (end == NULL)
        err = PyFile_WriteObject(newline, file, Py_PRINT_RAW);
    else
        err = PyFile_WriteObject(end, file, Py_PRINT_RAW);
    if (err)
        return NULL;

    Py_RETURN_NONE;
}

PyDoc_STRVAR(print_doc,
"print(value, ..., sep=' ', end='\\n', file=sys.stdout)\n\
\n\
Prints the values to a stream, or to sys.stdout by default.\n\
Optional keyword arguments:\n\
file: a file-like object (stream); defaults to the current sys.stdout.\n\
sep:  string inserted between values, default a space.\n\
end:  string appended after the last value, default a newline.");


/* Return number of items in range (lo, hi, step), when arguments are
 * PyInt or PyLong objects.  step > 0 required.  Return a value < 0 if
 * & only if the true value is too large to fit in a signed long.
 * Arguments MUST return 1 with either PyInt_Check() or
 * PyLong_Check().  Return -1 when there is an error.
 */
static long
get_len_of_range_longs(PyObject *lo, PyObject *hi, PyObject *step)
{
    /* -------------------------------------------------------------
    Algorithm is equal to that of get_len_of_range(), but it operates
    on PyObjects (which are assumed to be PyLong or PyInt objects).
    ---------------------------------------------------------------*/
    long n;
    PyObject *diff = NULL;
    PyObject *one = NULL;
    PyObject *tmp1 = NULL, *tmp2 = NULL, *tmp3 = NULL;
        /* holds sub-expression evaluations */

    /* if (lo >= hi), return length of 0. */
    if (PyObject_Compare(lo, hi) >= 0)
        return 0;

    if ((one = PyLong_FromLong(1L)) == NULL)
        goto Fail;

    if ((tmp1 = PyNumber_Subtract(hi, lo)) == NULL)
        goto Fail;

    if ((diff = PyNumber_Subtract(tmp1, one)) == NULL)
        goto Fail;

    if ((tmp2 = PyNumber_FloorDivide(diff, step)) == NULL)
        goto Fail;

    if ((tmp3 = PyNumber_Add(tmp2, one)) == NULL)
        goto Fail;

    n = PyLong_AsLong(tmp3);
    if (PyErr_Occurred()) {  /* Check for Overflow */
        PyErr_Clear();
        goto Fail;
    }

    Py_DECREF(tmp3);
    Py_DECREF(tmp2);
    Py_DECREF(diff);
    Py_DECREF(tmp1);
    Py_DECREF(one);
    return n;

  Fail:
    Py_XDECREF(tmp3);
    Py_XDECREF(tmp2);
    Py_XDECREF(diff);
    Py_XDECREF(tmp1);
    Py_XDECREF(one);
    return -1;
}

/* Helper function for handle_range_longs.  If arg is int or long
   object, returns it with incremented reference count.  If arg is
   float, raises type error. As a last resort, creates a new int by
   calling arg type's nb_int method if it is defined.  Returns NULL
   and sets exception on error.

   Returns a new reference to an int object. */
static PyObject *
get_range_long_argument(PyObject *arg, const char *name)
{
    PyObject *v;
    PyNumberMethods *nb;
    if (PyInt_Check(arg) || PyLong_Check(arg)) {
        Py_INCREF(arg);
        return arg;
    }
    if (PyFloat_Check(arg) ||
        (nb = Py_TYPE(arg)->tp_as_number) == NULL ||
        nb->nb_int == NULL) {
        PyErr_Format(PyExc_TypeError,
                     "range() integer %s argument expected, got %s.",
                     name, arg->ob_type->tp_name);
        return NULL;
    }
    v = nb->nb_int(arg);
    if (v == NULL)
        return NULL;
    if (PyInt_Check(v) || PyLong_Check(v))
        return v;
    Py_DECREF(v);
    PyErr_SetString(PyExc_TypeError,
                    "__int__ should return int object");
    return NULL;
}

/* An extension of builtin_range() that handles the case when PyLong
 * arguments are given. */
static PyObject *
handle_range_longs(PyObject *self, PyObject *args)
{
    PyObject *ilow = NULL;
    PyObject *ihigh = NULL;
    PyObject *istep = NULL;

    PyObject *low = NULL;
    PyObject *high = NULL;
    PyObject *step = NULL;

    PyObject *curnum = NULL;
    PyObject *v = NULL;
    long bign;
    int i, n;
    int cmp_result;

    PyObject *zero = PyLong_FromLong(0);

    if (zero == NULL)
        return NULL;

    if (!PyArg_UnpackTuple(args, "range", 1, 3, &ilow, &ihigh, &istep)) {
        Py_DECREF(zero);
        return NULL;
    }

    /* Figure out which way we were called, supply defaults, and be
     * sure to incref everything so that the decrefs at the end
     * are correct. NB: ilow, ihigh and istep are borrowed references.
     */
    assert(ilow != NULL);
    if (ihigh == NULL) {
        /* only 1 arg -- it's the upper limit */
        ihigh = ilow;
        ilow = NULL;
    }

    /* convert ihigh if necessary */
    assert(ihigh != NULL);
    high = get_range_long_argument(ihigh, "end");
    if (high == NULL)
        goto Fail;

    /* ihigh correct now; do ilow */
    if (ilow == NULL) {
        Py_INCREF(zero);
        low = zero;
    }
    else {
        low = get_range_long_argument(ilow, "start");
        if (low == NULL)
            goto Fail;
    }

    /* ilow and ihigh correct now; do istep */
    if (istep == NULL)
        step = PyLong_FromLong(1);
    else
        step = get_range_long_argument(istep, "step");
    if (step == NULL)
        goto Fail;

    if (PyObject_Cmp(step, zero, &cmp_result) == -1)
        goto Fail;

    if (cmp_result == 0) {
        PyErr_SetString(PyExc_ValueError,
                        "range() step argument must not be zero");
        goto Fail;
    }

    if (cmp_result > 0)
        bign = get_len_of_range_longs(low, high, step);
    else {
        PyObject *neg_step = PyNumber_Negative(step);
        if (neg_step == NULL)
            goto Fail;
        bign = get_len_of_range_longs(high, low, neg_step);
        Py_DECREF(neg_step);
    }

    n = (int)bign;
    if (bign < 0 || (long)n != bign) {
        PyErr_SetString(PyExc_OverflowError,
                        "range() result has too many items");
        goto Fail;
    }

    v = PyList_New(n);
    if (v == NULL)
        goto Fail;

    curnum = low;
    Py_INCREF(curnum);

    for (i = 0; i < n; i++) {
        PyObject *w = PyNumber_Long(curnum);
        PyObject *tmp_num;
        if (w == NULL)
            goto Fail;

        PyList_SET_ITEM(v, i, w);

        tmp_num = PyNumber_Add(curnum, step);
        if (tmp_num == NULL)
            goto Fail;

        Py_DECREF(curnum);
        curnum = tmp_num;
    }
    Py_DECREF(low);
    Py_DECREF(high);
    Py_DECREF(step);
    Py_DECREF(zero);
    Py_DECREF(curnum);
    return v;

  Fail:
    Py_XDECREF(low);
    Py_XDECREF(high);
    Py_XDECREF(step);
    Py_DECREF(zero);
    Py_XDECREF(curnum);
    Py_XDECREF(v);
    return NULL;
}

/* Return number of items in range/xrange (lo, hi, step).  step > 0
 * required.  Return a value < 0 if & only if the true value is too
 * large to fit in a signed long.
 */
static long
get_len_of_range(long lo, long hi, long step)
{
    /* -------------------------------------------------------------
    If lo >= hi, the range is empty.
    Else if n values are in the range, the last one is
    lo + (n-1)*step, which must be <= hi-1.  Rearranging,
    n <= (hi - lo - 1)/step + 1, so taking the floor of the RHS gives
    the proper value.  Since lo < hi in this case, hi-lo-1 >= 0, so
    the RHS is non-negative and so truncation is the same as the
    floor.  Letting M be the largest positive long, the worst case
    for the RHS numerator is hi=M, lo=-M-1, and then
    hi-lo-1 = M-(-M-1)-1 = 2*M.  Therefore unsigned long has enough
    precision to compute the RHS exactly.
    ---------------------------------------------------------------*/
    long n = 0;
    if (lo < hi) {
        unsigned long uhi = (unsigned long)hi;
        unsigned long ulo = (unsigned long)lo;
        unsigned long diff = uhi - ulo - 1;
        n = (long)(diff / (unsigned long)step + 1);
    }
    return n;
}

static PyObject *
builtin_range(PyObject *self, PyObject *args)
{
    long ilow = 0, ihigh = 0, istep = 1;
    long bign;
    int i, n;

    PyObject *v;

    if (PyTuple_Size(args) <= 1) {
        if (!PyArg_ParseTuple(args,
                        "l;range() requires 1-3 int arguments",
                        &ihigh)) {
            PyErr_Clear();
            return handle_range_longs(self, args);
        }
    }
    else {
        if (!PyArg_ParseTuple(args,
                        "ll|l;range() requires 1-3 int arguments",
                        &ilow, &ihigh, &istep)) {
            PyErr_Clear();
            return handle_range_longs(self, args);
        }
    }
    if (istep == 0) {
        PyErr_SetString(PyExc_ValueError,
                        "range() step argument must not be zero");
        return NULL;
    }
    if (istep > 0)
        bign = get_len_of_range(ilow, ihigh, istep);
    else
        bign = get_len_of_range(ihigh, ilow, -istep);
    n = (int)bign;
    if (bign < 0 || (long)n != bign) {
        PyErr_SetString(PyExc_OverflowError,
                        "range() result has too many items");
        return NULL;
    }
    v = PyList_New(n);
    if (v == NULL)
        return NULL;
    for (i = 0; i < n; i++) {
        PyObject *w = PyInt_FromLong(ilow);
        if (w == NULL) {
            Py_DECREF(v);
            return NULL;
        }
        PyList_SET_ITEM(v, i, w);
        ilow += istep;
    }
    return v;
}

PyDoc_STRVAR(range_doc,
"range([start,] stop[, step]) -> list of integers\n\
\n\
Return a list containing an arithmetic progression of integers.\n\
range(i, j) returns [i, i+1, i+2, ..., j-1]; start (!) defaults to 0.\n\
When step is given, it specifies the increment (or decrement).\n\
For example, range(4) returns [0, 1, 2, 3].  The end point is omitted!\n\
These are exactly the valid indices for a list of 4 elements.");


static PyObject *
builtin_raw_input(PyObject *self, PyObject *args)
{
    PyObject *v = NULL;
    PyObject *fin = PySys_GetObject("stdin");
    PyObject *fout = PySys_GetObject("stdout");

    if (!PyArg_UnpackTuple(args, "[raw_]input", 0, 1, &v))
        return NULL;

    if (fin == NULL) {
        PyErr_SetString(PyExc_RuntimeError, "[raw_]input: lost sys.stdin");
        return NULL;
    }
    if (fout == NULL) {
        PyErr_SetString(PyExc_RuntimeError, "[raw_]input: lost sys.stdout");
        return NULL;
    }
    if (PyFile_SoftSpace(fout, 0)) {
        if (PyFile_WriteString(" ", fout) != 0)
            return NULL;
    }
    if (PyFile_AsFile(fin) && PyFile_AsFile(fout)
        && isatty(fileno(PyFile_AsFile(fin)))
        && isatty(fileno(PyFile_AsFile(fout)))) {
        PyObject *po;
        char *prompt;
        char *s;
        PyObject *result;
        if (v != NULL) {
            po = PyObject_Str(v);
            if (po == NULL)
                return NULL;
            prompt = PyString_AsString(po);
            if (prompt == NULL)
                return NULL;
        }
        else {
            po = NULL;
            prompt = "";
        }
        s = PyOS_Readline(PyFile_AsFile(fin), PyFile_AsFile(fout),
                          prompt);
        Py_XDECREF(po);
        if (s == NULL) {
            if (!PyErr_Occurred())
                PyErr_SetNone(PyExc_KeyboardInterrupt);
            return NULL;
        }
        if (*s == '\0') {
            PyErr_SetNone(PyExc_EOFError);
            result = NULL;
        }
        else { /* strip trailing '\n' */
            size_t len = strlen(s);
            if (len > PY_SSIZE_T_MAX) {
                PyErr_SetString(PyExc_OverflowError,
                                "[raw_]input: input too long");
                result = NULL;
            }
            else {
                result = PyString_FromStringAndSize(s, len-1);
            }
        }
        PyMem_FREE(s);
        return result;
    }
    if (v != NULL) {
        if (PyFile_WriteObject(v, fout, Py_PRINT_RAW) != 0)
            return NULL;
    }
    return PyFile_GetLine(fin, -1);
}

PyDoc_STRVAR(raw_input_doc,
"raw_input([prompt]) -> string\n\
\n\
Read a string from standard input.  The trailing newline is stripped.\n\
If the user hits EOF (Unix: Ctl-D, Windows: Ctl-Z+Return), raise EOFError.\n\
On Unix, GNU readline is used if enabled.  The prompt string, if given,\n\
is printed without a trailing newline before reading.");


static PyObject *
builtin_reduce(PyObject *self, PyObject *args)
{
    static PyObject *functools_reduce = NULL;

    if (PyErr_WarnPy3k("reduce() not supported in 3.x; "
                       "use functools.reduce()", 1) < 0)
        return NULL;

    if (functools_reduce == NULL) {
        PyObject *functools = PyImport_ImportModule("functools");
        if (functools == NULL)
            return NULL;
        functools_reduce = PyObject_GetAttrString(functools, "reduce");
        Py_DECREF(functools);
        if (functools_reduce == NULL)
            return NULL;
    }
    return PyObject_Call(functools_reduce, args, NULL);
}

PyDoc_STRVAR(reduce_doc,
"reduce(function, sequence[, initial]) -> value\n\
\n\
Apply a function of two arguments cumulatively to the items of a sequence,\n\
from left to right, so as to reduce the sequence to a single value.\n\
For example, reduce(lambda x, y: x+y, [1, 2, 3, 4, 5]) calculates\n\
((((1+2)+3)+4)+5).  If initial is present, it is placed before the items\n\
of the sequence in the calculation, and serves as a default when the\n\
sequence is empty.");


static PyObject *
builtin_reload(PyObject *self, PyObject *v)
{
    if (PyErr_WarnPy3k("In 3.x, reload() is renamed to imp.reload()",
                       1) < 0)
        return NULL;

    return PyImport_ReloadModule(v);
}

PyDoc_STRVAR(reload_doc,
"reload(module) -> module\n\
\n\
Reload the module.  The module must have been successfully imported before.");


static PyObject *
builtin_repr(PyObject *self, PyObject *v)
{
    return PyObject_Repr(v);
}

PyDoc_STRVAR(repr_doc,
"repr(object) -> string\n\
\n\
Return the canonical string representation of the object.\n\
For most object types, eval(repr(object)) == object.");


static PyObject *
builtin_round(PyObject *self, PyObject *args, PyObject *kwds)
{
    double number, abs_number, abs_result;
    double f;
    int ndigits = 0;
    int i;
    static char *kwlist[] = {"number", "ndigits", 0};

    if (!PyArg_ParseTupleAndKeywords(args, kwds, "d|i:round",
        kwlist, &number, &ndigits))
        return NULL;
    f = 1.0;
    i = abs(ndigits);
    while  (--i >= 0)
        f = f*10.0;
    if (ndigits < 0)
        number /= f;
    else
        number *= f;

    /* round `number` to nearest integer, rounding halves away from zero */
    abs_number = fabs(number);
    abs_result = floor(abs_number);
    if (abs_number - abs_result >= 0.5)
        abs_result += 1.0;
    number = copysign(abs_result, number);

    if (ndigits < 0)
        number *= f;
    else
        number /= f;
    return PyFloat_FromDouble(number);
}

PyDoc_STRVAR(round_doc,
"round(number[, ndigits]) -> floating point number\n\
\n\
Round a number to a given precision in decimal digits (default 0 digits).\n\
This always returns a floating point number.  Precision may be negative.");

static PyObject *
builtin_sorted(PyObject *self, PyObject *args, PyObject *kwds)
{
    PyObject *newlist, *v, *seq, *compare=NULL, *keyfunc=NULL, *newargs;
    PyObject *callable;
    static char *kwlist[] = {"iterable", "cmp", "key", "reverse", 0};
    int reverse;

    /* args 1-4 should match listsort in Objects/listobject.c */
    if (!PyArg_ParseTupleAndKeywords(args, kwds, "O|OOi:sorted",
        kwlist, &seq, &compare, &keyfunc, &reverse))
        return NULL;

    newlist = PySequence_List(seq);
    if (newlist == NULL)
        return NULL;

    callable = PyObject_GetAttrString(newlist, "sort");
    if (callable == NULL) {
        Py_DECREF(newlist);
        return NULL;
    }

    newargs = PyTuple_GetSlice(args, 1, 4);
    if (newargs == NULL) {
        Py_DECREF(newlist);
        Py_DECREF(callable);
        return NULL;
    }

    v = PyObject_Call(callable, newargs, kwds);
    Py_DECREF(newargs);
    Py_DECREF(callable);
    if (v == NULL) {
        Py_DECREF(newlist);
        return NULL;
    }
    Py_DECREF(v);
    return newlist;
}

PyDoc_STRVAR(sorted_doc,
"sorted(iterable, cmp=None, key=None, reverse=False) --> new sorted list");

static PyObject *
builtin_vars(PyObject *self, PyObject *args)
{
    PyObject *v = NULL;
    PyObject *d;

    if (!PyArg_UnpackTuple(args, "vars", 0, 1, &v))
        return NULL;
    if (v == NULL) {
        d = PyEval_GetLocals();
        if (d == NULL) {
            if (!PyErr_Occurred())
                PyErr_SetString(PyExc_SystemError,
                                "vars(): no locals!?");
        }
        else
            Py_INCREF(d);
    }
    else {
        d = PyObject_GetAttrString(v, "__dict__");
        if (d == NULL) {
            PyErr_SetString(PyExc_TypeError,
                "vars() argument must have __dict__ attribute");
            return NULL;
        }
    }
    return d;
}

PyDoc_STRVAR(vars_doc,
"vars([object]) -> dictionary\n\
\n\
Without arguments, equivalent to locals().\n\
With an argument, equivalent to object.__dict__.");


static PyObject*
builtin_sum(PyObject *self, PyObject *args)
{
    PyObject *seq;
    PyObject *result = NULL;
    PyObject *temp, *item, *iter;

    if (!PyArg_UnpackTuple(args, "sum", 1, 2, &seq, &result))
        return NULL;

    iter = PyObject_GetIter(seq);
    if (iter == NULL)
        return NULL;

    if (result == NULL) {
        result = PyInt_FromLong(0);
        if (result == NULL) {
            Py_DECREF(iter);
            return NULL;
        }
    } else {
        /* reject string values for 'start' parameter */
        if (PyObject_TypeCheck(result, &PyBaseString_Type)) {
            PyErr_SetString(PyExc_TypeError,
                "sum() can't sum strings [use ''.join(seq) instead]");
            Py_DECREF(iter);
            return NULL;
        }
        Py_INCREF(result);
    }

#ifndef SLOW_SUM
    /* Fast addition by keeping temporary sums in C instead of new Python objects.
       Assumes all inputs are the same type.  If the assumption fails, default
       to the more general routine.
    */
    if (PyInt_CheckExact(result)) {
        long i_result = PyInt_AS_LONG(result);
        Py_DECREF(result);
        result = NULL;
        while(result == NULL) {
            item = PyIter_Next(iter);
            if (item == NULL) {
                Py_DECREF(iter);
                if (PyErr_Occurred())
                    return NULL;
                return PyInt_FromLong(i_result);
            }
            if (PyInt_CheckExact(item)) {
                long b = PyInt_AS_LONG(item);
                long x = i_result + b;
                if ((x^i_result) >= 0 || (x^b) >= 0) {
                    i_result = x;
                    Py_DECREF(item);
                    continue;
                }
            }
            /* Either overflowed or is not an int. Restore real objects and process normally */
            result = PyInt_FromLong(i_result);
            temp = PyNumber_Add(result, item);
            Py_DECREF(result);
            Py_DECREF(item);
            result = temp;
            if (result == NULL) {
                Py_DECREF(iter);
                return NULL;
            }
        }
    }

    if (PyFloat_CheckExact(result)) {
        double f_result = PyFloat_AS_DOUBLE(result);
        Py_DECREF(result);
        result = NULL;
        while(result == NULL) {
            item = PyIter_Next(iter);
            if (item == NULL) {
                Py_DECREF(iter);
                if (PyErr_Occurred())
                    return NULL;
                return PyFloat_FromDouble(f_result);
            }
            if (PyFloat_CheckExact(item)) {
                PyFPE_START_PROTECT("add", Py_DECREF(item); Py_DECREF(iter); return 0)
                f_result += PyFloat_AS_DOUBLE(item);
                PyFPE_END_PROTECT(f_result)
                Py_DECREF(item);
                continue;
            }
            if (PyInt_CheckExact(item)) {
                PyFPE_START_PROTECT("add", Py_DECREF(item); Py_DECREF(iter); return 0)
                f_result += (double)PyInt_AS_LONG(item);
                PyFPE_END_PROTECT(f_result)
                Py_DECREF(item);
                continue;
            }
            result = PyFloat_FromDouble(f_result);
            temp = PyNumber_Add(result, item);
            Py_DECREF(result);
            Py_DECREF(item);
            result = temp;
            if (result == NULL) {
                Py_DECREF(iter);
                return NULL;
            }
        }
    }
#endif

    for(;;) {
        item = PyIter_Next(iter);
        if (item == NULL) {
            /* error, or end-of-sequence */
            if (PyErr_Occurred()) {
                Py_DECREF(result);
                result = NULL;
            }
            break;
        }
        temp = PyNumber_Add(result, item);
        Py_DECREF(result);
        Py_DECREF(item);
        result = temp;
        if (result == NULL)
            break;
    }
    Py_DECREF(iter);
    return result;
}

PyDoc_STRVAR(sum_doc,
"sum(sequence[, start]) -> value\n\
\n\
Returns the sum of a sequence of numbers (NOT strings) plus the value\n\
of parameter 'start' (which defaults to 0).  When the sequence is\n\
empty, returns start.");


static PyObject *
builtin_isinstance(PyObject *self, PyObject *args)
{
    PyObject *inst;
    PyObject *cls;
    int retval;

    if (!PyArg_UnpackTuple(args, "isinstance", 2, 2, &inst, &cls))
        return NULL;

    retval = PyObject_IsInstance(inst, cls);
    if (retval < 0)
        return NULL;
    return PyBool_FromLong(retval);
}

PyDoc_STRVAR(isinstance_doc,
"isinstance(object, class-or-type-or-tuple) -> bool\n\
\n\
Return whether an object is an instance of a class or of a subclass thereof.\n\
With a type as second argument, return whether that is the object's type.\n\
The form using a tuple, isinstance(x, (A, B, ...)), is a shortcut for\n\
isinstance(x, A) or isinstance(x, B) or ... (etc.).");


static PyObject *
builtin_issubclass(PyObject *self, PyObject *args)
{
    PyObject *derived;
    PyObject *cls;
    int retval;

    if (!PyArg_UnpackTuple(args, "issubclass", 2, 2, &derived, &cls))
        return NULL;

    retval = PyObject_IsSubclass(derived, cls);
    if (retval < 0)
        return NULL;
    return PyBool_FromLong(retval);
}

PyDoc_STRVAR(issubclass_doc,
"issubclass(C, B) -> bool\n\
\n\
Return whether class C is a subclass (i.e., a derived class) of class B.\n\
When using a tuple as the second argument issubclass(X, (A, B, ...)),\n\
is a shortcut for issubclass(X, A) or issubclass(X, B) or ... (etc.).");


static PyObject*
builtin_zip(PyObject *self, PyObject *args)
{
    PyObject *ret;
    const Py_ssize_t itemsize = PySequence_Length(args);
    Py_ssize_t i;
    PyObject *itlist;  /* tuple of iterators */
    Py_ssize_t len;        /* guess at result length */

    if (itemsize == 0)
        return PyList_New(0);

    /* args must be a tuple */
    assert(PyTuple_Check(args));

    /* Guess at result length:  the shortest of the input lengths.
       If some argument refuses to say, we refuse to guess too, lest
       an argument like xrange(sys.maxint) lead us astray.*/
    len = -1;           /* unknown */
    for (i = 0; i < itemsize; ++i) {
        PyObject *item = PyTuple_GET_ITEM(args, i);
        Py_ssize_t thislen = _PyObject_LengthHint(item, -1);
        if (thislen < 0) {
            len = -1;
            break;
        }
        else if (len < 0 || thislen < len)
            len = thislen;
    }

    /* allocate result list */
    if (len < 0)
        len = 10;               /* arbitrary */
    if ((ret = PyList_New(len)) == NULL)
        return NULL;

    /* obtain iterators */
    itlist = PyTuple_New(itemsize);
    if (itlist == NULL)
        goto Fail_ret;
    for (i = 0; i < itemsize; ++i) {
        PyObject *item = PyTuple_GET_ITEM(args, i);
        PyObject *it = PyObject_GetIter(item);
        if (it == NULL) {
            if (PyErr_ExceptionMatches(PyExc_TypeError))
                PyErr_Format(PyExc_TypeError,
                    "zip argument #%zd must support iteration",
                    i+1);
            goto Fail_ret_itlist;
        }
        PyTuple_SET_ITEM(itlist, i, it);
    }

    /* build result into ret list */
    for (i = 0; ; ++i) {
        int j;
        PyObject *next = PyTuple_New(itemsize);
        if (!next)
            goto Fail_ret_itlist;

        for (j = 0; j < itemsize; j++) {
            PyObject *it = PyTuple_GET_ITEM(itlist, j);
            PyObject *item = PyIter_Next(it);
            if (!item) {
                if (PyErr_Occurred()) {
                    Py_DECREF(ret);
                    ret = NULL;
                }
                Py_DECREF(next);
                Py_DECREF(itlist);
                goto Done;
            }
            PyTuple_SET_ITEM(next, j, item);
        }

        if (i < len)
            PyList_SET_ITEM(ret, i, next);
        else {
            int status = PyList_Append(ret, next);
            Py_DECREF(next);
            ++len;
            if (status < 0)
                goto Fail_ret_itlist;
        }
    }

Done:
    if (ret != NULL && i < len) {
        /* The list is too big. */
        if (PyList_SetSlice(ret, i, len, NULL) < 0)
            return NULL;
    }
    return ret;

Fail_ret_itlist:
    Py_DECREF(itlist);
Fail_ret:
    Py_DECREF(ret);
    return NULL;
}


PyDoc_STRVAR(zip_doc,
"zip(seq1 [, seq2 [...]]) -> [(seq1[0], seq2[0] ...), (...)]\n\
\n\
Return a list of tuples, where each tuple contains the i-th element\n\
from each of the argument sequences.  The returned list is truncated\n\
in length to the length of the shortest argument sequence.");


static PyMethodDef builtin_methods[] = {
    {"__import__",      (PyCFunction)builtin___import__, METH_VARARGS | METH_KEYWORDS, import_doc},
    {"abs",             builtin_abs,        METH_O, abs_doc},
    {"all",             builtin_all,        METH_O, all_doc},
    {"any",             builtin_any,        METH_O, any_doc},
    {"apply",           builtin_apply,      METH_VARARGS, apply_doc},
    {"bin",             builtin_bin,        METH_O, bin_doc},
    {"callable",        builtin_callable,   METH_O, callable_doc},
    {"chr",             builtin_chr,        METH_VARARGS, chr_doc},
    {"cmp",             builtin_cmp,        METH_VARARGS, cmp_doc},
    {"coerce",          builtin_coerce,     METH_VARARGS, coerce_doc},
    {"compile",         (PyCFunction)builtin_compile,    METH_VARARGS | METH_KEYWORDS, compile_doc},
    {"delattr",         builtin_delattr,    METH_VARARGS, delattr_doc},
    {"dir",             builtin_dir,        METH_VARARGS, dir_doc},
    {"divmod",          builtin_divmod,     METH_VARARGS, divmod_doc},
    {"eval",            builtin_eval,       METH_VARARGS, eval_doc},
    {"execfile",        builtin_execfile,   METH_VARARGS, execfile_doc},
    {"filter",          builtin_filter,     METH_VARARGS, filter_doc},
    {"format",          builtin_format,     METH_VARARGS, format_doc},
    {"getattr",         builtin_getattr,    METH_VARARGS, getattr_doc},
    {"globals",         (PyCFunction)builtin_globals,    METH_NOARGS, globals_doc},
    {"hasattr",         builtin_hasattr,    METH_VARARGS, hasattr_doc},
    {"hash",            builtin_hash,       METH_O, hash_doc},
    {"hex",             builtin_hex,        METH_O, hex_doc},
    {"id",              builtin_id,         METH_O, id_doc},
    {"input",           builtin_input,      METH_VARARGS, input_doc},
    {"intern",          builtin_intern,     METH_VARARGS, intern_doc},
    {"isinstance",  builtin_isinstance, METH_VARARGS, isinstance_doc},
    {"issubclass",  builtin_issubclass, METH_VARARGS, issubclass_doc},
    {"iter",            builtin_iter,       METH_VARARGS, iter_doc},
    {"len",             builtin_len,        METH_O, len_doc},
    {"locals",          (PyCFunction)builtin_locals,     METH_NOARGS, locals_doc},
    {"map",             builtin_map,        METH_VARARGS, map_doc},
    {"max",             (PyCFunction)builtin_max,        METH_VARARGS | METH_KEYWORDS, max_doc},
    {"min",             (PyCFunction)builtin_min,        METH_VARARGS | METH_KEYWORDS, min_doc},
    {"next",            builtin_next,       METH_VARARGS, next_doc},
    {"oct",             builtin_oct,        METH_O, oct_doc},
    {"open",            (PyCFunction)builtin_open,       METH_VARARGS | METH_KEYWORDS, open_doc},
    {"ord",             builtin_ord,        METH_O, ord_doc},
    {"pow",             builtin_pow,        METH_VARARGS, pow_doc},
    {"print",           (PyCFunction)builtin_print,      METH_VARARGS | METH_KEYWORDS, print_doc},
    {"range",           builtin_range,      METH_VARARGS, range_doc},
    {"raw_input",       builtin_raw_input,  METH_VARARGS, raw_input_doc},
    {"reduce",          builtin_reduce,     METH_VARARGS, reduce_doc},
    {"reload",          builtin_reload,     METH_O, reload_doc},
    {"repr",            builtin_repr,       METH_O, repr_doc},
    {"round",           (PyCFunction)builtin_round,      METH_VARARGS | METH_KEYWORDS, round_doc},
    {"setattr",         builtin_setattr,    METH_VARARGS, setattr_doc},
    {"sorted",          (PyCFunction)builtin_sorted,     METH_VARARGS | METH_KEYWORDS, sorted_doc},
    {"sum",             builtin_sum,        METH_VARARGS, sum_doc},
#ifdef Py_USING_UNICODE
    {"unichr",          builtin_unichr,     METH_VARARGS, unichr_doc},
#endif
    {"vars",            builtin_vars,       METH_VARARGS, vars_doc},
    {"zip",         builtin_zip,        METH_VARARGS, zip_doc},
    {NULL,              NULL},
};

PyDoc_STRVAR(builtin_doc,
"Built-in functions, exceptions, and other objects.\n\
\n\
Noteworthy: None is the `nil' object; Ellipsis represents `...' in slices.");

PyObject *
_PyBuiltin_Init(void)
{
    PyObject *mod, *dict, *debug;
    mod = Py_InitModule4("__builtin__", builtin_methods,
                         builtin_doc, (PyObject *)NULL,
                         PYTHON_API_VERSION);
    if (mod == NULL)
        return NULL;
    dict = PyModule_GetDict(mod);

#ifdef Py_TRACE_REFS
    /* __builtin__ exposes a number of statically allocated objects
     * that, before this code was added in 2.3, never showed up in
     * the list of "all objects" maintained by Py_TRACE_REFS.  As a
     * result, programs leaking references to None and False (etc)
     * couldn't be diagnosed by examining sys.getobjects(0).
     */
#define ADD_TO_ALL(OBJECT) _Py_AddToAllObjects((PyObject *)(OBJECT), 0)
#else
#define ADD_TO_ALL(OBJECT) (void)0
#endif

#define SETBUILTIN(NAME, OBJECT) \
    if (PyDict_SetItemString(dict, NAME, (PyObject *)OBJECT) < 0)       \
        return NULL;                                                    \
    ADD_TO_ALL(OBJECT)

    SETBUILTIN("None",                  Py_None);
    SETBUILTIN("Ellipsis",              Py_Ellipsis);
    SETBUILTIN("NotImplemented",        Py_NotImplemented);
    SETBUILTIN("False",                 Py_False);
    SETBUILTIN("True",                  Py_True);
    SETBUILTIN("basestring",            &PyBaseString_Type);
    SETBUILTIN("bool",                  &PyBool_Type);
    /*          SETBUILTIN("memoryview",        &PyMemoryView_Type); */
    SETBUILTIN("bytearray",             &PyByteArray_Type);
    SETBUILTIN("bytes",                 &PyString_Type);
    SETBUILTIN("buffer",                &PyBuffer_Type);
    SETBUILTIN("classmethod",           &PyClassMethod_Type);
#ifndef WITHOUT_COMPLEX
    SETBUILTIN("complex",               &PyComplex_Type);
#endif
    SETBUILTIN("dict",                  &PyDict_Type);
    SETBUILTIN("enumerate",             &PyEnum_Type);
    SETBUILTIN("file",                  &PyFile_Type);
    SETBUILTIN("float",                 &PyFloat_Type);
    SETBUILTIN("frozenset",             &PyFrozenSet_Type);
    SETBUILTIN("property",              &PyProperty_Type);
    SETBUILTIN("int",                   &PyInt_Type);
    SETBUILTIN("list",                  &PyList_Type);
    SETBUILTIN("long",                  &PyLong_Type);
    SETBUILTIN("object",                &PyBaseObject_Type);
    SETBUILTIN("reversed",              &PyReversed_Type);
    SETBUILTIN("set",                   &PySet_Type);
    SETBUILTIN("slice",                 &PySlice_Type);
    SETBUILTIN("staticmethod",          &PyStaticMethod_Type);
    SETBUILTIN("str",                   &PyString_Type);
    SETBUILTIN("super",                 &PySuper_Type);
    SETBUILTIN("tuple",                 &PyTuple_Type);
    SETBUILTIN("type",                  &PyType_Type);
    SETBUILTIN("xrange",                &PyRange_Type);
#ifdef Py_USING_UNICODE
    SETBUILTIN("unicode",               &PyUnicode_Type);
#endif
    debug = PyBool_FromLong(Py_OptimizeFlag == 0);
    if (PyDict_SetItemString(dict, "__debug__", debug) < 0) {
        Py_XDECREF(debug);
        return NULL;
    }
    Py_XDECREF(debug);

    return mod;
#undef ADD_TO_ALL
#undef SETBUILTIN
}

/* Helper for filter(): filter a tuple through a function */

static PyObject *
filtertuple(PyObject *func, PyObject *tuple)
{
    PyObject *result;
    Py_ssize_t i, j;
    Py_ssize_t len = PyTuple_Size(tuple);

    if (len == 0) {
        if (PyTuple_CheckExact(tuple))
            Py_INCREF(tuple);
        else
            tuple = PyTuple_New(0);
        return tuple;
    }

    if ((result = PyTuple_New(len)) == NULL)
        return NULL;

    for (i = j = 0; i < len; ++i) {
        PyObject *item, *good;
        int ok;

        if (tuple->ob_type->tp_as_sequence &&
            tuple->ob_type->tp_as_sequence->sq_item) {
            item = tuple->ob_type->tp_as_sequence->sq_item(tuple, i);
            if (item == NULL)
                goto Fail_1;
        } else {
            PyErr_SetString(PyExc_TypeError, "filter(): unsubscriptable tuple");
            goto Fail_1;
        }
        if (func == Py_None) {
            Py_INCREF(item);
            good = item;
        }
        else {
            PyObject *arg = PyTuple_Pack(1, item);
            if (arg == NULL) {
                Py_DECREF(item);
                goto Fail_1;
            }
            good = PyEval_CallObject(func, arg);
            Py_DECREF(arg);
            if (good == NULL) {
                Py_DECREF(item);
                goto Fail_1;
            }
        }
        ok = PyObject_IsTrue(good);
        Py_DECREF(good);
        if (ok) {
            if (PyTuple_SetItem(result, j++, item) < 0)
                goto Fail_1;
        }
        else
            Py_DECREF(item);
    }

    if (_PyTuple_Resize(&result, j) < 0)
        return NULL;

    return result;

Fail_1:
    Py_DECREF(result);
    return NULL;
}


/* Helper for filter(): filter a string through a function */

static PyObject *
filterstring(PyObject *func, PyObject *strobj)
{
<<<<<<< HEAD
	PyObject *result;
	Py_ssize_t i, j;
	Py_ssize_t len = PyString_Size(strobj);
	Py_ssize_t outlen = len;

	if (func == Py_None) {
		/* If it's a real string we can return the original,
		 * as no character is ever false and __getitem__
		 * does return this character. If it's a subclass
		 * we must go through the __getitem__ loop */
		if (PyString_CheckExact(strobj)) {
			Py_INCREF(strobj);
			return strobj;
		}
	}
	if ((result = PyString_FromStringAndSize(NULL, len)) == NULL)
		return NULL;

	for (i = j = 0; i < len; ++i) {
		PyObject *item;
		int ok;

		item = (*strobj->ob_type->tp_as_sequence->sq_item)(strobj, i);
		if (item == NULL)
			goto Fail_1;
		if (func==Py_None) {
			ok = 1;
		} else {
			PyObject *arg, *good;
			arg = PyTuple_Pack(1, item);
			if (arg == NULL) {
				Py_DECREF(item);
				goto Fail_1;
			}
			good = PyEval_CallObject(func, arg);
			Py_DECREF(arg);
			if (good == NULL) {
				Py_DECREF(item);
				goto Fail_1;
			}
			ok = PyObject_IsTrue(good);
			Py_DECREF(good);
		}
		if (ok) {
			Py_ssize_t reslen;
			if (!PyString_Check(item)) {
				PyErr_SetString(PyExc_TypeError, "can't filter str to str:"
					" __getitem__ returned different type");
				Py_DECREF(item);
				goto Fail_1;
			}
			reslen = PyString_GET_SIZE(item);
			if (reslen == 1) {
				PyString_AS_STRING(result)[j++] =
					PyString_AS_STRING(item)[0];
			} else {
				/* do we need more space? */
				Py_ssize_t need = j;

				/* calculate space requirements while checking for overflow */
				if (need > PY_SSIZE_T_MAX - reslen) {
					Py_DECREF(item);
					goto Fail_1;
				}

				need += reslen;

				if (need > PY_SSIZE_T_MAX - len) {
					Py_DECREF(item);
					goto Fail_1;
				}

				need += len;

				if (need <= i) {
					Py_DECREF(item);
					goto Fail_1;
				}

				need = need - i - 1;

				assert(need >= 0);
				assert(outlen >= 0);

				if (need > outlen) {
					/* overallocate, to avoid reallocations */
					if (outlen > PY_SSIZE_T_MAX / 2) {
						Py_DECREF(item);
						return NULL;
					}

					if (need<2*outlen) {
						need = 2*outlen;
          }
					if (_PyString_Resize(&result, need)) {
						Py_DECREF(item);
						return NULL;
					}
					outlen = need;
				}
				memcpy(
					PyString_AS_STRING(result) + j,
					PyString_AS_STRING(item),
					reslen
				);
				j += reslen;
			}
		}
		Py_DECREF(item);
	}

	if (j < outlen)
		_PyString_Resize(&result, j);

	return result;
=======
    PyObject *result;
    Py_ssize_t i, j;
    Py_ssize_t len = PyString_Size(strobj);
    Py_ssize_t outlen = len;

    if (func == Py_None) {
        /* If it's a real string we can return the original,
         * as no character is ever false and __getitem__
         * does return this character. If it's a subclass
         * we must go through the __getitem__ loop */
        if (PyString_CheckExact(strobj)) {
            Py_INCREF(strobj);
            return strobj;
        }
    }
    if ((result = PyString_FromStringAndSize(NULL, len)) == NULL)
        return NULL;

    for (i = j = 0; i < len; ++i) {
        PyObject *item;
        int ok;

        item = (*strobj->ob_type->tp_as_sequence->sq_item)(strobj, i);
        if (item == NULL)
            goto Fail_1;
        if (func==Py_None) {
            ok = 1;
        } else {
            PyObject *arg, *good;
            arg = PyTuple_Pack(1, item);
            if (arg == NULL) {
                Py_DECREF(item);
                goto Fail_1;
            }
            good = PyEval_CallObject(func, arg);
            Py_DECREF(arg);
            if (good == NULL) {
                Py_DECREF(item);
                goto Fail_1;
            }
            ok = PyObject_IsTrue(good);
            Py_DECREF(good);
        }
        if (ok) {
            Py_ssize_t reslen;
            if (!PyString_Check(item)) {
                PyErr_SetString(PyExc_TypeError, "can't filter str to str:"
                    " __getitem__ returned different type");
                Py_DECREF(item);
                goto Fail_1;
            }
            reslen = PyString_GET_SIZE(item);
            if (reslen == 1) {
                PyString_AS_STRING(result)[j++] =
                    PyString_AS_STRING(item)[0];
            } else {
                /* do we need more space? */
                Py_ssize_t need = j;

                /* calculate space requirements while checking for overflow */
                if (need > PY_SSIZE_T_MAX - reslen) {
                    Py_DECREF(item);
                    goto Fail_1;
                }

                need += reslen;

                if (need > PY_SSIZE_T_MAX - len) {
                    Py_DECREF(item);
                    goto Fail_1;
                }

                need += len;

                if (need <= i) {
                    Py_DECREF(item);
                    goto Fail_1;
                }

                need = need - i - 1;

                assert(need >= 0);
                assert(outlen >= 0);

                if (need > outlen) {
                    /* overallocate, to avoid reallocations */
                    if (outlen > PY_SSIZE_T_MAX / 2) {
                        Py_DECREF(item);
                        return NULL;
                    }

                    if (need<2*outlen) {
                        need = 2*outlen;
      }
                                    if (_PyString_Resize(&result, need)) {
                                            Py_DECREF(item);
                                            return NULL;
                                    }
                                    outlen = need;
                            }
                            memcpy(
                                    PyString_AS_STRING(result) + j,
                                    PyString_AS_STRING(item),
                                    reslen
                            );
                            j += reslen;
                    }
        }
        Py_DECREF(item);
    }

    if (j < outlen)
        _PyString_Resize(&result, j);

    return result;
>>>>>>> 8b5fca37

Fail_1:
    Py_DECREF(result);
    return NULL;
}

#ifdef Py_USING_UNICODE
/* Helper for filter(): filter a Unicode object through a function */

static PyObject *
filterunicode(PyObject *func, PyObject *strobj)
{
<<<<<<< HEAD
	PyObject *result;
	register Py_ssize_t i, j;
	Py_ssize_t len = PyUnicode_GetSize(strobj);
	Py_ssize_t outlen = len;

	if (func == Py_None) {
		/* If it's a real string we can return the original,
		 * as no character is ever false and __getitem__
		 * does return this character. If it's a subclass
		 * we must go through the __getitem__ loop */
		if (PyUnicode_CheckExact(strobj)) {
			Py_INCREF(strobj);
			return strobj;
		}
	}
	if ((result = PyUnicode_FromUnicode(NULL, len)) == NULL)
		return NULL;

	for (i = j = 0; i < len; ++i) {
		PyObject *item, *arg, *good;
		int ok;

		item = (*strobj->ob_type->tp_as_sequence->sq_item)(strobj, i);
		if (item == NULL)
			goto Fail_1;
		if (func == Py_None) {
			ok = 1;
		} else {
			arg = PyTuple_Pack(1, item);
			if (arg == NULL) {
				Py_DECREF(item);
				goto Fail_1;
			}
			good = PyEval_CallObject(func, arg);
			Py_DECREF(arg);
			if (good == NULL) {
				Py_DECREF(item);
				goto Fail_1;
			}
			ok = PyObject_IsTrue(good);
			Py_DECREF(good);
		}
		if (ok) {
			Py_ssize_t reslen;
			if (!PyUnicode_Check(item)) {
				PyErr_SetString(PyExc_TypeError,
				"can't filter unicode to unicode:"
				" __getitem__ returned different type");
				Py_DECREF(item);
				goto Fail_1;
			}
			reslen = PyUnicode_GET_SIZE(item);
			if (reslen == 1)
				PyUnicode_AS_UNICODE(result)[j++] =
					PyUnicode_AS_UNICODE(item)[0];
			else {
				/* do we need more space? */
				Py_ssize_t need = j + reslen + len - i - 1;
        
				/* check that didnt overflow */
				if ((j > PY_SSIZE_T_MAX - reslen) ||
					((j + reslen) > PY_SSIZE_T_MAX - len) ||
						((j + reslen + len) < i) ||
							((j + reslen + len - i) <= 0)) {
					Py_DECREF(item);
					return NULL;
				}

				assert(need >= 0);
				assert(outlen >= 0);
				
				if (need > outlen) {
					/* overallocate,
					   to avoid reallocations */
					if (need < 2 * outlen) {
            if (outlen > PY_SSIZE_T_MAX / 2) {
              Py_DECREF(item);
              return NULL;
						} else {
							need = 2 * outlen;
				    }
          }

					if (PyUnicode_Resize(
						&result, need) < 0) {
						Py_DECREF(item);
						goto Fail_1;
					}
					outlen = need;
				}
				memcpy(PyUnicode_AS_UNICODE(result) + j,
				       PyUnicode_AS_UNICODE(item),
				       reslen*sizeof(Py_UNICODE));
				j += reslen;
			}
		}
		Py_DECREF(item);
	}

	if (j < outlen)
		PyUnicode_Resize(&result, j);

	return result;
=======
    PyObject *result;
    register Py_ssize_t i, j;
    Py_ssize_t len = PyUnicode_GetSize(strobj);
    Py_ssize_t outlen = len;

    if (func == Py_None) {
        /* If it's a real string we can return the original,
         * as no character is ever false and __getitem__
         * does return this character. If it's a subclass
         * we must go through the __getitem__ loop */
        if (PyUnicode_CheckExact(strobj)) {
            Py_INCREF(strobj);
            return strobj;
        }
    }
    if ((result = PyUnicode_FromUnicode(NULL, len)) == NULL)
        return NULL;

    for (i = j = 0; i < len; ++i) {
        PyObject *item, *arg, *good;
        int ok;

        item = (*strobj->ob_type->tp_as_sequence->sq_item)(strobj, i);
        if (item == NULL)
            goto Fail_1;
        if (func == Py_None) {
            ok = 1;
        } else {
            arg = PyTuple_Pack(1, item);
            if (arg == NULL) {
                Py_DECREF(item);
                goto Fail_1;
            }
            good = PyEval_CallObject(func, arg);
            Py_DECREF(arg);
            if (good == NULL) {
                Py_DECREF(item);
                goto Fail_1;
            }
            ok = PyObject_IsTrue(good);
            Py_DECREF(good);
        }
        if (ok) {
            Py_ssize_t reslen;
            if (!PyUnicode_Check(item)) {
                PyErr_SetString(PyExc_TypeError,
                "can't filter unicode to unicode:"
                " __getitem__ returned different type");
                Py_DECREF(item);
                goto Fail_1;
            }
            reslen = PyUnicode_GET_SIZE(item);
            if (reslen == 1)
                PyUnicode_AS_UNICODE(result)[j++] =
                    PyUnicode_AS_UNICODE(item)[0];
            else {
                /* do we need more space? */
                Py_ssize_t need = j + reslen + len - i - 1;

                /* check that didnt overflow */
                if ((j > PY_SSIZE_T_MAX - reslen) ||
                    ((j + reslen) > PY_SSIZE_T_MAX - len) ||
                        ((j + reslen + len) < i) ||
                            ((j + reslen + len - i) <= 0)) {
                    Py_DECREF(item);
                    return NULL;
                }

                assert(need >= 0);
                assert(outlen >= 0);

                if (need > outlen) {
                    /* overallocate,
                       to avoid reallocations */
                    if (need < 2 * outlen) {
        if (outlen > PY_SSIZE_T_MAX / 2) {
          Py_DECREF(item);
          return NULL;
                                            } else {
                                                    need = 2 * outlen;
                                }
      }

                                    if (PyUnicode_Resize(
                                            &result, need) < 0) {
                                            Py_DECREF(item);
                                            goto Fail_1;
                                    }
                                    outlen = need;
                            }
                            memcpy(PyUnicode_AS_UNICODE(result) + j,
                                   PyUnicode_AS_UNICODE(item),
                                   reslen*sizeof(Py_UNICODE));
                            j += reslen;
                    }
        }
        Py_DECREF(item);
    }

    if (j < outlen)
        PyUnicode_Resize(&result, j);

    return result;
>>>>>>> 8b5fca37

Fail_1:
    Py_DECREF(result);
    return NULL;
}
#endif<|MERGE_RESOLUTION|>--- conflicted
+++ resolved
@@ -1336,81 +1336,6 @@
 static PyObject *
 min_max(PyObject *args, PyObject *kwds, int op)
 {
-<<<<<<< HEAD
-	PyObject *v, *it, *item, *val, *maxitem, *maxval, *keyfunc=NULL;
-	const char *name = op == Py_LT ? "min" : "max";
-
-	if (PyTuple_Size(args) > 1)
-		v = args;
-	else if (!PyArg_UnpackTuple(args, (char *)name, 1, 1, &v))
-		return NULL;
-
-	if (kwds != NULL && PyDict_Check(kwds) && PyDict_Size(kwds)) {
-		keyfunc = PyDict_GetItemString(kwds, "key");
-		if (PyDict_Size(kwds)!=1  ||  keyfunc == NULL) {
-			PyErr_Format(PyExc_TypeError,
-				"%s() got an unexpected keyword argument", name);
-			return NULL;
-		}
-		Py_INCREF(keyfunc);
-	}
-
-	it = PyObject_GetIter(v);
-	if (it == NULL) {
-		Py_XDECREF(keyfunc);
-		return NULL;
-	}
-
-	maxitem = NULL; /* the result */
-	maxval = NULL;  /* the value associated with the result */
-	while (( item = PyIter_Next(it) )) {
-		/* get the value from the key function */
-		if (keyfunc != NULL) {
-			val = PyObject_CallFunctionObjArgs(keyfunc, item, NULL);
-			if (val == NULL)
-				goto Fail_it_item;
-		}
-		/* no key function; the value is the item */
-		else {
-			val = item;
-			Py_INCREF(val);
-		}
-
-		/* maximum value and item are unset; set them */
-		if (maxval == NULL) {
-			maxitem = item;
-			maxval = val;
-		}
-		/* maximum value and item are set; update them as necessary */
-		else {
-			int cmp = PyObject_RichCompareBool(val, maxval, op);
-			if (cmp < 0)
-				goto Fail_it_item_and_val;
-			else if (cmp > 0) {
-				Py_DECREF(maxval);
-				Py_DECREF(maxitem);
-				maxval = val;
-				maxitem = item;
-			}
-			else {
-				Py_DECREF(item);
-				Py_DECREF(val);
-			}
-		}
-	}
-	if (PyErr_Occurred())
-		goto Fail_it;
-	if (maxval == NULL) {
-		PyErr_Format(PyExc_ValueError,
-			     "%s() arg is an empty sequence", name);
-		assert(maxitem == NULL);
-	}
-	else
-		Py_DECREF(maxval);
-	Py_DECREF(it);
-	Py_XDECREF(keyfunc);
-	return maxitem;
-=======
     PyObject *v, *it, *item, *val, *maxitem, *maxval, *keyfunc=NULL;
     const char *name = op == Py_LT ? "min" : "max";
 
@@ -1484,26 +1409,17 @@
     Py_DECREF(it);
     Py_XDECREF(keyfunc);
     return maxitem;
->>>>>>> 8b5fca37
 
 Fail_it_item_and_val:
     Py_DECREF(val);
 Fail_it_item:
     Py_DECREF(item);
 Fail_it:
-<<<<<<< HEAD
-	Py_XDECREF(maxval);
-	Py_XDECREF(maxitem);
-	Py_DECREF(it);
-	Py_XDECREF(keyfunc);
-	return NULL;
-=======
     Py_XDECREF(maxval);
     Py_XDECREF(maxitem);
     Py_DECREF(it);
     Py_XDECREF(keyfunc);
     return NULL;
->>>>>>> 8b5fca37
 }
 
 static PyObject *
@@ -2866,123 +2782,6 @@
 static PyObject *
 filterstring(PyObject *func, PyObject *strobj)
 {
-<<<<<<< HEAD
-	PyObject *result;
-	Py_ssize_t i, j;
-	Py_ssize_t len = PyString_Size(strobj);
-	Py_ssize_t outlen = len;
-
-	if (func == Py_None) {
-		/* If it's a real string we can return the original,
-		 * as no character is ever false and __getitem__
-		 * does return this character. If it's a subclass
-		 * we must go through the __getitem__ loop */
-		if (PyString_CheckExact(strobj)) {
-			Py_INCREF(strobj);
-			return strobj;
-		}
-	}
-	if ((result = PyString_FromStringAndSize(NULL, len)) == NULL)
-		return NULL;
-
-	for (i = j = 0; i < len; ++i) {
-		PyObject *item;
-		int ok;
-
-		item = (*strobj->ob_type->tp_as_sequence->sq_item)(strobj, i);
-		if (item == NULL)
-			goto Fail_1;
-		if (func==Py_None) {
-			ok = 1;
-		} else {
-			PyObject *arg, *good;
-			arg = PyTuple_Pack(1, item);
-			if (arg == NULL) {
-				Py_DECREF(item);
-				goto Fail_1;
-			}
-			good = PyEval_CallObject(func, arg);
-			Py_DECREF(arg);
-			if (good == NULL) {
-				Py_DECREF(item);
-				goto Fail_1;
-			}
-			ok = PyObject_IsTrue(good);
-			Py_DECREF(good);
-		}
-		if (ok) {
-			Py_ssize_t reslen;
-			if (!PyString_Check(item)) {
-				PyErr_SetString(PyExc_TypeError, "can't filter str to str:"
-					" __getitem__ returned different type");
-				Py_DECREF(item);
-				goto Fail_1;
-			}
-			reslen = PyString_GET_SIZE(item);
-			if (reslen == 1) {
-				PyString_AS_STRING(result)[j++] =
-					PyString_AS_STRING(item)[0];
-			} else {
-				/* do we need more space? */
-				Py_ssize_t need = j;
-
-				/* calculate space requirements while checking for overflow */
-				if (need > PY_SSIZE_T_MAX - reslen) {
-					Py_DECREF(item);
-					goto Fail_1;
-				}
-
-				need += reslen;
-
-				if (need > PY_SSIZE_T_MAX - len) {
-					Py_DECREF(item);
-					goto Fail_1;
-				}
-
-				need += len;
-
-				if (need <= i) {
-					Py_DECREF(item);
-					goto Fail_1;
-				}
-
-				need = need - i - 1;
-
-				assert(need >= 0);
-				assert(outlen >= 0);
-
-				if (need > outlen) {
-					/* overallocate, to avoid reallocations */
-					if (outlen > PY_SSIZE_T_MAX / 2) {
-						Py_DECREF(item);
-						return NULL;
-					}
-
-					if (need<2*outlen) {
-						need = 2*outlen;
-          }
-					if (_PyString_Resize(&result, need)) {
-						Py_DECREF(item);
-						return NULL;
-					}
-					outlen = need;
-				}
-				memcpy(
-					PyString_AS_STRING(result) + j,
-					PyString_AS_STRING(item),
-					reslen
-				);
-				j += reslen;
-			}
-		}
-		Py_DECREF(item);
-	}
-
-	if (j < outlen)
-		_PyString_Resize(&result, j);
-
-	return result;
-=======
     PyObject *result;
     Py_ssize_t i, j;
     Py_ssize_t len = PyString_Size(strobj);
@@ -3098,7 +2897,6 @@
         _PyString_Resize(&result, j);
 
     return result;
->>>>>>> 8b5fca37
 
 Fail_1:
     Py_DECREF(result);
@@ -3111,111 +2909,6 @@
 static PyObject *
 filterunicode(PyObject *func, PyObject *strobj)
 {
-<<<<<<< HEAD
-	PyObject *result;
-	register Py_ssize_t i, j;
-	Py_ssize_t len = PyUnicode_GetSize(strobj);
-	Py_ssize_t outlen = len;
-
-	if (func == Py_None) {
-		/* If it's a real string we can return the original,
-		 * as no character is ever false and __getitem__
-		 * does return this character. If it's a subclass
-		 * we must go through the __getitem__ loop */
-		if (PyUnicode_CheckExact(strobj)) {
-			Py_INCREF(strobj);
-			return strobj;
-		}
-	}
-	if ((result = PyUnicode_FromUnicode(NULL, len)) == NULL)
-		return NULL;
-
-	for (i = j = 0; i < len; ++i) {
-		PyObject *item, *arg, *good;
-		int ok;
-
-		item = (*strobj->ob_type->tp_as_sequence->sq_item)(strobj, i);
-		if (item == NULL)
-			goto Fail_1;
-		if (func == Py_None) {
-			ok = 1;
-		} else {
-			arg = PyTuple_Pack(1, item);
-			if (arg == NULL) {
-				Py_DECREF(item);
-				goto Fail_1;
-			}
-			good = PyEval_CallObject(func, arg);
-			Py_DECREF(arg);
-			if (good == NULL) {
-				Py_DECREF(item);
-				goto Fail_1;
-			}
-			ok = PyObject_IsTrue(good);
-			Py_DECREF(good);
-		}
-		if (ok) {
-			Py_ssize_t reslen;
-			if (!PyUnicode_Check(item)) {
-				PyErr_SetString(PyExc_TypeError,
-				"can't filter unicode to unicode:"
-				" __getitem__ returned different type");
-				Py_DECREF(item);
-				goto Fail_1;
-			}
-			reslen = PyUnicode_GET_SIZE(item);
-			if (reslen == 1)
-				PyUnicode_AS_UNICODE(result)[j++] =
-					PyUnicode_AS_UNICODE(item)[0];
-			else {
-				/* do we need more space? */
-				Py_ssize_t need = j + reslen + len - i - 1;
-        
-				/* check that didnt overflow */
-				if ((j > PY_SSIZE_T_MAX - reslen) ||
-					((j + reslen) > PY_SSIZE_T_MAX - len) ||
-						((j + reslen + len) < i) ||
-							((j + reslen + len - i) <= 0)) {
-					Py_DECREF(item);
-					return NULL;
-				}
-
-				assert(need >= 0);
-				assert(outlen >= 0);
-				
-				if (need > outlen) {
-					/* overallocate,
-					   to avoid reallocations */
-					if (need < 2 * outlen) {
-            if (outlen > PY_SSIZE_T_MAX / 2) {
-              Py_DECREF(item);
-              return NULL;
-						} else {
-							need = 2 * outlen;
-				    }
-          }
-
-					if (PyUnicode_Resize(
-						&result, need) < 0) {
-						Py_DECREF(item);
-						goto Fail_1;
-					}
-					outlen = need;
-				}
-				memcpy(PyUnicode_AS_UNICODE(result) + j,
-				       PyUnicode_AS_UNICODE(item),
-				       reslen*sizeof(Py_UNICODE));
-				j += reslen;
-			}
-		}
-		Py_DECREF(item);
-	}
-
-	if (j < outlen)
-		PyUnicode_Resize(&result, j);
-
-	return result;
-=======
     PyObject *result;
     register Py_ssize_t i, j;
     Py_ssize_t len = PyUnicode_GetSize(strobj);
@@ -3319,7 +3012,6 @@
         PyUnicode_Resize(&result, j);
 
     return result;
->>>>>>> 8b5fca37
 
 Fail_1:
     Py_DECREF(result);

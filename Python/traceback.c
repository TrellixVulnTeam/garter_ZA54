
/* Traceback implementation */

#include "Python.h"

#include "code.h"
#include "frameobject.h"
#include "structmember.h"
#include "osdefs.h"
#include "traceback.h"

#define OFF(x) offsetof(PyTracebackObject, x)

static PyMemberDef tb_memberlist[] = {
    {"tb_next",         T_OBJECT,       OFF(tb_next), READONLY},
    {"tb_frame",        T_OBJECT,       OFF(tb_frame), READONLY},
    {"tb_lasti",        T_INT,          OFF(tb_lasti), READONLY},
    {"tb_lineno",       T_INT,          OFF(tb_lineno), READONLY},
    {NULL}      /* Sentinel */
};

static void
tb_dealloc(PyTracebackObject *tb)
{
    PyObject_GC_UnTrack(tb);
    Py_TRASHCAN_SAFE_BEGIN(tb)
    Py_XDECREF(tb->tb_next);
    Py_XDECREF(tb->tb_frame);
    PyObject_GC_Del(tb);
    Py_TRASHCAN_SAFE_END(tb)
}

static int
tb_traverse(PyTracebackObject *tb, visitproc visit, void *arg)
{
    Py_VISIT(tb->tb_next);
    Py_VISIT(tb->tb_frame);
    return 0;
}

static void
tb_clear(PyTracebackObject *tb)
{
    Py_CLEAR(tb->tb_next);
    Py_CLEAR(tb->tb_frame);
}

PyTypeObject PyTraceBack_Type = {
    PyVarObject_HEAD_INIT(&PyType_Type, 0)
    "traceback",
    sizeof(PyTracebackObject),
    0,
    (destructor)tb_dealloc, /*tp_dealloc*/
    0,                  /*tp_print*/
    0,              /*tp_getattr*/
    0,                  /*tp_setattr*/
    0,                  /*tp_compare*/
    0,                  /*tp_repr*/
    0,                  /*tp_as_number*/
    0,                  /*tp_as_sequence*/
    0,                  /*tp_as_mapping*/
    0,                  /* tp_hash */
    0,                  /* tp_call */
    0,                  /* tp_str */
    0,                  /* tp_getattro */
    0,                  /* tp_setattro */
    0,                                          /* tp_as_buffer */
    Py_TPFLAGS_DEFAULT | Py_TPFLAGS_HAVE_GC,/* tp_flags */
    0,                                          /* tp_doc */
    (traverseproc)tb_traverse,                  /* tp_traverse */
    (inquiry)tb_clear,                          /* tp_clear */
    0,                                          /* tp_richcompare */
    0,                                          /* tp_weaklistoffset */
    0,                                          /* tp_iter */
    0,                                          /* tp_iternext */
    0,                                          /* tp_methods */
    tb_memberlist,                              /* tp_members */
    0,                                          /* tp_getset */
    0,                                          /* tp_base */
    0,                                          /* tp_dict */
};

static PyTracebackObject *
newtracebackobject(PyTracebackObject *next, PyFrameObject *frame)
{
    PyTracebackObject *tb;
    if ((next != NULL && !PyTraceBack_Check(next)) ||
                    frame == NULL || !PyFrame_Check(frame)) {
        PyErr_BadInternalCall();
        return NULL;
    }
    tb = PyObject_GC_New(PyTracebackObject, &PyTraceBack_Type);
    if (tb != NULL) {
        Py_XINCREF(next);
        tb->tb_next = next;
        Py_XINCREF(frame);
        tb->tb_frame = frame;
        tb->tb_lasti = frame->f_lasti;
        tb->tb_lineno = PyCode_Addr2Line(frame->f_code,
                                         frame->f_lasti);
        PyObject_GC_Track(tb);
    }
    return tb;
}

int
PyTraceBack_Here(PyFrameObject *frame)
{
<<<<<<< HEAD
	PyThreadState *tstate = PyThreadState_GET();
	PyTracebackObject *oldtb = (PyTracebackObject *) tstate->curexc_traceback;
	PyTracebackObject *tb = newtracebackobject(oldtb, frame);
	if (tb == NULL)
		return -1;
	tstate->curexc_traceback = (PyObject *)tb;
	Py_XDECREF(oldtb);
	return 0;
=======
    PyThreadState *tstate = PyThreadState_GET();
    PyTracebackObject *oldtb = (PyTracebackObject *) tstate->curexc_traceback;
    PyTracebackObject *tb = newtracebackobject(oldtb, frame);
    if (tb == NULL)
        return -1;
    tstate->curexc_traceback = (PyObject *)tb;
    Py_XDECREF(oldtb);
    return 0;
}

int
_Py_DisplaySourceLine(PyObject *f, const char *filename, int lineno, int indent)
{
    int err = 0;
    FILE *xfp = NULL;
    char linebuf[2000];
    int i;
    char namebuf[MAXPATHLEN+1];

    if (filename == NULL)
        return -1;
    /* This is needed by Emacs' compile command */
#define FMT "  File \"%.500s\", line %d, in %.500s\n"
    xfp = fopen(filename, "r" PY_STDIOTEXTMODE);
    if (xfp == NULL) {
        /* Search tail of filename in sys.path before giving up */
        PyObject *path;
        const char *tail = strrchr(filename, SEP);
        if (tail == NULL)
            tail = filename;
        else
            tail++;
        path = PySys_GetObject("path");
        if (path != NULL && PyList_Check(path)) {
            Py_ssize_t _npath = PyList_Size(path);
            int npath = Py_SAFE_DOWNCAST(_npath, Py_ssize_t, int);
            size_t taillen = strlen(tail);
            for (i = 0; i < npath; i++) {
                PyObject *v = PyList_GetItem(path, i);
                if (v == NULL) {
                    PyErr_Clear();
                    break;
                }
                if (PyString_Check(v)) {
                    size_t len;
                    len = PyString_GET_SIZE(v);
                    if (len + 1 + taillen >= MAXPATHLEN)
                        continue; /* Too long */
                    strcpy(namebuf, PyString_AsString(v));
                    if (strlen(namebuf) != len)
                        continue; /* v contains '\0' */
                    if (len > 0 && namebuf[len-1] != SEP)
                        namebuf[len++] = SEP;
                    strcpy(namebuf+len, tail);
                    xfp = fopen(namebuf, "r" PY_STDIOTEXTMODE);
                    if (xfp != NULL) {
                        filename = namebuf;
                        break;
                    }
                }
            }
        }
    }

    if (xfp == NULL)
        return err;
    if (err != 0) {
        fclose(xfp);
        return err;
    }

    for (i = 0; i < lineno; i++) {
        char* pLastChar = &linebuf[sizeof(linebuf)-2];
        do {
            *pLastChar = '\0';
            if (Py_UniversalNewlineFgets(linebuf, sizeof linebuf, xfp, NULL) == NULL)
                break;
            /* fgets read *something*; if it didn't get as
               far as pLastChar, it must have found a newline
               or hit the end of the file;              if pLastChar is \n,
               it obviously found a newline; else we haven't
               yet seen a newline, so must continue */
        } while (*pLastChar != '\0' && *pLastChar != '\n');
    }
    if (i == lineno) {
        char buf[11];
        char *p = linebuf;
        while (*p == ' ' || *p == '\t' || *p == '\014')
            p++;

        /* Write some spaces before the line */
        strcpy(buf, "          ");
        assert (strlen(buf) == 10);
        while (indent > 0) {
            if(indent < 10)
                buf[indent] = '\0';
            err = PyFile_WriteString(buf, f);
            if (err != 0)
                break;
            indent -= 10;
        }

        if (err == 0)
            err = PyFile_WriteString(p, f);
        if (err == 0 && strchr(p, '\n') == NULL)
            err = PyFile_WriteString("\n", f);
    }
    fclose(xfp);
    return err;
>>>>>>> 8b5fca37
}

static int
tb_displayline(PyObject *f, const char *filename, int lineno, const char *name)
{
    int err = 0;
    char linebuf[2000];

    if (filename == NULL || name == NULL)
        return -1;
    /* This is needed by Emacs' compile command */
#define FMT "  File \"%.500s\", line %d, in %.500s\n"
    PyOS_snprintf(linebuf, sizeof(linebuf), FMT, filename, lineno, name);
    err = PyFile_WriteString(linebuf, f);
    if (err != 0)
        return err;
    return _Py_DisplaySourceLine(f, filename, lineno, 4);
}

static int
tb_printinternal(PyTracebackObject *tb, PyObject *f, long limit)
{
    int err = 0;
    long depth = 0;
    PyTracebackObject *tb1 = tb;
    while (tb1 != NULL) {
        depth++;
        tb1 = tb1->tb_next;
    }
    while (tb != NULL && err == 0) {
        if (depth <= limit) {
            err = tb_displayline(f,
                PyString_AsString(
                    tb->tb_frame->f_code->co_filename),
                tb->tb_lineno,
                PyString_AsString(tb->tb_frame->f_code->co_name));
        }
        depth--;
        tb = tb->tb_next;
        if (err == 0)
            err = PyErr_CheckSignals();
    }
    return err;
}

int
PyTraceBack_Print(PyObject *v, PyObject *f)
{
    int err;
    PyObject *limitv;
    long limit = 1000;
    if (v == NULL)
        return 0;
    if (!PyTraceBack_Check(v)) {
        PyErr_BadInternalCall();
        return -1;
    }
    limitv = PySys_GetObject("tracebacklimit");
    if (limitv && PyInt_Check(limitv)) {
        limit = PyInt_AsLong(limitv);
        if (limit <= 0)
            return 0;
    }
    err = PyFile_WriteString("Traceback (most recent call last):\n", f);
    if (!err)
        err = tb_printinternal((PyTracebackObject *)v, f, limit);
    return err;
}<|MERGE_RESOLUTION|>--- conflicted
+++ resolved
@@ -106,16 +106,6 @@
 int
 PyTraceBack_Here(PyFrameObject *frame)
 {
-<<<<<<< HEAD
-	PyThreadState *tstate = PyThreadState_GET();
-	PyTracebackObject *oldtb = (PyTracebackObject *) tstate->curexc_traceback;
-	PyTracebackObject *tb = newtracebackobject(oldtb, frame);
-	if (tb == NULL)
-		return -1;
-	tstate->curexc_traceback = (PyObject *)tb;
-	Py_XDECREF(oldtb);
-	return 0;
-=======
     PyThreadState *tstate = PyThreadState_GET();
     PyTracebackObject *oldtb = (PyTracebackObject *) tstate->curexc_traceback;
     PyTracebackObject *tb = newtracebackobject(oldtb, frame);
@@ -225,7 +215,6 @@
     }
     fclose(xfp);
     return err;
->>>>>>> 8b5fca37
 }
 
 static int

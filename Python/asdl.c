#include "Python.h"
#include "asdl.h"

asdl_seq *
asdl_seq_new(int size, PyArena *arena)
{
<<<<<<< HEAD
	asdl_seq *seq = NULL;
	size_t n = (size ? (sizeof(void *) * (size - 1)) : 0);

	/* check size is sane */
	if (size < 0 || size == INT_MIN || 
		(size && ((size - 1) > (PY_SIZE_MAX / sizeof(void *))))) {
		PyErr_NoMemory();
		return NULL;
	}

	/* check if size can be added safely */
	if (n > PY_SIZE_MAX - sizeof(asdl_seq)) {
		PyErr_NoMemory();
		return NULL;
	}

	n += sizeof(asdl_seq);

	seq = (asdl_seq *)PyArena_Malloc(arena, n);
	if (!seq) {
		PyErr_NoMemory();
		return NULL;
	}
	memset(seq, 0, n);
	seq->size = size;
	return seq;
=======
    asdl_seq *seq = NULL;
    size_t n = (size ? (sizeof(void *) * (size - 1)) : 0);

    /* check size is sane */
    if (size < 0 || size == INT_MIN ||
        (size && ((size - 1) > (PY_SIZE_MAX / sizeof(void *))))) {
        PyErr_NoMemory();
        return NULL;
    }

    /* check if size can be added safely */
    if (n > PY_SIZE_MAX - sizeof(asdl_seq)) {
        PyErr_NoMemory();
        return NULL;
    }

    n += sizeof(asdl_seq);

    seq = (asdl_seq *)PyArena_Malloc(arena, n);
    if (!seq) {
        PyErr_NoMemory();
        return NULL;
    }
    memset(seq, 0, n);
    seq->size = size;
    return seq;
>>>>>>> 8b5fca37
}

asdl_int_seq *
asdl_int_seq_new(int size, PyArena *arena)
{
<<<<<<< HEAD
	asdl_int_seq *seq = NULL;
	size_t n = (size ? (sizeof(void *) * (size - 1)) : 0);

	/* check size is sane */
	if (size < 0 || size == INT_MIN || 
		(size && ((size - 1) > (PY_SIZE_MAX / sizeof(void *))))) {
			PyErr_NoMemory();
			return NULL;
	}

	/* check if size can be added safely */
	if (n > PY_SIZE_MAX - sizeof(asdl_seq)) {
		PyErr_NoMemory();
		return NULL;
	}

	n += sizeof(asdl_seq);

	seq = (asdl_int_seq *)PyArena_Malloc(arena, n);
	if (!seq) {
		PyErr_NoMemory();
		return NULL;
	}
	memset(seq, 0, n);
	seq->size = size;
	return seq;
=======
    asdl_int_seq *seq = NULL;
    size_t n = (size ? (sizeof(void *) * (size - 1)) : 0);

    /* check size is sane */
    if (size < 0 || size == INT_MIN ||
        (size && ((size - 1) > (PY_SIZE_MAX / sizeof(void *))))) {
            PyErr_NoMemory();
            return NULL;
    }

    /* check if size can be added safely */
    if (n > PY_SIZE_MAX - sizeof(asdl_seq)) {
        PyErr_NoMemory();
        return NULL;
    }

    n += sizeof(asdl_seq);

    seq = (asdl_int_seq *)PyArena_Malloc(arena, n);
    if (!seq) {
        PyErr_NoMemory();
        return NULL;
    }
    memset(seq, 0, n);
    seq->size = size;
    return seq;
>>>>>>> 8b5fca37
}<|MERGE_RESOLUTION|>--- conflicted
+++ resolved
@@ -4,34 +4,6 @@
 asdl_seq *
 asdl_seq_new(int size, PyArena *arena)
 {
-<<<<<<< HEAD
-	asdl_seq *seq = NULL;
-	size_t n = (size ? (sizeof(void *) * (size - 1)) : 0);
-
-	/* check size is sane */
-	if (size < 0 || size == INT_MIN || 
-		(size && ((size - 1) > (PY_SIZE_MAX / sizeof(void *))))) {
-		PyErr_NoMemory();
-		return NULL;
-	}
-
-	/* check if size can be added safely */
-	if (n > PY_SIZE_MAX - sizeof(asdl_seq)) {
-		PyErr_NoMemory();
-		return NULL;
-	}
-
-	n += sizeof(asdl_seq);
-
-	seq = (asdl_seq *)PyArena_Malloc(arena, n);
-	if (!seq) {
-		PyErr_NoMemory();
-		return NULL;
-	}
-	memset(seq, 0, n);
-	seq->size = size;
-	return seq;
-=======
     asdl_seq *seq = NULL;
     size_t n = (size ? (sizeof(void *) * (size - 1)) : 0);
 
@@ -58,40 +30,11 @@
     memset(seq, 0, n);
     seq->size = size;
     return seq;
->>>>>>> 8b5fca37
 }
 
 asdl_int_seq *
 asdl_int_seq_new(int size, PyArena *arena)
 {
-<<<<<<< HEAD
-	asdl_int_seq *seq = NULL;
-	size_t n = (size ? (sizeof(void *) * (size - 1)) : 0);
-
-	/* check size is sane */
-	if (size < 0 || size == INT_MIN || 
-		(size && ((size - 1) > (PY_SIZE_MAX / sizeof(void *))))) {
-			PyErr_NoMemory();
-			return NULL;
-	}
-
-	/* check if size can be added safely */
-	if (n > PY_SIZE_MAX - sizeof(asdl_seq)) {
-		PyErr_NoMemory();
-		return NULL;
-	}
-
-	n += sizeof(asdl_seq);
-
-	seq = (asdl_int_seq *)PyArena_Malloc(arena, n);
-	if (!seq) {
-		PyErr_NoMemory();
-		return NULL;
-	}
-	memset(seq, 0, n);
-	seq->size = size;
-	return seq;
-=======
     asdl_int_seq *seq = NULL;
     size_t n = (size ? (sizeof(void *) * (size - 1)) : 0);
 
@@ -118,5 +61,4 @@
     memset(seq, 0, n);
     seq->size = size;
     return seq;
->>>>>>> 8b5fca37
 }
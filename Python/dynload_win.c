
/* Support for dynamic loading of extension modules */

#include "Python.h"

#ifdef HAVE_DIRECT_H
#include <direct.h>
#endif
#include <ctype.h>

#include "importdl.h"
#include <windows.h>

// "activation context" magic - see dl_nt.c...
extern ULONG_PTR _Py_ActivateActCtx();
void _Py_DeactivateActCtx(ULONG_PTR cookie);

const struct filedescr _PyImport_DynLoadFiletab[] = {
#ifdef _DEBUG
    {"_d.pyd", "rb", C_EXTENSION},
#else
    {".pyd", "rb", C_EXTENSION},
#endif
    {0, 0}
};


/* Case insensitive string compare, to avoid any dependencies on particular
   C RTL implementations */

static int strcasecmp (char *string1, char *string2)
{
    int first, second;

    do {
        first  = tolower(*string1);
        second = tolower(*string2);
        string1++;
        string2++;
    } while (first && first == second);

    return (first - second);
}


/* Function to return the name of the "python" DLL that the supplied module
   directly imports.  Looks through the list of imported modules and
   returns the first entry that starts with "python" (case sensitive) and
   is followed by nothing but numbers until the separator (period).

   Returns a pointer to the import name, or NULL if no matching name was
   located.

   This function parses through the PE header for the module as loaded in
   memory by the system loader.  The PE header is accessed as documented by
   Microsoft in the MSDN PE and COFF specification (2/99), and handles
   both PE32 and PE32+.  It only worries about the direct import table and
   not the delay load import table since it's unlikely an extension is
   going to be delay loading Python (after all, it's already loaded).

   If any magic values are not found (e.g., the PE header or optional
   header magic), then this function simply returns NULL. */

#define DWORD_AT(mem) (*(DWORD *)(mem))
#define WORD_AT(mem)  (*(WORD *)(mem))

static char *GetPythonImport (HINSTANCE hModule)
{
    unsigned char *dllbase, *import_data, *import_name;
    DWORD pe_offset, opt_offset;
    WORD opt_magic;
    int num_dict_off, import_off;

    /* Safety check input */
    if (hModule == NULL) {
        return NULL;
    }

    /* Module instance is also the base load address.  First portion of
       memory is the MS-DOS loader, which holds the offset to the PE
       header (from the load base) at 0x3C */
    dllbase = (unsigned char *)hModule;
    pe_offset = DWORD_AT(dllbase + 0x3C);

    /* The PE signature must be "PE\0\0" */
    if (memcmp(dllbase+pe_offset,"PE\0\0",4)) {
        return NULL;
    }

    /* Following the PE signature is the standard COFF header (20
       bytes) and then the optional header.  The optional header starts
       with a magic value of 0x10B for PE32 or 0x20B for PE32+ (PE32+
       uses 64-bits for some fields).  It might also be 0x107 for a ROM
       image, but we don't process that here.

       The optional header ends with a data dictionary that directly
       points to certain types of data, among them the import entries
       (in the second table entry). Based on the header type, we
       determine offsets for the data dictionary count and the entry
       within the dictionary pointing to the imports. */

    opt_offset = pe_offset + 4 + 20;
    opt_magic = WORD_AT(dllbase+opt_offset);
    if (opt_magic == 0x10B) {
        /* PE32 */
        num_dict_off = 92;
        import_off   = 104;
    } else if (opt_magic == 0x20B) {
        /* PE32+ */
        num_dict_off = 108;
        import_off   = 120;
    } else {
        /* Unsupported */
        return NULL;
    }

    /* Now if an import table exists, offset to it and walk the list of
       imports.  The import table is an array (ending when an entry has
       empty values) of structures (20 bytes each), which contains (at
       offset 12) a relative address (to the module base) at which a
       string constant holding the import name is located. */

    if (DWORD_AT(dllbase + opt_offset + num_dict_off) >= 2) {
        /* We have at least 2 tables - the import table is the second
           one.  But still it may be that the table size is zero */
        if (0 == DWORD_AT(dllbase + opt_offset + import_off + sizeof(DWORD)))
            return NULL;
        import_data = dllbase + DWORD_AT(dllbase +
                                         opt_offset +
                                         import_off);
        while (DWORD_AT(import_data)) {
            import_name = dllbase + DWORD_AT(import_data+12);
            if (strlen(import_name) >= 6 &&
                !strncmp(import_name,"python",6)) {
                char *pch;

#ifndef _DEBUG
                /* In a release version, don't claim that python3.dll is
                   a Python DLL. */
                if (strcmp(import_name, "python3.dll") == 0) {
                    import_data += 20;
                    continue;
                }
#endif

                /* Ensure python prefix is followed only
                   by numbers to the end of the basename */
                pch = import_name + 6;
#ifdef _DEBUG
                while (*pch && pch[0] != '_' && pch[1] != 'd' && pch[2] != '.') {
#else
                while (*pch && *pch != '.') {
#endif
                    if (*pch >= '0' && *pch <= '9') {
                        pch++;
                    } else {
                        pch = NULL;
                        break;
                    }
                }

                if (pch) {
                    /* Found it - return the name */
                    return import_name;
                }
            }
            import_data += 20;
        }
    }

    return NULL;
}

<<<<<<< HEAD
dl_funcptr _PyImport_GetDynLoadFunc(const char *fqname, const char *shortname,
                                    const char *pathname, FILE *fp)
=======
dl_funcptr _PyImport_GetDynLoadWindows(const char *shortname,
                                       PyObject *pathname, FILE *fp)
>>>>>>> 6aecfd6f
{
    dl_funcptr p;
    char funcname[258], *import_python;

#ifndef _DEBUG
    _Py_CheckPython3();
#endif

    PyOS_snprintf(funcname, sizeof(funcname), "PyInit_%.200s", shortname);

    {
        HINSTANCE hDLL = NULL;
        wchar_t pathbuf[260];
        unsigned int old_mode;
        ULONG_PTR cookie = 0;
        /* We use LoadLibraryEx so Windows looks for dependent DLLs
            in directory of pathname first.  However, Windows95
            can sometimes not work correctly unless the absolute
            path is used.  If GetFullPathName() fails, the LoadLibrary
            will certainly fail too, so use its error code */

        /* Don't display a message box when Python can't load a DLL */
        old_mode = SetErrorMode(SEM_FAILCRITICALERRORS);

        if (GetFullPathNameW(PyUnicode_AS_UNICODE(pathname),
                             sizeof(pathbuf) / sizeof(pathbuf[0]),
                             pathbuf,
                             NULL)) {
            ULONG_PTR cookie = _Py_ActivateActCtx();
            /* XXX This call doesn't exist in Windows CE */
            hDLL = LoadLibraryExW(PyUnicode_AS_UNICODE(pathname), NULL,
                                  LOAD_WITH_ALTERED_SEARCH_PATH);
            _Py_DeactivateActCtx(cookie);
        }

        /* restore old error mode settings */
        SetErrorMode(old_mode);

        if (hDLL==NULL){
            PyObject *message;
            unsigned int errorCode;

            /* Get an error string from Win32 error code */
            wchar_t theInfo[256]; /* Pointer to error text
                                  from system */
            int theLength; /* Length of error text */

            errorCode = GetLastError();

            theLength = FormatMessageW(
                FORMAT_MESSAGE_FROM_SYSTEM |
                FORMAT_MESSAGE_IGNORE_INSERTS, /* flags */
                NULL, /* message source */
                errorCode, /* the message (error) ID */
                MAKELANGID(LANG_NEUTRAL,
                           SUBLANG_DEFAULT),
                           /* Default language */
                theInfo, /* the buffer */
                sizeof(theInfo), /* the buffer size */
                NULL); /* no additional format args. */

            /* Problem: could not get the error message.
               This should not happen if called correctly. */
            if (theLength == 0) {
                message = PyUnicode_FromFormat(
                    "DLL load failed with error code %d",
                    errorCode);
            } else {
                /* For some reason a \r\n
                   is appended to the text */
                if (theLength >= 2 &&
                    theInfo[theLength-2] == '\r' &&
                    theInfo[theLength-1] == '\n') {
                    theLength -= 2;
                    theInfo[theLength] = '\0';
                }
                message = PyUnicode_FromString(
                    "DLL load failed: ");

                PyUnicode_AppendAndDel(&message,
                    PyUnicode_FromUnicode(
                        theInfo,
                        theLength));
            }
            PyErr_SetObject(PyExc_ImportError, message);
            Py_XDECREF(message);
            return NULL;
        } else {
            char buffer[256];

            PyOS_snprintf(buffer, sizeof(buffer),
#ifdef _DEBUG
                          "python%d%d_d.dll",
#else
                          "python%d%d.dll",
#endif
                          PY_MAJOR_VERSION,PY_MINOR_VERSION);
            import_python = GetPythonImport(hDLL);

            if (import_python &&
                strcasecmp(buffer,import_python)) {
                PyErr_Format(PyExc_ImportError,
                             "Module use of %.150s conflicts "
                             "with this version of Python.",
                             import_python);
                FreeLibrary(hDLL);
                return NULL;
            }
        }
        p = GetProcAddress(hDLL, funcname);
    }

    return p;
}<|MERGE_RESOLUTION|>--- conflicted
+++ resolved
@@ -171,13 +171,8 @@
     return NULL;
 }
 
-<<<<<<< HEAD
-dl_funcptr _PyImport_GetDynLoadFunc(const char *fqname, const char *shortname,
-                                    const char *pathname, FILE *fp)
-=======
 dl_funcptr _PyImport_GetDynLoadWindows(const char *shortname,
                                        PyObject *pathname, FILE *fp)
->>>>>>> 6aecfd6f
 {
     dl_funcptr p;
     char funcname[258], *import_python;

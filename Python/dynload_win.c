
/* Support for dynamic loading of extension modules */

#include "Python.h"

#ifdef HAVE_DIRECT_H
#include <direct.h>
#endif
#include <ctype.h>

#include "importdl.h"
#include <windows.h>

// "activation context" magic - see dl_nt.c...
extern ULONG_PTR _Py_ActivateActCtx();
void _Py_DeactivateActCtx(ULONG_PTR cookie);

const struct filedescr _PyImport_DynLoadFiletab[] = {
#ifdef _DEBUG
    {"_d.pyd", "rb", C_EXTENSION},
#else
    {".pyd", "rb", C_EXTENSION},
#endif
    {0, 0}
};


/* Case insensitive string compare, to avoid any dependencies on particular
   C RTL implementations */

static int strcasecmp (char *string1, char *string2)
{
    int first, second;

    do {
        first  = tolower(*string1);
        second = tolower(*string2);
        string1++;
        string2++;
    } while (first && first == second);

    return (first - second);
}


/* Function to return the name of the "python" DLL that the supplied module
   directly imports.  Looks through the list of imported modules and
   returns the first entry that starts with "python" (case sensitive) and
   is followed by nothing but numbers until the separator (period).

   Returns a pointer to the import name, or NULL if no matching name was
   located.

   This function parses through the PE header for the module as loaded in
   memory by the system loader.  The PE header is accessed as documented by
   Microsoft in the MSDN PE and COFF specification (2/99), and handles
   both PE32 and PE32+.  It only worries about the direct import table and
   not the delay load import table since it's unlikely an extension is
   going to be delay loading Python (after all, it's already loaded).

   If any magic values are not found (e.g., the PE header or optional
   header magic), then this function simply returns NULL. */

#define DWORD_AT(mem) (*(DWORD *)(mem))
#define WORD_AT(mem)  (*(WORD *)(mem))

static char *GetPythonImport (HINSTANCE hModule)
{
    unsigned char *dllbase, *import_data, *import_name;
    DWORD pe_offset, opt_offset;
    WORD opt_magic;
    int num_dict_off, import_off;

    /* Safety check input */
    if (hModule == NULL) {
        return NULL;
    }

    /* Module instance is also the base load address.  First portion of
       memory is the MS-DOS loader, which holds the offset to the PE
       header (from the load base) at 0x3C */
    dllbase = (unsigned char *)hModule;
    pe_offset = DWORD_AT(dllbase + 0x3C);

    /* The PE signature must be "PE\0\0" */
    if (memcmp(dllbase+pe_offset,"PE\0\0",4)) {
        return NULL;
    }

    /* Following the PE signature is the standard COFF header (20
       bytes) and then the optional header.  The optional header starts
       with a magic value of 0x10B for PE32 or 0x20B for PE32+ (PE32+
       uses 64-bits for some fields).  It might also be 0x107 for a ROM
       image, but we don't process that here.

       The optional header ends with a data dictionary that directly
       points to certain types of data, among them the import entries
       (in the second table entry). Based on the header type, we
       determine offsets for the data dictionary count and the entry
       within the dictionary pointing to the imports. */

    opt_offset = pe_offset + 4 + 20;
    opt_magic = WORD_AT(dllbase+opt_offset);
    if (opt_magic == 0x10B) {
        /* PE32 */
        num_dict_off = 92;
        import_off   = 104;
    } else if (opt_magic == 0x20B) {
        /* PE32+ */
        num_dict_off = 108;
        import_off   = 120;
    } else {
        /* Unsupported */
        return NULL;
    }

    /* Now if an import table exists, offset to it and walk the list of
       imports.  The import table is an array (ending when an entry has
       empty values) of structures (20 bytes each), which contains (at
       offset 12) a relative address (to the module base) at which a
       string constant holding the import name is located. */

    if (DWORD_AT(dllbase + opt_offset + num_dict_off) >= 2) {
        /* We have at least 2 tables - the import table is the second
           one.  But still it may be that the table size is zero */
        if (0 == DWORD_AT(dllbase + opt_offset + import_off + sizeof(DWORD)))
            return NULL;
        import_data = dllbase + DWORD_AT(dllbase +
                                         opt_offset +
                                         import_off);
        while (DWORD_AT(import_data)) {
            import_name = dllbase + DWORD_AT(import_data+12);
            if (strlen(import_name) >= 6 &&
                !strncmp(import_name,"python",6)) {
                char *pch;

#ifndef _DEBUG
                /* In a release version, don't claim that python3.dll is
                   a Python DLL. */
                if (strcmp(import_name, "python3.dll") == 0) {
                    import_data += 20;
                    continue;
                }
#endif

                /* Ensure python prefix is followed only
                   by numbers to the end of the basename */
                pch = import_name + 6;
#ifdef _DEBUG
                while (*pch && pch[0] != '_' && pch[1] != 'd' && pch[2] != '.') {
#else
                while (*pch && *pch != '.') {
#endif
                    if (*pch >= '0' && *pch <= '9') {
                        pch++;
                    } else {
                        pch = NULL;
                        break;
                    }
                }

                if (pch) {
                    /* Found it - return the name */
                    return import_name;
                }
            }
            import_data += 20;
        }
    }

    return NULL;
}

<<<<<<< HEAD
dl_funcptr _PyImport_GetDynLoadFunc(const char *fqname, const char *shortname,
=======
dl_funcptr _PyImport_GetDynLoadFunc(const char *shortname,
>>>>>>> 4253b90c
                                    const char *pathname, FILE *fp)
{
    dl_funcptr p;
    char funcname[258], *import_python;

#ifndef _DEBUG
    _Py_CheckPython3();
#endif

    PyOS_snprintf(funcname, sizeof(funcname), "PyInit_%.200s", shortname);

    {
        HINSTANCE hDLL = NULL;
        char pathbuf[260];
        LPTSTR dummy;
        unsigned int old_mode;
        ULONG_PTR cookie = 0;
        /* We use LoadLibraryEx so Windows looks for dependent DLLs
            in directory of pathname first.  However, Windows95
            can sometimes not work correctly unless the absolute
            path is used.  If GetFullPathName() fails, the LoadLibrary
            will certainly fail too, so use its error code */

        /* Don't display a message box when Python can't load a DLL */
        old_mode = SetErrorMode(SEM_FAILCRITICALERRORS);

        if (GetFullPathName(pathname,
                            sizeof(pathbuf),
                            pathbuf,
                            &dummy)) {
            ULONG_PTR cookie = _Py_ActivateActCtx();
            /* XXX This call doesn't exist in Windows CE */
            hDLL = LoadLibraryEx(pathname, NULL,
                                 LOAD_WITH_ALTERED_SEARCH_PATH);
            _Py_DeactivateActCtx(cookie);
        }

        /* restore old error mode settings */
        SetErrorMode(old_mode);

        if (hDLL==NULL){
            PyObject *message;
            unsigned int errorCode;

            /* Get an error string from Win32 error code */
            wchar_t theInfo[256]; /* Pointer to error text
                                  from system */
            int theLength; /* Length of error text */

            errorCode = GetLastError();

            theLength = FormatMessageW(
                FORMAT_MESSAGE_FROM_SYSTEM |
                FORMAT_MESSAGE_IGNORE_INSERTS, /* flags */
                NULL, /* message source */
                errorCode, /* the message (error) ID */
                MAKELANGID(LANG_NEUTRAL,
                           SUBLANG_DEFAULT),
                           /* Default language */
                theInfo, /* the buffer */
                sizeof(theInfo), /* the buffer size */
                NULL); /* no additional format args. */

            /* Problem: could not get the error message.
               This should not happen if called correctly. */
            if (theLength == 0) {
                message = PyUnicode_FromFormat(
                    "DLL load failed with error code %d",
                    errorCode);
            } else {
                /* For some reason a \r\n
                   is appended to the text */
                if (theLength >= 2 &&
                    theInfo[theLength-2] == '\r' &&
                    theInfo[theLength-1] == '\n') {
                    theLength -= 2;
                    theInfo[theLength] = '\0';
                }
                message = PyUnicode_FromString(
                    "DLL load failed: ");

                PyUnicode_AppendAndDel(&message,
                    PyUnicode_FromUnicode(
                        theInfo,
                        theLength));
            }
            PyErr_SetObject(PyExc_ImportError, message);
            Py_XDECREF(message);
            return NULL;
        } else {
            char buffer[256];

#ifdef _DEBUG
            PyOS_snprintf(buffer, sizeof(buffer), "python%d%d_d.dll",
#else
            PyOS_snprintf(buffer, sizeof(buffer), "python%d%d.dll",
#endif
                          PY_MAJOR_VERSION,PY_MINOR_VERSION);
            import_python = GetPythonImport(hDLL);

            if (import_python &&
                strcasecmp(buffer,import_python)) {
                PyOS_snprintf(buffer, sizeof(buffer),
                              "Module use of %.150s conflicts "
                              "with this version of Python.",
                              import_python);
                PyErr_SetString(PyExc_ImportError,buffer);
                FreeLibrary(hDLL);
                return NULL;
            }
        }
        p = GetProcAddress(hDLL, funcname);
    }

    return p;
}<|MERGE_RESOLUTION|>--- conflicted
+++ resolved
@@ -171,11 +171,7 @@
     return NULL;
 }
 
-<<<<<<< HEAD
-dl_funcptr _PyImport_GetDynLoadFunc(const char *fqname, const char *shortname,
-=======
 dl_funcptr _PyImport_GetDynLoadFunc(const char *shortname,
->>>>>>> 4253b90c
                                     const char *pathname, FILE *fp)
 {
     dl_funcptr p;

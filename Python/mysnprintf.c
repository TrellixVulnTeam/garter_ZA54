--- conflicted
+++ resolved
@@ -53,29 +53,11 @@
 int
 PyOS_vsnprintf(char *str, size_t size, const char  *format, va_list va)
 {
-<<<<<<< HEAD
-	int len;  /* # bytes written, excluding \0 */
-=======
     int len;  /* # bytes written, excluding \0 */
->>>>>>> 8b5fca37
 #ifdef HAVE_SNPRINTF
 #define _PyOS_vsnprintf_EXTRA_SPACE 1
 #else
 #define _PyOS_vsnprintf_EXTRA_SPACE 512
-<<<<<<< HEAD
-	char *buffer;
-#endif
-	assert(str != NULL);
-	assert(size > 0);
-	assert(format != NULL);
-	/* We take a size_t as input but return an int.  Sanity check
-	 * our input so that it won't cause an overflow in the
-         * vsnprintf return value or the buffer malloc size.  */
-	if (size > INT_MAX - _PyOS_vsnprintf_EXTRA_SPACE) {
-		len = -666;
-		goto Done;
-	}
-=======
     char *buffer;
 #endif
     assert(str != NULL);
@@ -88,40 +70,10 @@
         len = -666;
         goto Done;
     }
->>>>>>> 8b5fca37
 
 #ifdef HAVE_SNPRINTF
     len = vsnprintf(str, size, format, va);
 #else
-<<<<<<< HEAD
-	/* Emulate it. */
-	buffer = PyMem_MALLOC(size + _PyOS_vsnprintf_EXTRA_SPACE);
-	if (buffer == NULL) {
-		len = -666;
-		goto Done;
-	}
-
-	len = vsprintf(buffer, format, va);
-	if (len < 0)
-		/* ignore the error */;
-
-	else if ((size_t)len >= size + _PyOS_vsnprintf_EXTRA_SPACE)
-		Py_FatalError("Buffer overflow in PyOS_snprintf/PyOS_vsnprintf");
-
-	else {
-		const size_t to_copy = (size_t)len < size ?
-					(size_t)len : size - 1;
-		assert(to_copy < size);
-		memcpy(str, buffer, to_copy);
-		str[to_copy] = '\0';
-	}
-	PyMem_FREE(buffer);
-#endif
-Done:
-	if (size > 0)
-		str[size-1] = '\0';
-	return len;
-=======
     /* Emulate it. */
     buffer = PyMem_MALLOC(size + _PyOS_vsnprintf_EXTRA_SPACE);
     if (buffer == NULL) {
@@ -149,6 +101,5 @@
     if (size > 0)
         str[size-1] = '\0';
     return len;
->>>>>>> 8b5fca37
 #undef _PyOS_vsnprintf_EXTRA_SPACE
 }
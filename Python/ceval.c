--- conflicted
+++ resolved
@@ -1955,11 +1955,7 @@
                 }
             }
             PUSH(x);
-<<<<<<< HEAD
-            break;
-=======
             DISPATCH();
->>>>>>> 8da3bcc1
         }
 
         TARGET(STORE_NAME)

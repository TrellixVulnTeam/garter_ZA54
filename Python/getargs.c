
/* New getargs implementation */

#include "Python.h"

#include <ctype.h>


#ifdef __cplusplus
extern "C" {
#endif
int PyArg_Parse(PyObject *, const char *, ...);
int PyArg_ParseTuple(PyObject *, const char *, ...);
int PyArg_VaParse(PyObject *, const char *, va_list);

int PyArg_ParseTupleAndKeywords(PyObject *, PyObject *,
                                const char *, char **, ...);
int PyArg_VaParseTupleAndKeywords(PyObject *, PyObject *,
                                const char *, char **, va_list);

#ifdef HAVE_DECLSPEC_DLL
/* Export functions */
PyAPI_FUNC(int) _PyArg_Parse_SizeT(PyObject *, char *, ...);
PyAPI_FUNC(int) _PyArg_ParseTuple_SizeT(PyObject *, char *, ...);
PyAPI_FUNC(int) _PyArg_ParseTupleAndKeywords_SizeT(PyObject *, PyObject *,
                                                  const char *, char **, ...);
PyAPI_FUNC(PyObject *) _Py_BuildValue_SizeT(const char *, ...);
PyAPI_FUNC(int) _PyArg_VaParse_SizeT(PyObject *, char *, va_list);
PyAPI_FUNC(int) _PyArg_VaParseTupleAndKeywords_SizeT(PyObject *, PyObject *,
                                              const char *, char **, va_list);
#endif

#define FLAG_COMPAT 1
#define FLAG_SIZE_T 2


/* Forward */
static int vgetargs1(PyObject *, const char *, va_list *, int);
static void seterror(int, const char *, int *, const char *, const char *);
static char *convertitem(PyObject *, const char **, va_list *, int, int *,
                         char *, size_t, PyObject **);
static char *converttuple(PyObject *, const char **, va_list *, int,
                          int *, char *, size_t, int, PyObject **);
static char *convertsimple(PyObject *, const char **, va_list *, int, char *,
                           size_t, PyObject **);
static Py_ssize_t convertbuffer(PyObject *, void **p, char **);
static int getbuffer(PyObject *, Py_buffer *, char**);

static int vgetargskeywords(PyObject *, PyObject *,
                            const char *, char **, va_list *, int);
static char *skipitem(const char **, va_list *, int);

int
PyArg_Parse(PyObject *args, const char *format, ...)
{
    int retval;
    va_list va;

    va_start(va, format);
    retval = vgetargs1(args, format, &va, FLAG_COMPAT);
    va_end(va);
    return retval;
}

int
_PyArg_Parse_SizeT(PyObject *args, char *format, ...)
{
    int retval;
    va_list va;

    va_start(va, format);
    retval = vgetargs1(args, format, &va, FLAG_COMPAT|FLAG_SIZE_T);
    va_end(va);
    return retval;
}


int
PyArg_ParseTuple(PyObject *args, const char *format, ...)
{
    int retval;
    va_list va;

    va_start(va, format);
    retval = vgetargs1(args, format, &va, 0);
    va_end(va);
    return retval;
}

int
_PyArg_ParseTuple_SizeT(PyObject *args, char *format, ...)
{
    int retval;
    va_list va;

    va_start(va, format);
    retval = vgetargs1(args, format, &va, FLAG_SIZE_T);
    va_end(va);
    return retval;
}


int
PyArg_VaParse(PyObject *args, const char *format, va_list va)
{
    va_list lva;

        Py_VA_COPY(lva, va);

    return vgetargs1(args, format, &lva, 0);
}

int
_PyArg_VaParse_SizeT(PyObject *args, char *format, va_list va)
{
    va_list lva;

        Py_VA_COPY(lva, va);

    return vgetargs1(args, format, &lva, FLAG_SIZE_T);
}


/* Handle cleanup of allocated memory in case of exception */

#define GETARGS_CAPSULE_NAME_CLEANUP_PTR "getargs.cleanup_ptr"
#define GETARGS_CAPSULE_NAME_CLEANUP_BUFFER "getargs.cleanup_buffer"
#define GETARGS_CAPSULE_NAME_CLEANUP_CONVERT "getargs.cleanup_convert"

static void
cleanup_ptr(PyObject *self)
{
    void *ptr = PyCapsule_GetPointer(self, GETARGS_CAPSULE_NAME_CLEANUP_PTR);
    if (ptr) {
        PyMem_FREE(ptr);
    }
}

static void
cleanup_buffer(PyObject *self)
{
    Py_buffer *ptr = (Py_buffer *)PyCapsule_GetPointer(self, GETARGS_CAPSULE_NAME_CLEANUP_BUFFER);
    if (ptr) {
        PyBuffer_Release(ptr);
    }
}

static int
addcleanup(void *ptr, PyObject **freelist, int is_buffer)
{
    PyObject *cobj;
    const char *name;
    PyCapsule_Destructor destr;

    if (is_buffer) {
        destr = cleanup_buffer;
        name = GETARGS_CAPSULE_NAME_CLEANUP_BUFFER;
    } else {
        destr = cleanup_ptr;
        name = GETARGS_CAPSULE_NAME_CLEANUP_PTR;
    }

    if (!*freelist) {
        *freelist = PyList_New(0);
        if (!*freelist) {
            destr(ptr);
            return -1;
        }
    }

    cobj = PyCapsule_New(ptr, name, destr);
    if (!cobj) {
        destr(ptr);
        return -1;
    }
    if (PyList_Append(*freelist, cobj)) {
        Py_DECREF(cobj);
        return -1;
    }
    Py_DECREF(cobj);
    return 0;
}

static void
cleanup_convert(PyObject *self)
{
    typedef int (*destr_t)(PyObject *, void *);
    destr_t destr = (destr_t)PyCapsule_GetContext(self);
    void *ptr = PyCapsule_GetPointer(self,
                                     GETARGS_CAPSULE_NAME_CLEANUP_CONVERT);
    if (ptr && destr)
        destr(NULL, ptr);
}

static int
addcleanup_convert(void *ptr, PyObject **freelist, int (*destr)(PyObject*,void*))
{
    PyObject *cobj;
    if (!*freelist) {
        *freelist = PyList_New(0);
        if (!*freelist) {
            destr(NULL, ptr);
            return -1;
        }
    }
    cobj = PyCapsule_New(ptr, GETARGS_CAPSULE_NAME_CLEANUP_CONVERT,
                         cleanup_convert);
    if (!cobj) {
        destr(NULL, ptr);
        return -1;
    }
    if (PyCapsule_SetContext(cobj, destr) == -1) {
        /* This really should not happen. */
        Py_FatalError("capsule refused setting of context.");
    }
    if (PyList_Append(*freelist, cobj)) {
        Py_DECREF(cobj); /* This will also call destr. */
        return -1;
    }
    Py_DECREF(cobj);
    return 0;
}

static int
cleanreturn(int retval, PyObject *freelist)
{
    if (freelist && retval != 0) {
        /* We were successful, reset the destructors so that they
           don't get called. */
        Py_ssize_t len = PyList_GET_SIZE(freelist), i;
        for (i = 0; i < len; i++)
            PyCapsule_SetDestructor(PyList_GET_ITEM(freelist, i), NULL);
    }
    Py_XDECREF(freelist);
    return retval;
}


static int
vgetargs1(PyObject *args, const char *format, va_list *p_va, int flags)
{
    char msgbuf[256];
    int levels[32];
    const char *fname = NULL;
    const char *message = NULL;
    int min = -1;
    int max = 0;
    int level = 0;
    int endfmt = 0;
    const char *formatsave = format;
    Py_ssize_t i, len;
    char *msg;
    PyObject *freelist = NULL;
    int compat = flags & FLAG_COMPAT;

    assert(compat || (args != (PyObject*)NULL));
    flags = flags & ~FLAG_COMPAT;

    while (endfmt == 0) {
        int c = *format++;
        switch (c) {
        case '(':
            if (level == 0)
                max++;
            level++;
            if (level >= 30)
                Py_FatalError("too many tuple nesting levels "
                              "in argument format string");
            break;
        case ')':
            if (level == 0)
                Py_FatalError("excess ')' in getargs format");
            else
                level--;
            break;
        case '\0':
            endfmt = 1;
            break;
        case ':':
            fname = format;
            endfmt = 1;
            break;
        case ';':
            message = format;
            endfmt = 1;
            break;
        default:
            if (level == 0) {
                if (c == 'O')
                    max++;
                else if (isalpha(Py_CHARMASK(c))) {
                    if (c != 'e') /* skip encoded */
                        max++;
                } else if (c == '|')
                    min = max;
            }
            break;
        }
    }

    if (level != 0)
        Py_FatalError(/* '(' */ "missing ')' in getargs format");

    if (min < 0)
        min = max;

    format = formatsave;

    if (compat) {
        if (max == 0) {
            if (args == NULL)
                return 1;
            PyErr_Format(PyExc_TypeError,
                         "%.200s%s takes no arguments",
                         fname==NULL ? "function" : fname,
                         fname==NULL ? "" : "()");
            return 0;
        }
        else if (min == 1 && max == 1) {
            if (args == NULL) {
                PyErr_Format(PyExc_TypeError,
                             "%.200s%s takes at least one argument",
                             fname==NULL ? "function" : fname,
                             fname==NULL ? "" : "()");
                return 0;
            }
            msg = convertitem(args, &format, p_va, flags, levels,
                              msgbuf, sizeof(msgbuf), &freelist);
            if (msg == NULL)
                return cleanreturn(1, freelist);
            seterror(levels[0], msg, levels+1, fname, message);
            return cleanreturn(0, freelist);
        }
        else {
            PyErr_SetString(PyExc_SystemError,
                "old style getargs format uses new features");
            return 0;
        }
    }

    if (!PyTuple_Check(args)) {
        PyErr_SetString(PyExc_SystemError,
            "new style getargs format but argument is not a tuple");
        return 0;
    }

    len = PyTuple_GET_SIZE(args);

    if (len < min || max < len) {
        if (message == NULL)
            PyErr_Format(PyExc_TypeError,
                         "%.150s%s takes %s %d argument%s (%ld given)",
                         fname==NULL ? "function" : fname,
                         fname==NULL ? "" : "()",
                         min==max ? "exactly"
                         : len < min ? "at least" : "at most",
                         len < min ? min : max,
                         (len < min ? min : max) == 1 ? "" : "s",
                         Py_SAFE_DOWNCAST(len, Py_ssize_t, long));
        else
            PyErr_SetString(PyExc_TypeError, message);
        return 0;
    }

    for (i = 0; i < len; i++) {
        if (*format == '|')
            format++;
        msg = convertitem(PyTuple_GET_ITEM(args, i), &format, p_va,
                          flags, levels, msgbuf,
                          sizeof(msgbuf), &freelist);
        if (msg) {
            seterror(i+1, msg, levels, fname, msg);
            return cleanreturn(0, freelist);
        }
    }

    if (*format != '\0' && !isalpha(Py_CHARMASK(*format)) &&
        *format != '(' &&
        *format != '|' && *format != ':' && *format != ';') {
        PyErr_Format(PyExc_SystemError,
                     "bad format string: %.200s", formatsave);
        return cleanreturn(0, freelist);
    }

    return cleanreturn(1, freelist);
}



static void
seterror(int iarg, const char *msg, int *levels, const char *fname,
         const char *message)
{
    char buf[512];
    int i;
    char *p = buf;

    if (PyErr_Occurred())
        return;
    else if (message == NULL) {
        if (fname != NULL) {
            PyOS_snprintf(p, sizeof(buf), "%.200s() ", fname);
            p += strlen(p);
        }
        if (iarg != 0) {
            PyOS_snprintf(p, sizeof(buf) - (p - buf),
                          "argument %d", iarg);
            i = 0;
            p += strlen(p);
            while (levels[i] > 0 && i < 32 && (int)(p-buf) < 220) {
                PyOS_snprintf(p, sizeof(buf) - (p - buf),
                              ", item %d", levels[i]-1);
                p += strlen(p);
                i++;
            }
        }
        else {
            PyOS_snprintf(p, sizeof(buf) - (p - buf), "argument");
            p += strlen(p);
        }
        PyOS_snprintf(p, sizeof(buf) - (p - buf), " %.256s", msg);
        message = buf;
    }
    PyErr_SetString(PyExc_TypeError, message);
}


/* Convert a tuple argument.
   On entry, *p_format points to the character _after_ the opening '('.
   On successful exit, *p_format points to the closing ')'.
   If successful:
      *p_format and *p_va are updated,
      *levels and *msgbuf are untouched,
      and NULL is returned.
   If the argument is invalid:
      *p_format is unchanged,
      *p_va is undefined,
      *levels is a 0-terminated list of item numbers,
      *msgbuf contains an error message, whose format is:
     "must be <typename1>, not <typename2>", where:
        <typename1> is the name of the expected type, and
        <typename2> is the name of the actual type,
      and msgbuf is returned.
*/

static char *
converttuple(PyObject *arg, const char **p_format, va_list *p_va, int flags,
             int *levels, char *msgbuf, size_t bufsize, int toplevel,
             PyObject **freelist)
{
    int level = 0;
    int n = 0;
    const char *format = *p_format;
    int i;

    for (;;) {
        int c = *format++;
        if (c == '(') {
            if (level == 0)
                n++;
            level++;
        }
        else if (c == ')') {
            if (level == 0)
                break;
            level--;
        }
        else if (c == ':' || c == ';' || c == '\0')
            break;
        else if (level == 0 && isalpha(Py_CHARMASK(c)))
            n++;
    }

    if (!PySequence_Check(arg) || PyBytes_Check(arg)) {
        levels[0] = 0;
        PyOS_snprintf(msgbuf, bufsize,
                      toplevel ? "expected %d arguments, not %.50s" :
                      "must be %d-item sequence, not %.50s",
                  n,
                  arg == Py_None ? "None" : arg->ob_type->tp_name);
        return msgbuf;
    }

    if ((i = PySequence_Size(arg)) != n) {
        levels[0] = 0;
        PyOS_snprintf(msgbuf, bufsize,
                      toplevel ? "expected %d arguments, not %d" :
                     "must be sequence of length %d, not %d",
                  n, i);
        return msgbuf;
    }

    format = *p_format;
    for (i = 0; i < n; i++) {
        char *msg;
        PyObject *item;
        item = PySequence_GetItem(arg, i);
        if (item == NULL) {
            PyErr_Clear();
            levels[0] = i+1;
            levels[1] = 0;
            strncpy(msgbuf, "is not retrievable", bufsize);
            return msgbuf;
        }
        msg = convertitem(item, &format, p_va, flags, levels+1,
                          msgbuf, bufsize, freelist);
        /* PySequence_GetItem calls tp->sq_item, which INCREFs */
        Py_XDECREF(item);
        if (msg != NULL) {
            levels[0] = i+1;
            return msg;
        }
    }

    *p_format = format;
    return NULL;
}


/* Convert a single item. */

static char *
convertitem(PyObject *arg, const char **p_format, va_list *p_va, int flags,
            int *levels, char *msgbuf, size_t bufsize, PyObject **freelist)
{
    char *msg;
    const char *format = *p_format;

    if (*format == '(' /* ')' */) {
        format++;
        msg = converttuple(arg, &format, p_va, flags, levels, msgbuf,
                           bufsize, 0, freelist);
        if (msg == NULL)
            format++;
    }
    else {
        msg = convertsimple(arg, &format, p_va, flags,
                            msgbuf, bufsize, freelist);
        if (msg != NULL)
            levels[0] = 0;
    }
    if (msg == NULL)
        *p_format = format;
    return msg;
}



#define UNICODE_DEFAULT_ENCODING(arg) \
    _PyUnicode_AsDefaultEncodedString(arg)

/* Format an error message generated by convertsimple(). */

static char *
converterr(const char *expected, PyObject *arg, char *msgbuf, size_t bufsize)
{
    assert(expected != NULL);
    assert(arg != NULL);
    PyOS_snprintf(msgbuf, bufsize,
                  "must be %.50s, not %.50s", expected,
                  arg == Py_None ? "None" : arg->ob_type->tp_name);
    return msgbuf;
}

#define CONV_UNICODE "(unicode conversion error)"

/* Explicitly check for float arguments when integers are expected.
   Return 1 for error, 0 if ok. */
static int
float_argument_error(PyObject *arg)
{
    if (PyFloat_Check(arg)) {
        PyErr_SetString(PyExc_TypeError,
                        "integer argument expected, got float" );
        return 1;
    }
    else
        return 0;
}

/* Convert a non-tuple argument.  Return NULL if conversion went OK,
   or a string with a message describing the failure.  The message is
   formatted as "must be <desired type>, not <actual type>".
   When failing, an exception may or may not have been raised.
   Don't call if a tuple is expected.

   When you add new format codes, please don't forget poor skipitem() below.
*/

static char *
convertsimple(PyObject *arg, const char **p_format, va_list *p_va, int flags,
              char *msgbuf, size_t bufsize, PyObject **freelist)
{
    /* For # codes */
#define FETCH_SIZE      int *q=NULL;Py_ssize_t *q2=NULL;\
    if (flags & FLAG_SIZE_T) q2=va_arg(*p_va, Py_ssize_t*); \
    else q=va_arg(*p_va, int*);
#define STORE_SIZE(s)   \
    if (flags & FLAG_SIZE_T) \
        *q2=s; \
    else { \
        if (INT_MAX < s) { \
            PyErr_SetString(PyExc_OverflowError, \
                "size does not fit in an int"); \
            return converterr("", arg, msgbuf, bufsize); \
        } \
        *q=s; \
    }
#define BUFFER_LEN      ((flags & FLAG_SIZE_T) ? *q2:*q)
#define RETURN_ERR_OCCURRED return msgbuf

    const char *format = *p_format;
    char c = *format++;
    PyObject *uarg;

    switch (c) {

    case 'b': { /* unsigned byte -- very short int */
        char *p = va_arg(*p_va, char *);
        long ival;
        if (float_argument_error(arg))
            RETURN_ERR_OCCURRED;
        ival = PyLong_AsLong(arg);
        if (ival == -1 && PyErr_Occurred())
            RETURN_ERR_OCCURRED;
        else if (ival < 0) {
            PyErr_SetString(PyExc_OverflowError,
                            "unsigned byte integer is less than minimum");
            RETURN_ERR_OCCURRED;
        }
        else if (ival > UCHAR_MAX) {
            PyErr_SetString(PyExc_OverflowError,
                            "unsigned byte integer is greater than maximum");
            RETURN_ERR_OCCURRED;
        }
        else
            *p = (unsigned char) ival;
        break;
    }

    case 'B': {/* byte sized bitfield - both signed and unsigned
                  values allowed */
        char *p = va_arg(*p_va, char *);
        long ival;
        if (float_argument_error(arg))
            RETURN_ERR_OCCURRED;
        ival = PyLong_AsUnsignedLongMask(arg);
        if (ival == -1 && PyErr_Occurred())
            RETURN_ERR_OCCURRED;
        else
            *p = (unsigned char) ival;
        break;
    }

    case 'h': {/* signed short int */
        short *p = va_arg(*p_va, short *);
        long ival;
        if (float_argument_error(arg))
            RETURN_ERR_OCCURRED;
        ival = PyLong_AsLong(arg);
        if (ival == -1 && PyErr_Occurred())
            RETURN_ERR_OCCURRED;
        else if (ival < SHRT_MIN) {
            PyErr_SetString(PyExc_OverflowError,
                            "signed short integer is less than minimum");
            RETURN_ERR_OCCURRED;
        }
        else if (ival > SHRT_MAX) {
            PyErr_SetString(PyExc_OverflowError,
                            "signed short integer is greater than maximum");
            RETURN_ERR_OCCURRED;
        }
        else
            *p = (short) ival;
        break;
    }

    case 'H': { /* short int sized bitfield, both signed and
                   unsigned allowed */
        unsigned short *p = va_arg(*p_va, unsigned short *);
        long ival;
        if (float_argument_error(arg))
            RETURN_ERR_OCCURRED;
        ival = PyLong_AsUnsignedLongMask(arg);
        if (ival == -1 && PyErr_Occurred())
            RETURN_ERR_OCCURRED;
        else
            *p = (unsigned short) ival;
        break;
    }

    case 'i': {/* signed int */
        int *p = va_arg(*p_va, int *);
        long ival;
        if (float_argument_error(arg))
            RETURN_ERR_OCCURRED;
        ival = PyLong_AsLong(arg);
        if (ival == -1 && PyErr_Occurred())
            RETURN_ERR_OCCURRED;
        else if (ival > INT_MAX) {
            PyErr_SetString(PyExc_OverflowError,
                            "signed integer is greater than maximum");
            RETURN_ERR_OCCURRED;
        }
        else if (ival < INT_MIN) {
            PyErr_SetString(PyExc_OverflowError,
                            "signed integer is less than minimum");
            RETURN_ERR_OCCURRED;
        }
        else
            *p = ival;
        break;
    }

    case 'I': { /* int sized bitfield, both signed and
                   unsigned allowed */
        unsigned int *p = va_arg(*p_va, unsigned int *);
        unsigned int ival;
        if (float_argument_error(arg))
            RETURN_ERR_OCCURRED;
        ival = (unsigned int)PyLong_AsUnsignedLongMask(arg);
        if (ival == (unsigned int)-1 && PyErr_Occurred())
            RETURN_ERR_OCCURRED;
        else
            *p = ival;
        break;
    }

    case 'n': /* Py_ssize_t */
    {
        PyObject *iobj;
        Py_ssize_t *p = va_arg(*p_va, Py_ssize_t *);
        Py_ssize_t ival = -1;
        if (float_argument_error(arg))
            RETURN_ERR_OCCURRED;
        iobj = PyNumber_Index(arg);
        if (iobj != NULL) {
            ival = PyLong_AsSsize_t(iobj);
            Py_DECREF(iobj);
        }
        if (ival == -1 && PyErr_Occurred())
            RETURN_ERR_OCCURRED;
        *p = ival;
        break;
    }
    case 'l': {/* long int */
        long *p = va_arg(*p_va, long *);
        long ival;
        if (float_argument_error(arg))
            RETURN_ERR_OCCURRED;
        ival = PyLong_AsLong(arg);
        if (ival == -1 && PyErr_Occurred())
            RETURN_ERR_OCCURRED;
        else
            *p = ival;
        break;
    }

    case 'k': { /* long sized bitfield */
        unsigned long *p = va_arg(*p_va, unsigned long *);
        unsigned long ival;
        if (PyLong_Check(arg))
            ival = PyLong_AsUnsignedLongMask(arg);
        else
            return converterr("integer<k>", arg, msgbuf, bufsize);
        *p = ival;
        break;
    }

#ifdef HAVE_LONG_LONG
    case 'L': {/* PY_LONG_LONG */
        PY_LONG_LONG *p = va_arg( *p_va, PY_LONG_LONG * );
        PY_LONG_LONG ival;
        if (float_argument_error(arg))
            RETURN_ERR_OCCURRED;
        ival = PyLong_AsLongLong(arg);
        if (ival == (PY_LONG_LONG)-1 && PyErr_Occurred())
            RETURN_ERR_OCCURRED;
        else
            *p = ival;
        break;
    }

    case 'K': { /* long long sized bitfield */
        unsigned PY_LONG_LONG *p = va_arg(*p_va, unsigned PY_LONG_LONG *);
        unsigned PY_LONG_LONG ival;
        if (PyLong_Check(arg))
            ival = PyLong_AsUnsignedLongLongMask(arg);
        else
            return converterr("integer<K>", arg, msgbuf, bufsize);
        *p = ival;
        break;
    }
#endif

    case 'f': {/* float */
        float *p = va_arg(*p_va, float *);
        double dval = PyFloat_AsDouble(arg);
        if (PyErr_Occurred())
            RETURN_ERR_OCCURRED;
        else
            *p = (float) dval;
        break;
    }

    case 'd': {/* double */
        double *p = va_arg(*p_va, double *);
        double dval = PyFloat_AsDouble(arg);
        if (PyErr_Occurred())
            RETURN_ERR_OCCURRED;
        else
            *p = dval;
        break;
    }

    case 'D': {/* complex double */
        Py_complex *p = va_arg(*p_va, Py_complex *);
        Py_complex cval;
        cval = PyComplex_AsCComplex(arg);
        if (PyErr_Occurred())
            RETURN_ERR_OCCURRED;
        else
            *p = cval;
        break;
    }

    case 'c': {/* char */
        char *p = va_arg(*p_va, char *);
        if (PyBytes_Check(arg) && PyBytes_Size(arg) == 1)
            *p = PyBytes_AS_STRING(arg)[0];
        else
            return converterr("a byte string of length 1", arg, msgbuf, bufsize);
        break;
    }

    case 'C': {/* unicode char */
        int *p = va_arg(*p_va, int *);
        if (PyUnicode_Check(arg) &&
            PyUnicode_GET_SIZE(arg) == 1)
            *p = PyUnicode_AS_UNICODE(arg)[0];
        else
            return converterr("a unicode character", arg, msgbuf, bufsize);
        break;
    }

    /* XXX WAAAAH!  's', 'y', 'z', 'u', 'Z', 'e', 'w' codes all
       need to be cleaned up! */

    case 'y': {/* any buffer-like object, but not PyUnicode */
        void **p = (void **)va_arg(*p_va, char **);
        char *buf;
        Py_ssize_t count;
        if (*format == '*') {
            if (getbuffer(arg, (Py_buffer*)p, &buf) < 0)
                return converterr(buf, arg, msgbuf, bufsize);
            format++;
            if (addcleanup(p, freelist, 1)) {
                return converterr(
                    "(cleanup problem)",
                    arg, msgbuf, bufsize);
            }
            break;
        }
        count = convertbuffer(arg, p, &buf);
        if (count < 0)
            return converterr(buf, arg, msgbuf, bufsize);
        if (*format == '#') {
            FETCH_SIZE;
            STORE_SIZE(count);
            format++;
        } else {
            if (strlen(*p) != count)
                return converterr(
                    "bytes without null bytes",
                    arg, msgbuf, bufsize);
        }
        break;
    }

    case 's': /* text string */
    case 'z': /* text string or None */
    {
        if (*format == '*') {
            /* "s*" or "z*" */
            Py_buffer *p = (Py_buffer *)va_arg(*p_va, Py_buffer *);

            if (c == 'z' && arg == Py_None)
                PyBuffer_FillInfo(p, NULL, NULL, 0, 1, 0);
            else if (PyUnicode_Check(arg)) {
                uarg = UNICODE_DEFAULT_ENCODING(arg);
                if (uarg == NULL)
                    return converterr(CONV_UNICODE,
                                      arg, msgbuf, bufsize);
                PyBuffer_FillInfo(p, arg,
                                  PyBytes_AS_STRING(uarg), PyBytes_GET_SIZE(uarg),
                                  1, 0);
            }
            else { /* any buffer-like object */
                char *buf;
                if (getbuffer(arg, p, &buf) < 0)
                    return converterr(buf, arg, msgbuf, bufsize);
            }
            if (addcleanup(p, freelist, 1)) {
                return converterr(
                    "(cleanup problem)",
                    arg, msgbuf, bufsize);
            }
            format++;
        } else if (*format == '#') { /* any buffer-like object */
            /* "s#" or "z#" */
            void **p = (void **)va_arg(*p_va, char **);
            FETCH_SIZE;

            if (c == 'z' && arg == Py_None) {
                *p = NULL;
                STORE_SIZE(0);
            }
            else if (PyUnicode_Check(arg)) {
                uarg = UNICODE_DEFAULT_ENCODING(arg);
                if (uarg == NULL)
                    return converterr(CONV_UNICODE,
                                      arg, msgbuf, bufsize);
                *p = PyBytes_AS_STRING(uarg);
                STORE_SIZE(PyBytes_GET_SIZE(uarg));
            }
            else { /* any buffer-like object */
                /* XXX Really? */
                char *buf;
                Py_ssize_t count = convertbuffer(arg, p, &buf);
                if (count < 0)
                    return converterr(buf, arg, msgbuf, bufsize);
                STORE_SIZE(count);
            }
            format++;
        } else {
            /* "s" or "z" */
            char **p = va_arg(*p_va, char **);
            uarg = NULL;

            if (c == 'z' && arg == Py_None)
                *p = NULL;
            else if (PyUnicode_Check(arg)) {
                uarg = UNICODE_DEFAULT_ENCODING(arg);
                if (uarg == NULL)
                    return converterr(CONV_UNICODE,
                                      arg, msgbuf, bufsize);
                *p = PyBytes_AS_STRING(uarg);
            }
            else
                return converterr(c == 'z' ? "str or None" : "str",
                                  arg, msgbuf, bufsize);
            if (*p != NULL && uarg != NULL &&
                (Py_ssize_t) strlen(*p) != PyBytes_GET_SIZE(uarg))
                return converterr(
                    c == 'z' ? "str without null bytes or None"
                             : "str without null bytes",
                    arg, msgbuf, bufsize);
        }
        break;
    }

    case 'u': /* raw unicode buffer (Py_UNICODE *) */
    case 'Z': /* raw unicode buffer or None */
    {
<<<<<<< HEAD
        if (*format == '#') { /* any buffer-like object */
            /* "s#" or "Z#" */
            Py_UNICODE **p = va_arg(*p_va, Py_UNICODE **);
=======
        Py_UNICODE **p = va_arg(*p_va, Py_UNICODE **);

        if (*format == '#') { /* any buffer-like object */
            /* "s#" or "Z#" */
>>>>>>> 4253b90c
            FETCH_SIZE;

            if (c == 'Z' && arg == Py_None) {
                *p = NULL;
                STORE_SIZE(0);
            }
            else if (PyUnicode_Check(arg)) {
                *p = PyUnicode_AS_UNICODE(arg);
                STORE_SIZE(PyUnicode_GET_SIZE(arg));
            }
            else
                return converterr("str or None", arg, msgbuf, bufsize);
            format++;
        } else {
            /* "s" or "Z" */
<<<<<<< HEAD
            Py_UNICODE **p = va_arg(*p_va, Py_UNICODE **);

=======
>>>>>>> 4253b90c
            if (c == 'Z' && arg == Py_None)
                *p = NULL;
            else if (PyUnicode_Check(arg)) {
                *p = PyUnicode_AS_UNICODE(arg);
                if (Py_UNICODE_strlen(*p) != PyUnicode_GET_SIZE(arg))
                    return converterr(
                        "str without null character or None",
                        arg, msgbuf, bufsize);
            } else
                return converterr(c == 'Z' ? "str or None" : "str",
                                  arg, msgbuf, bufsize);
        }
        break;
    }

    case 'e': {/* encoded string */
        char **buffer;
        const char *encoding;
        PyObject *s;
        int recode_strings;
        Py_ssize_t size;
        const char *ptr;

        /* Get 'e' parameter: the encoding name */
        encoding = (const char *)va_arg(*p_va, const char *);
        if (encoding == NULL)
            encoding = PyUnicode_GetDefaultEncoding();

        /* Get output buffer parameter:
           's' (recode all objects via Unicode) or
           't' (only recode non-string objects)
        */
        if (*format == 's')
            recode_strings = 1;
        else if (*format == 't')
            recode_strings = 0;
        else
            return converterr(
                "(unknown parser marker combination)",
                arg, msgbuf, bufsize);
        buffer = (char **)va_arg(*p_va, char **);
        format++;
        if (buffer == NULL)
            return converterr("(buffer is NULL)",
                              arg, msgbuf, bufsize);

        /* Encode object */
        if (!recode_strings &&
            (PyBytes_Check(arg) || PyByteArray_Check(arg))) {
            s = arg;
            Py_INCREF(s);
            if (PyObject_AsCharBuffer(s, &ptr, &size) < 0)
                return converterr("(AsCharBuffer failed)",
                                  arg, msgbuf, bufsize);
        }
        else {
            PyObject *u;

            /* Convert object to Unicode */
            u = PyUnicode_FromObject(arg);
            if (u == NULL)
                return converterr(
                    "string or unicode or text buffer",
                    arg, msgbuf, bufsize);

            /* Encode object; use default error handling */
            s = PyUnicode_AsEncodedString(u,
                                          encoding,
                                          NULL);
            Py_DECREF(u);
            if (s == NULL)
                return converterr("(encoding failed)",
                                  arg, msgbuf, bufsize);
            if (!PyBytes_Check(s)) {
                Py_DECREF(s);
                return converterr(
                    "(encoder failed to return bytes)",
                    arg, msgbuf, bufsize);
            }
            size = PyBytes_GET_SIZE(s);
            ptr = PyBytes_AS_STRING(s);
            if (ptr == NULL)
                ptr = "";
        }

        /* Write output; output is guaranteed to be 0-terminated */
        if (*format == '#') {
            /* Using buffer length parameter '#':

               - if *buffer is NULL, a new buffer of the
               needed size is allocated and the data
               copied into it; *buffer is updated to point
               to the new buffer; the caller is
               responsible for PyMem_Free()ing it after
               usage

               - if *buffer is not NULL, the data is
               copied to *buffer; *buffer_len has to be
               set to the size of the buffer on input;
               buffer overflow is signalled with an error;
               buffer has to provide enough room for the
               encoded string plus the trailing 0-byte

               - in both cases, *buffer_len is updated to
               the size of the buffer /excluding/ the
               trailing 0-byte

            */
            FETCH_SIZE;

            format++;
            if (q == NULL && q2 == NULL) {
                Py_DECREF(s);
                return converterr(
                    "(buffer_len is NULL)",
                    arg, msgbuf, bufsize);
            }
            if (*buffer == NULL) {
                *buffer = PyMem_NEW(char, size + 1);
                if (*buffer == NULL) {
                    Py_DECREF(s);
                    PyErr_NoMemory();
                    RETURN_ERR_OCCURRED;
                }
                if (addcleanup(*buffer, freelist, 0)) {
                    Py_DECREF(s);
                    return converterr(
                        "(cleanup problem)",
                        arg, msgbuf, bufsize);
                }
            } else {
                if (size + 1 > BUFFER_LEN) {
                    Py_DECREF(s);
                    return converterr(
                        "(buffer overflow)",
                        arg, msgbuf, bufsize);
                }
            }
            memcpy(*buffer, ptr, size+1);
            STORE_SIZE(size);
        } else {
            /* Using a 0-terminated buffer:

               - the encoded string has to be 0-terminated
               for this variant to work; if it is not, an
               error raised

               - a new buffer of the needed size is
               allocated and the data copied into it;
               *buffer is updated to point to the new
               buffer; the caller is responsible for
               PyMem_Free()ing it after usage

            */
            if ((Py_ssize_t)strlen(ptr) != size) {
                Py_DECREF(s);
                return converterr(
                    "encoded string without NULL bytes",
                    arg, msgbuf, bufsize);
            }
            *buffer = PyMem_NEW(char, size + 1);
            if (*buffer == NULL) {
                Py_DECREF(s);
                PyErr_NoMemory();
                RETURN_ERR_OCCURRED;
            }
            if (addcleanup(*buffer, freelist, 0)) {
                Py_DECREF(s);
                return converterr("(cleanup problem)",
                                arg, msgbuf, bufsize);
            }
            memcpy(*buffer, ptr, size+1);
        }
        Py_DECREF(s);
        break;
    }

    case 'S': { /* PyBytes object */
        PyObject **p = va_arg(*p_va, PyObject **);
        if (PyBytes_Check(arg))
            *p = arg;
        else
            return converterr("bytes", arg, msgbuf, bufsize);
        break;
    }

    case 'Y': { /* PyByteArray object */
        PyObject **p = va_arg(*p_va, PyObject **);
        if (PyByteArray_Check(arg))
            *p = arg;
        else
            return converterr("bytearray", arg, msgbuf, bufsize);
        break;
    }

    case 'U': { /* PyUnicode object */
        PyObject **p = va_arg(*p_va, PyObject **);
        if (PyUnicode_Check(arg))
            *p = arg;
        else
            return converterr("str", arg, msgbuf, bufsize);
        break;
    }

    case 'O': { /* object */
        PyTypeObject *type;
        PyObject **p;
        if (*format == '!') {
            type = va_arg(*p_va, PyTypeObject*);
            p = va_arg(*p_va, PyObject **);
            format++;
            if (PyType_IsSubtype(arg->ob_type, type))
                *p = arg;
            else
                return converterr(type->tp_name, arg, msgbuf, bufsize);

        }
        else if (*format == '&') {
            typedef int (*converter)(PyObject *, void *);
            converter convert = va_arg(*p_va, converter);
            void *addr = va_arg(*p_va, void *);
            int res;
            format++;
            if (! (res = (*convert)(arg, addr)))
                return converterr("(unspecified)",
                                  arg, msgbuf, bufsize);
            if (res == Py_CLEANUP_SUPPORTED &&
                addcleanup_convert(addr, freelist, convert) == -1)
                return converterr("(cleanup problem)",
                                arg, msgbuf, bufsize);
        }
        else {
            p = va_arg(*p_va, PyObject **);
            *p = arg;
        }
        break;
    }


    case 'w': { /* "w*": memory buffer, read-write access */
        void **p = va_arg(*p_va, void **);

        if (*format != '*')
            return converterr(
                "invalid use of 'w' format character",
                arg, msgbuf, bufsize);
        format++;

        /* Caller is interested in Py_buffer, and the object
           supports it directly. */
        if (PyObject_GetBuffer(arg, (Py_buffer*)p, PyBUF_WRITABLE) < 0) {
            PyErr_Clear();
            return converterr("read-write buffer", arg, msgbuf, bufsize);
        }
        if (!PyBuffer_IsContiguous((Py_buffer*)p, 'C')) {
            PyBuffer_Release((Py_buffer*)p);
            return converterr("contiguous buffer", arg, msgbuf, bufsize);
        }
        if (addcleanup(p, freelist, 1)) {
            return converterr(
                "(cleanup problem)",
                arg, msgbuf, bufsize);
        }
        break;
    }

    default:
        return converterr("impossible<bad format char>", arg, msgbuf, bufsize);

    }

    *p_format = format;
    return NULL;

#undef FETCH_SIZE
#undef STORE_SIZE
#undef BUFFER_LEN
#undef RETURN_ERR_OCCURRED
}

static Py_ssize_t
convertbuffer(PyObject *arg, void **p, char **errmsg)
{
    PyBufferProcs *pb = Py_TYPE(arg)->tp_as_buffer;
    Py_ssize_t count;
    Py_buffer view;

    *errmsg = NULL;
    *p = NULL;
    if (pb != NULL && pb->bf_releasebuffer != NULL) {
        *errmsg = "read-only pinned buffer";
        return -1;
    }

    if (getbuffer(arg, &view, errmsg) < 0)
        return -1;
    count = view.len;
    *p = view.buf;
    PyBuffer_Release(&view);
    return count;
}

static int
getbuffer(PyObject *arg, Py_buffer *view, char **errmsg)
{
    if (PyObject_GetBuffer(arg, view, PyBUF_SIMPLE) != 0) {
        *errmsg = "bytes or buffer";
        return -1;
    }
    if (!PyBuffer_IsContiguous(view, 'C')) {
        PyBuffer_Release(view);
        *errmsg = "contiguous buffer";
        return -1;
    }
    return 0;
}

/* Support for keyword arguments donated by
   Geoff Philbrick <philbric@delphi.hks.com> */

/* Return false (0) for error, else true. */
int
PyArg_ParseTupleAndKeywords(PyObject *args,
                            PyObject *keywords,
                            const char *format,
                            char **kwlist, ...)
{
    int retval;
    va_list va;

    if ((args == NULL || !PyTuple_Check(args)) ||
        (keywords != NULL && !PyDict_Check(keywords)) ||
        format == NULL ||
        kwlist == NULL)
    {
        PyErr_BadInternalCall();
        return 0;
    }

    va_start(va, kwlist);
    retval = vgetargskeywords(args, keywords, format, kwlist, &va, 0);
    va_end(va);
    return retval;
}

int
_PyArg_ParseTupleAndKeywords_SizeT(PyObject *args,
                                  PyObject *keywords,
                                  const char *format,
                                  char **kwlist, ...)
{
    int retval;
    va_list va;

    if ((args == NULL || !PyTuple_Check(args)) ||
        (keywords != NULL && !PyDict_Check(keywords)) ||
        format == NULL ||
        kwlist == NULL)
    {
        PyErr_BadInternalCall();
        return 0;
    }

    va_start(va, kwlist);
    retval = vgetargskeywords(args, keywords, format,
                              kwlist, &va, FLAG_SIZE_T);
    va_end(va);
    return retval;
}


int
PyArg_VaParseTupleAndKeywords(PyObject *args,
                              PyObject *keywords,
                              const char *format,
                              char **kwlist, va_list va)
{
    int retval;
    va_list lva;

    if ((args == NULL || !PyTuple_Check(args)) ||
        (keywords != NULL && !PyDict_Check(keywords)) ||
        format == NULL ||
        kwlist == NULL)
    {
        PyErr_BadInternalCall();
        return 0;
    }

        Py_VA_COPY(lva, va);

    retval = vgetargskeywords(args, keywords, format, kwlist, &lva, 0);
    return retval;
}

int
_PyArg_VaParseTupleAndKeywords_SizeT(PyObject *args,
                                    PyObject *keywords,
                                    const char *format,
                                    char **kwlist, va_list va)
{
    int retval;
    va_list lva;

    if ((args == NULL || !PyTuple_Check(args)) ||
        (keywords != NULL && !PyDict_Check(keywords)) ||
        format == NULL ||
        kwlist == NULL)
    {
        PyErr_BadInternalCall();
        return 0;
    }

        Py_VA_COPY(lva, va);

    retval = vgetargskeywords(args, keywords, format,
                              kwlist, &lva, FLAG_SIZE_T);
    return retval;
}

int
PyArg_ValidateKeywordArguments(PyObject *kwargs)
{
    if (!PyDict_Check(kwargs)) {
        PyErr_BadInternalCall();
        return 0;
    }
    if (!_PyDict_HasOnlyStringKeys(kwargs)) {
        PyErr_SetString(PyExc_TypeError,
                        "keyword arguments must be strings");
        return 0;
    }
    return 1;
}

#define IS_END_OF_FORMAT(c) (c == '\0' || c == ';' || c == ':')

static int
vgetargskeywords(PyObject *args, PyObject *keywords, const char *format,
                 char **kwlist, va_list *p_va, int flags)
{
    char msgbuf[512];
    int levels[32];
    const char *fname, *msg, *custom_msg, *keyword;
    int min = INT_MAX;
    int i, len, nargs, nkeywords;
    PyObject *freelist = NULL, *current_arg;

    assert(args != NULL && PyTuple_Check(args));
    assert(keywords == NULL || PyDict_Check(keywords));
    assert(format != NULL);
    assert(kwlist != NULL);
    assert(p_va != NULL);

    /* grab the function name or custom error msg first (mutually exclusive) */
    fname = strchr(format, ':');
    if (fname) {
        fname++;
        custom_msg = NULL;
    }
    else {
        custom_msg = strchr(format,';');
        if (custom_msg)
            custom_msg++;
    }

    /* scan kwlist and get greatest possible nbr of args */
    for (len=0; kwlist[len]; len++)
        continue;

    nargs = PyTuple_GET_SIZE(args);
    nkeywords = (keywords == NULL) ? 0 : PyDict_Size(keywords);
    if (nargs + nkeywords > len) {
        PyErr_Format(PyExc_TypeError,
                     "%s%s takes at most %d argument%s (%d given)",
                     (fname == NULL) ? "function" : fname,
                     (fname == NULL) ? "" : "()",
                     len,
                     (len == 1) ? "" : "s",
                     nargs + nkeywords);
        return 0;
    }

    /* convert tuple args and keyword args in same loop, using kwlist to drive process */
    for (i = 0; i < len; i++) {
        keyword = kwlist[i];
        if (*format == '|') {
            min = i;
            format++;
        }
        if (IS_END_OF_FORMAT(*format)) {
            PyErr_Format(PyExc_RuntimeError,
                         "More keyword list entries (%d) than "
                         "format specifiers (%d)", len, i);
            return cleanreturn(0, freelist);
        }
        current_arg = NULL;
        if (nkeywords) {
            current_arg = PyDict_GetItemString(keywords, keyword);
        }
        if (current_arg) {
            --nkeywords;
            if (i < nargs) {
                /* arg present in tuple and in dict */
                PyErr_Format(PyExc_TypeError,
                             "Argument given by name ('%s') "
                             "and position (%d)",
                             keyword, i+1);
                return cleanreturn(0, freelist);
            }
        }
        else if (nkeywords && PyErr_Occurred())
            return cleanreturn(0, freelist);
        else if (i < nargs)
            current_arg = PyTuple_GET_ITEM(args, i);

        if (current_arg) {
            msg = convertitem(current_arg, &format, p_va, flags,
                levels, msgbuf, sizeof(msgbuf), &freelist);
            if (msg) {
                seterror(i+1, msg, levels, fname, custom_msg);
                return cleanreturn(0, freelist);
            }
            continue;
        }

        if (i < min) {
            PyErr_Format(PyExc_TypeError, "Required argument "
                         "'%s' (pos %d) not found",
                         keyword, i+1);
            return cleanreturn(0, freelist);
        }
        /* current code reports success when all required args
         * fulfilled and no keyword args left, with no further
         * validation. XXX Maybe skip this in debug build ?
         */
        if (!nkeywords)
            return cleanreturn(1, freelist);

        /* We are into optional args, skip thru to any remaining
         * keyword args */
        msg = skipitem(&format, p_va, flags);
        if (msg) {
            PyErr_Format(PyExc_RuntimeError, "%s: '%s'", msg,
                         format);
            return cleanreturn(0, freelist);
        }
    }

    if (!IS_END_OF_FORMAT(*format) && *format != '|') {
        PyErr_Format(PyExc_RuntimeError,
            "more argument specifiers than keyword list entries "
            "(remaining format:'%s')", format);
        return cleanreturn(0, freelist);
    }

    /* make sure there are no extraneous keyword arguments */
    if (nkeywords > 0) {
        PyObject *key, *value;
        Py_ssize_t pos = 0;
        while (PyDict_Next(keywords, &pos, &key, &value)) {
            int match = 0;
            char *ks;
            if (!PyUnicode_Check(key)) {
                PyErr_SetString(PyExc_TypeError,
                                "keywords must be strings");
                return cleanreturn(0, freelist);
            }
            /* check that _PyUnicode_AsString() result is not NULL */
            ks = _PyUnicode_AsString(key);
            if (ks != NULL) {
                for (i = 0; i < len; i++) {
                    if (!strcmp(ks, kwlist[i])) {
                        match = 1;
                        break;
                    }
                }
            }
            if (!match) {
                PyErr_Format(PyExc_TypeError,
                             "'%U' is an invalid keyword "
                             "argument for this function",
                             key);
                return cleanreturn(0, freelist);
            }
        }
    }

    return cleanreturn(1, freelist);
}


static char *
skipitem(const char **p_format, va_list *p_va, int flags)
{
    const char *format = *p_format;
    char c = *format++;

    switch (c) {

    /* simple codes
     * The individual types (second arg of va_arg) are irrelevant */

    case 'b': /* byte -- very short int */
    case 'B': /* byte as bitfield */
    case 'h': /* short int */
    case 'H': /* short int as bitfield */
    case 'i': /* int */
    case 'I': /* int sized bitfield */
    case 'l': /* long int */
    case 'k': /* long int sized bitfield */
#ifdef HAVE_LONG_LONG
    case 'L': /* PY_LONG_LONG */
    case 'K': /* PY_LONG_LONG sized bitfield */
#endif
    case 'f': /* float */
    case 'd': /* double */
    case 'D': /* complex double */
    case 'c': /* char */
    case 'C': /* unicode char */
        {
            (void) va_arg(*p_va, void *);
            break;
        }

    case 'n': /* Py_ssize_t */
        {
            (void) va_arg(*p_va, Py_ssize_t *);
            break;
        }

    /* string codes */

    case 'e': /* string with encoding */
        {
            (void) va_arg(*p_va, const char *);
            if (!(*format == 's' || *format == 't'))
                /* after 'e', only 's' and 't' is allowed */
                goto err;
            format++;
            /* explicit fallthrough to string cases */
        }

    case 's': /* string */
    case 'z': /* string or None */
    case 'y': /* bytes */
    case 'u': /* unicode string */
    case 'w': /* buffer, read-write */
        {
            (void) va_arg(*p_va, char **);
            if (*format == '#') {
                if (flags & FLAG_SIZE_T)
                    (void) va_arg(*p_va, Py_ssize_t *);
                else
                    (void) va_arg(*p_va, int *);
                format++;
            } else if ((c == 's' || c == 'z' || c == 'y') && *format == '*') {
                format++;
            }
            break;
        }

    /* object codes */

    case 'S': /* string object */
    case 'Y': /* string object */
    case 'U': /* unicode string object */
        {
            (void) va_arg(*p_va, PyObject **);
            break;
        }

    case 'O': /* object */
        {
            if (*format == '!') {
                format++;
                (void) va_arg(*p_va, PyTypeObject*);
                (void) va_arg(*p_va, PyObject **);
            }
            else if (*format == '&') {
                typedef int (*converter)(PyObject *, void *);
                (void) va_arg(*p_va, converter);
                (void) va_arg(*p_va, void *);
                format++;
            }
            else {
                (void) va_arg(*p_va, PyObject **);
            }
            break;
        }

    case '(':           /* bypass tuple, not handled at all previously */
        {
            char *msg;
            for (;;) {
                if (*format==')')
                    break;
                if (IS_END_OF_FORMAT(*format))
                    return "Unmatched left paren in format "
                           "string";
                msg = skipitem(&format, p_va, flags);
                if (msg)
                    return msg;
            }
            format++;
            break;
        }

    case ')':
        return "Unmatched right paren in format string";

    default:
err:
        return "impossible<bad format char>";

    }

    *p_format = format;
    return NULL;
}


int
PyArg_UnpackTuple(PyObject *args, const char *name, Py_ssize_t min, Py_ssize_t max, ...)
{
    Py_ssize_t i, l;
    PyObject **o;
    va_list vargs;

#ifdef HAVE_STDARG_PROTOTYPES
    va_start(vargs, max);
#else
    va_start(vargs);
#endif

    assert(min >= 0);
    assert(min <= max);
    if (!PyTuple_Check(args)) {
        PyErr_SetString(PyExc_SystemError,
            "PyArg_UnpackTuple() argument list is not a tuple");
        return 0;
    }
    l = PyTuple_GET_SIZE(args);
    if (l < min) {
        if (name != NULL)
            PyErr_Format(
                PyExc_TypeError,
                "%s expected %s%zd arguments, got %zd",
                name, (min == max ? "" : "at least "), min, l);
        else
            PyErr_Format(
                PyExc_TypeError,
                "unpacked tuple should have %s%zd elements,"
                " but has %zd",
                (min == max ? "" : "at least "), min, l);
        va_end(vargs);
        return 0;
    }
    if (l > max) {
        if (name != NULL)
            PyErr_Format(
                PyExc_TypeError,
                "%s expected %s%zd arguments, got %zd",
                name, (min == max ? "" : "at most "), max, l);
        else
            PyErr_Format(
                PyExc_TypeError,
                "unpacked tuple should have %s%zd elements,"
                " but has %zd",
                (min == max ? "" : "at most "), max, l);
        va_end(vargs);
        return 0;
    }
    for (i = 0; i < l; i++) {
        o = va_arg(vargs, PyObject **);
        *o = PyTuple_GET_ITEM(args, i);
    }
    va_end(vargs);
    return 1;
}


/* For type constructors that don't take keyword args
 *
 * Sets a TypeError and returns 0 if the kwds dict is
 * not empty, returns 1 otherwise
 */
int
_PyArg_NoKeywords(const char *funcname, PyObject *kw)
{
    if (kw == NULL)
        return 1;
    if (!PyDict_CheckExact(kw)) {
        PyErr_BadInternalCall();
        return 0;
    }
    if (PyDict_Size(kw) == 0)
        return 1;

    PyErr_Format(PyExc_TypeError, "%s does not take keyword arguments",
                    funcname);
    return 0;
}
#ifdef __cplusplus
};
#endif<|MERGE_RESOLUTION|>--- conflicted
+++ resolved
@@ -962,16 +962,10 @@
     case 'u': /* raw unicode buffer (Py_UNICODE *) */
     case 'Z': /* raw unicode buffer or None */
     {
-<<<<<<< HEAD
+        Py_UNICODE **p = va_arg(*p_va, Py_UNICODE **);
+
         if (*format == '#') { /* any buffer-like object */
             /* "s#" or "Z#" */
-            Py_UNICODE **p = va_arg(*p_va, Py_UNICODE **);
-=======
-        Py_UNICODE **p = va_arg(*p_va, Py_UNICODE **);
-
-        if (*format == '#') { /* any buffer-like object */
-            /* "s#" or "Z#" */
->>>>>>> 4253b90c
             FETCH_SIZE;
 
             if (c == 'Z' && arg == Py_None) {
@@ -987,11 +981,6 @@
             format++;
         } else {
             /* "s" or "Z" */
-<<<<<<< HEAD
-            Py_UNICODE **p = va_arg(*p_va, Py_UNICODE **);
-
-=======
->>>>>>> 4253b90c
             if (c == 'Z' && arg == Py_None)
                 *p = NULL;
             else if (PyUnicode_Check(arg)) {

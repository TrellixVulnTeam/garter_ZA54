
/* Support for dynamic loading of extension modules */

#include "Python.h"

/* ./configure sets HAVE_DYNAMIC_LOADING if dynamic loading of modules is
   supported on this platform. configure will then compile and link in one
   of the dynload_*.c files, as appropriate. We will call a function in
   those modules to get a function pointer to the module's init function.
*/
#ifdef HAVE_DYNAMIC_LOADING

#include "importdl.h"

extern dl_funcptr _PyImport_GetDynLoadFunc(const char *shortname,
                                           const char *pathname, FILE *fp);

/* name should be ASCII only because the C language doesn't accept non-ASCII
   identifiers, and dynamic modules are written in C. */

PyObject *
_PyImport_LoadDynamicModule(PyObject *name, PyObject *path, FILE *fp)
{
    PyObject *m;
    PyObject *pathbytes;
    char *namestr, *lastdot, *shortname, *packagecontext, *oldcontext;
    dl_funcptr p0;
    PyObject* (*p)(void);
    struct PyModuleDef *def;
    PyObject *result;

<<<<<<< HEAD
    path = PyUnicode_DecodeFSDefault(pathname);
    if (path == NULL)
        return NULL;

    if ((m = _PyImport_FindExtensionUnicode(name, path)) != NULL) {
=======
    namestr = _PyUnicode_AsString(name);
    if (namestr == NULL)
        return NULL;

    m = _PyImport_FindExtensionObject(name, path);
    if (m != NULL) {
>>>>>>> 4253b90c
        Py_INCREF(m);
        result = m;
        goto finally;
    }

    lastdot = strrchr(namestr, '.');
    if (lastdot == NULL) {
        packagecontext = NULL;
        shortname = namestr;
    }
    else {
        packagecontext = namestr;
        shortname = lastdot+1;
    }

    pathbytes = PyUnicode_EncodeFSDefault(path);
    if (pathbytes == NULL)
        return NULL;
    p0 = _PyImport_GetDynLoadFunc(shortname,
                                  PyBytes_AS_STRING(pathbytes), fp);
    Py_DECREF(pathbytes);
    p = (PyObject*(*)(void))p0;
    if (PyErr_Occurred())
        goto error;
    if (p == NULL) {
        PyErr_Format(PyExc_ImportError,
                     "dynamic module does not define init function"
                     " (PyInit_%s)",
                     shortname);
        goto error;
    }
    oldcontext = _Py_PackageContext;
    _Py_PackageContext = packagecontext;
    m = (*p)();
    _Py_PackageContext = oldcontext;
    if (m == NULL)
        goto error;

    if (PyErr_Occurred()) {
        Py_DECREF(m);
        PyErr_Format(PyExc_SystemError,
                     "initialization of %s raised unreported exception",
                     shortname);
        goto error;
    }

    /* Remember pointer to module init function. */
    def = PyModule_GetDef(m);
    def->m_base.m_init = p;

    /* Remember the filename as the __file__ attribute */
    if (PyModule_AddObject(m, "__file__", path) < 0)
        PyErr_Clear(); /* Not important enough to report */
    else
        Py_INCREF(path);

<<<<<<< HEAD
    if (_PyImport_FixupExtensionUnicode(m, name, path) < 0)
        goto error;
    if (Py_VerboseFlag)
        PySys_WriteStderr(
            "import %s # dynamically loaded from %s\n",
            name, pathname);
    result = m;
    goto finally;

error:
    result = NULL;
finally:
    Py_DECREF(path);
    return result;
=======
    if (_PyImport_FixupExtensionObject(m, name, path) < 0)
        return NULL;
    if (Py_VerboseFlag)
        PySys_FormatStderr(
            "import %U # dynamically loaded from %R\n",
            name, path);
    return m;
>>>>>>> 4253b90c
}

#endif /* HAVE_DYNAMIC_LOADING */<|MERGE_RESOLUTION|>--- conflicted
+++ resolved
@@ -27,25 +27,15 @@
     dl_funcptr p0;
     PyObject* (*p)(void);
     struct PyModuleDef *def;
-    PyObject *result;
 
-<<<<<<< HEAD
-    path = PyUnicode_DecodeFSDefault(pathname);
-    if (path == NULL)
-        return NULL;
-
-    if ((m = _PyImport_FindExtensionUnicode(name, path)) != NULL) {
-=======
     namestr = _PyUnicode_AsString(name);
     if (namestr == NULL)
         return NULL;
 
     m = _PyImport_FindExtensionObject(name, path);
     if (m != NULL) {
->>>>>>> 4253b90c
         Py_INCREF(m);
-        result = m;
-        goto finally;
+        return m;
     }
 
     lastdot = strrchr(namestr, '.');
@@ -66,27 +56,27 @@
     Py_DECREF(pathbytes);
     p = (PyObject*(*)(void))p0;
     if (PyErr_Occurred())
-        goto error;
+        return NULL;
     if (p == NULL) {
         PyErr_Format(PyExc_ImportError,
                      "dynamic module does not define init function"
                      " (PyInit_%s)",
                      shortname);
-        goto error;
+        return NULL;
     }
     oldcontext = _Py_PackageContext;
     _Py_PackageContext = packagecontext;
     m = (*p)();
     _Py_PackageContext = oldcontext;
     if (m == NULL)
-        goto error;
+        return NULL;
 
     if (PyErr_Occurred()) {
         Py_DECREF(m);
         PyErr_Format(PyExc_SystemError,
                      "initialization of %s raised unreported exception",
                      shortname);
-        goto error;
+        return NULL;
     }
 
     /* Remember pointer to module init function. */
@@ -99,22 +89,6 @@
     else
         Py_INCREF(path);
 
-<<<<<<< HEAD
-    if (_PyImport_FixupExtensionUnicode(m, name, path) < 0)
-        goto error;
-    if (Py_VerboseFlag)
-        PySys_WriteStderr(
-            "import %s # dynamically loaded from %s\n",
-            name, pathname);
-    result = m;
-    goto finally;
-
-error:
-    result = NULL;
-finally:
-    Py_DECREF(path);
-    return result;
-=======
     if (_PyImport_FixupExtensionObject(m, name, path) < 0)
         return NULL;
     if (Py_VerboseFlag)
@@ -122,7 +96,6 @@
             "import %U # dynamically loaded from %R\n",
             name, path);
     return m;
->>>>>>> 4253b90c
 }
 
 #endif /* HAVE_DYNAMIC_LOADING */
--- conflicted
+++ resolved
@@ -1561,10 +1561,6 @@
 _PySys_Init(void)
 {
     PyObject *m, *v, *sysdict, *version_info;
-<<<<<<< HEAD
-    char *s;
-=======
->>>>>>> 75011ecc
 
     m = PyModule_Create(&sysmodule);
     if (m == NULL)

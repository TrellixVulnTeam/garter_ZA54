--- conflicted
+++ resolved
@@ -11,23 +11,16 @@
 extern "C" {
 #endif
 
-#ifndef Py_LIMITED_API
 typedef struct {
     PyObject_HEAD
     double ob_fval;
 } PyFloatObject;
-#endif
 
 PyAPI_DATA(PyTypeObject) PyFloat_Type;
 
 #define PyFloat_Check(op) PyObject_TypeCheck(op, &PyFloat_Type)
 #define PyFloat_CheckExact(op) (Py_TYPE(op) == &PyFloat_Type)
 
-<<<<<<< HEAD
-#ifdef Py_NAN
-#define Py_RETURN_NAN return PyFloat_FromDouble(Py_NAN)
-#endif
-=======
 /* The str() precision PyFloat_STR_PRECISION is chosen so that in most cases,
    the rounding noise created by various operations is suppressed, while
    giving plenty of precision for practical use. */
@@ -48,21 +41,11 @@
 PyAPI_FUNC(double) PyFloat_GetMax(void);
 PyAPI_FUNC(double) PyFloat_GetMin(void);
 PyAPI_FUNC(PyObject *) PyFloat_GetInfo(void);
->>>>>>> 4f5f3481
 
-#define Py_RETURN_INF(sign) do					\
-	if (copysign(1., sign) == 1.) {				\
-		return PyFloat_FromDouble(Py_HUGE_VAL);	\
-	} else {						\
-		return PyFloat_FromDouble(-Py_HUGE_VAL);	\
-	} while(0)
-
-PyAPI_FUNC(double) PyFloat_GetMax(void);
-PyAPI_FUNC(double) PyFloat_GetMin(void);
-PyAPI_FUNC(PyObject *) PyFloat_GetInfo(void);
-
-/* Return Python float from string PyObject. */
-PyAPI_FUNC(PyObject *) PyFloat_FromString(PyObject*);
+/* Return Python float from string PyObject.  Second argument ignored on
+   input, and, if non-NULL, NULL is stored into *junk (this tried to serve a
+   purpose once but can't be made to work as intended). */
+PyAPI_FUNC(PyObject *) PyFloat_FromString(PyObject*, char** junk);
 
 /* Return Python float from C double. */
 PyAPI_FUNC(PyObject *) PyFloat_FromDouble(double);
@@ -70,11 +53,21 @@
 /* Extract C double from Python float.  The macro version trades safety for
    speed. */
 PyAPI_FUNC(double) PyFloat_AsDouble(PyObject *);
-#ifndef Py_LIMITED_API
 #define PyFloat_AS_DOUBLE(op) (((PyFloatObject *)(op))->ob_fval)
-#endif
 
-#ifndef Py_LIMITED_API
+/* Write repr(v) into the char buffer argument, followed by null byte.  The
+   buffer must be "big enough"; >= 100 is very safe.
+   PyFloat_AsReprString(buf, x) strives to print enough digits so that
+   PyFloat_FromString(buf) then reproduces x exactly. */
+PyAPI_FUNC(void) PyFloat_AsReprString(char*, PyFloatObject *v);
+
+/* Write str(v) into the char buffer argument, followed by null byte.  The
+   buffer must be "big enough"; >= 100 is very safe.  Note that it's
+   unusual to be able to get back the float you started with from
+   PyFloat_AsString's result -- use PyFloat_AsReprString() if you want to
+   preserve precision across conversions. */
+PyAPI_FUNC(void) PyFloat_AsString(char*, PyFloatObject *v);
+
 /* _PyFloat_{Pack,Unpack}{4,8}
  *
  * The struct and pickle (at least) modules need an efficient platform-
@@ -110,14 +103,6 @@
 PyAPI_FUNC(int) _PyFloat_Pack4(double x, unsigned char *p, int le);
 PyAPI_FUNC(int) _PyFloat_Pack8(double x, unsigned char *p, int le);
 
-<<<<<<< HEAD
-/* Needed for the old way for marshal to store a floating point number.
-   Returns the string length copied into p, -1 on error.
- */
-PyAPI_FUNC(int) _PyFloat_Repr(double x, char *p, size_t len);
-
-=======
->>>>>>> 4f5f3481
 /* Used to get the important decimal digits of a double */
 PyAPI_FUNC(int) _PyFloat_Digits(char *buf, double v, int *signum);
 PyAPI_FUNC(void) _PyFloat_DigitsInit(void);
@@ -139,11 +124,6 @@
 /* Format the object based on the format_spec, as defined in PEP 3101
    (Advanced String Formatting). */
 PyAPI_FUNC(PyObject *) _PyFloat_FormatAdvanced(PyObject *obj,
-<<<<<<< HEAD
-					       Py_UNICODE *format_spec,
-					       Py_ssize_t format_spec_len);
-#endif /* Py_LIMITED_API */
-=======
 					       char *format_spec,
 					       Py_ssize_t format_spec_len);
 
@@ -153,7 +133,6 @@
 PyAPI_FUNC(PyObject *) _Py_double_round(double x, int ndigits);
 
 
->>>>>>> 4f5f3481
 
 #ifdef __cplusplus
 }

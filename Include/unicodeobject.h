#ifndef Py_UNICODEOBJECT_H
#define Py_UNICODEOBJECT_H

#include <stdarg.h>

/*

Unicode implementation based on original code by Fredrik Lundh,
modified by Marc-Andre Lemburg (mal@lemburg.com) according to the
Unicode Integration Proposal. (See
http://www.egenix.com/files/python/unicode-proposal.txt).

Copyright (c) Corporation for National Research Initiatives.


 Original header:
 --------------------------------------------------------------------

 * Yet another Unicode string type for Python.  This type supports the
 * 16-bit Basic Multilingual Plane (BMP) only.
 *
 * Written by Fredrik Lundh, January 1999.
 *
 * Copyright (c) 1999 by Secret Labs AB.
 * Copyright (c) 1999 by Fredrik Lundh.
 *
 * fredrik@pythonware.com
 * http://www.pythonware.com
 *
 * --------------------------------------------------------------------
 * This Unicode String Type is
 *
 * Copyright (c) 1999 by Secret Labs AB
 * Copyright (c) 1999 by Fredrik Lundh
 *
 * By obtaining, using, and/or copying this software and/or its
 * associated documentation, you agree that you have read, understood,
 * and will comply with the following terms and conditions:
 *
 * Permission to use, copy, modify, and distribute this software and its
 * associated documentation for any purpose and without fee is hereby
 * granted, provided that the above copyright notice appears in all
 * copies, and that both that copyright notice and this permission notice
 * appear in supporting documentation, and that the name of Secret Labs
 * AB or the author not be used in advertising or publicity pertaining to
 * distribution of the software without specific, written prior
 * permission.
 *
 * SECRET LABS AB AND THE AUTHOR DISCLAIMS ALL WARRANTIES WITH REGARD TO
 * THIS SOFTWARE, INCLUDING ALL IMPLIED WARRANTIES OF MERCHANTABILITY AND
 * FITNESS.  IN NO EVENT SHALL SECRET LABS AB OR THE AUTHOR BE LIABLE FOR
 * ANY SPECIAL, INDIRECT OR CONSEQUENTIAL DAMAGES OR ANY DAMAGES
 * WHATSOEVER RESULTING FROM LOSS OF USE, DATA OR PROFITS, WHETHER IN AN
 * ACTION OF CONTRACT, NEGLIGENCE OR OTHER TORTIOUS ACTION, ARISING OUT
 * OF OR IN CONNECTION WITH THE USE OR PERFORMANCE OF THIS SOFTWARE.
 * -------------------------------------------------------------------- */

#include <ctype.h>

/* === Internal API ======================================================= */

/* --- Internal Unicode Format -------------------------------------------- */

/* Python 3.x requires unicode */
#define Py_USING_UNICODE

#ifndef SIZEOF_WCHAR_T
#error Must define SIZEOF_WCHAR_T
#endif

#define Py_UNICODE_SIZE SIZEOF_WCHAR_T

/* If wchar_t can be used for UCS-4 storage, set Py_UNICODE_WIDE.
   Otherwise, Unicode strings are stored as UCS-2 (with limited support
   for UTF-16) */

#if Py_UNICODE_SIZE >= 4
#define Py_UNICODE_WIDE
#endif

/* Set these flags if the platform has "wchar.h" and the
   wchar_t type is a 16-bit unsigned type */
/* #define HAVE_WCHAR_H */
/* #define HAVE_USABLE_WCHAR_T */

/* Py_UNICODE was the native Unicode storage format (code unit) used by
   Python and represents a single Unicode element in the Unicode type.
   With PEP 393, Py_UNICODE is deprecated and replaced with a
   typedef to wchar_t. */

#ifndef Py_LIMITED_API
#define PY_UNICODE_TYPE wchar_t
typedef wchar_t Py_UNICODE;
#endif

/* If the compiler provides a wchar_t type we try to support it
   through the interface functions PyUnicode_FromWideChar(),
   PyUnicode_AsWideChar() and PyUnicode_AsWideCharString(). */

#ifdef HAVE_USABLE_WCHAR_T
# ifndef HAVE_WCHAR_H
#  define HAVE_WCHAR_H
# endif
#endif

#if defined(MS_WINDOWS)
#  define HAVE_MBCS
#endif

#ifdef HAVE_WCHAR_H
/* Work around a cosmetic bug in BSDI 4.x wchar.h; thanks to Thomas Wouters */
# ifdef _HAVE_BSDI
#  include <time.h>
# endif
#  include <wchar.h>
#endif

/* Py_UCS4 and Py_UCS2 are typedefs for the respective
   unicode representations. */
#if SIZEOF_INT == 4
typedef unsigned int Py_UCS4;
#elif SIZEOF_LONG == 4
typedef unsigned long Py_UCS4;
#else
#error "Could not find a proper typedef for Py_UCS4"
#endif

#if SIZEOF_SHORT == 2
typedef unsigned short Py_UCS2;
#else
#error "Could not find a proper typedef for Py_UCS2"
#endif

typedef unsigned char Py_UCS1;

/* --- Internal Unicode Operations ---------------------------------------- */

/* Since splitting on whitespace is an important use case, and
   whitespace in most situations is solely ASCII whitespace, we
   optimize for the common case by using a quick look-up table
   _Py_ascii_whitespace (see below) with an inlined check.

 */
#ifndef Py_LIMITED_API
#define Py_UNICODE_ISSPACE(ch) \
    ((ch) < 128U ? _Py_ascii_whitespace[(ch)] : _PyUnicode_IsWhitespace(ch))

#define Py_UNICODE_ISLOWER(ch) _PyUnicode_IsLowercase(ch)
#define Py_UNICODE_ISUPPER(ch) _PyUnicode_IsUppercase(ch)
#define Py_UNICODE_ISTITLE(ch) _PyUnicode_IsTitlecase(ch)
#define Py_UNICODE_ISLINEBREAK(ch) _PyUnicode_IsLinebreak(ch)

#define Py_UNICODE_TOLOWER(ch) _PyUnicode_ToLowercase(ch)
#define Py_UNICODE_TOUPPER(ch) _PyUnicode_ToUppercase(ch)
#define Py_UNICODE_TOTITLE(ch) _PyUnicode_ToTitlecase(ch)

#define Py_UNICODE_ISDECIMAL(ch) _PyUnicode_IsDecimalDigit(ch)
#define Py_UNICODE_ISDIGIT(ch) _PyUnicode_IsDigit(ch)
#define Py_UNICODE_ISNUMERIC(ch) _PyUnicode_IsNumeric(ch)
#define Py_UNICODE_ISPRINTABLE(ch) _PyUnicode_IsPrintable(ch)

#define Py_UNICODE_TODECIMAL(ch) _PyUnicode_ToDecimalDigit(ch)
#define Py_UNICODE_TODIGIT(ch) _PyUnicode_ToDigit(ch)
#define Py_UNICODE_TONUMERIC(ch) _PyUnicode_ToNumeric(ch)

#define Py_UNICODE_ISALPHA(ch) _PyUnicode_IsAlpha(ch)

#define Py_UNICODE_ISALNUM(ch) \
       (Py_UNICODE_ISALPHA(ch) || \
    Py_UNICODE_ISDECIMAL(ch) || \
    Py_UNICODE_ISDIGIT(ch) || \
    Py_UNICODE_ISNUMERIC(ch))

#define Py_UNICODE_COPY(target, source, length) \
    Py_MEMCPY((target), (source), (length)*sizeof(Py_UNICODE))

#define Py_UNICODE_FILL(target, value, length) \
    do {Py_ssize_t i_; Py_UNICODE *t_ = (target); Py_UNICODE v_ = (value);\
    for (i_ = 0; i_ < (length); i_++) t_[i_] = v_;\
    } while (0)

/* macros to work with surrogates */
<<<<<<< HEAD
#define Py_UNICODE_IS_SURROGATE(ch) (0xD800 <= ch && ch <= 0xDFFF)
#define Py_UNICODE_IS_HIGH_SURROGATE(ch) (0xD800 <= ch && ch <= 0xDBFF)
#define Py_UNICODE_IS_LOW_SURROGATE(ch) (0xDC00 <= ch && ch <= 0xDFFF)
=======
#define Py_UNICODE_IS_SURROGATE(ch) (0xD800 <= (ch) && (ch) <= 0xDFFF)
#define Py_UNICODE_IS_HIGH_SURROGATE(ch) (0xD800 <= (ch) && (ch) <= 0xDBFF)
#define Py_UNICODE_IS_LOW_SURROGATE(ch) (0xDC00 <= (ch) && (ch) <= 0xDFFF)
>>>>>>> aa29e3e1
/* Join two surrogate characters and return a single Py_UCS4 value. */
#define Py_UNICODE_JOIN_SURROGATES(high, low)  \
    (((((Py_UCS4)(high) & 0x03FF) << 10) |      \
      ((Py_UCS4)(low) & 0x03FF)) + 0x10000)
/* high surrogate = top 10 bits added to D800 */
#define Py_UNICODE_HIGH_SURROGATE(ch) (0xD800 - (0x10000 >> 10) + ((ch) >> 10))
/* low surrogate = bottom 10 bits added to DC00 */
#define Py_UNICODE_LOW_SURROGATE(ch) (0xDC00 + ((ch) & 0x3FF))

/* Check if substring matches at given offset.  The offset must be
   valid, and the substring must not be empty. */

#define Py_UNICODE_MATCH(string, offset, substring) \
    ((*((string)->wstr + (offset)) == *((substring)->wstr)) && \
     ((*((string)->wstr + (offset) + (substring)->wstr_length-1) == *((substring)->wstr + (substring)->wstr_length-1))) && \
     !memcmp((string)->wstr + (offset), (substring)->wstr, (substring)->wstr_length*sizeof(Py_UNICODE)))

#endif /* Py_LIMITED_API */

#ifdef __cplusplus
extern "C" {
#endif

/* --- Unicode Type ------------------------------------------------------- */

#ifndef Py_LIMITED_API

/* ASCII-only strings created through PyUnicode_New use the PyASCIIObject
   structure. state.ascii and state.compact are set, and the data
   immediately follow the structure. utf8_length and wstr_length can be found
   in the length field; the utf8 pointer is equal to the data pointer. */
typedef struct {
    /* There are 4 forms of Unicode strings:

       - compact ascii:

         * structure = PyASCIIObject
         * test: PyUnicode_IS_COMPACT_ASCII(op)
         * kind = PyUnicode_1BYTE_KIND
         * compact = 1
         * ascii = 1
         * ready = 1
         * (length is the length of the utf8 and wstr strings)
         * (data starts just after the structure)
         * (since ASCII is decoded from UTF-8, the utf8 string are the data)

       - compact:

         * structure = PyCompactUnicodeObject
         * test: PyUnicode_IS_COMPACT(op) && !PyUnicode_IS_ASCII(op)
         * kind = PyUnicode_1BYTE_KIND, PyUnicode_2BYTE_KIND or
           PyUnicode_4BYTE_KIND
         * compact = 1
         * ready = 1
         * ascii = 0
         * utf8 is not shared with data
         * utf8_length = 0 if utf8 is NULL
         * wstr is shared with data and wstr_length=length
           if kind=PyUnicode_2BYTE_KIND and sizeof(wchar_t)=2
           or if kind=PyUnicode_4BYTE_KIND and sizeof(wchar_t)=4
         * wstr_length = 0 if wstr is NULL
         * (data starts just after the structure)

       - legacy string, not ready:

         * structure = PyUnicodeObject
         * test: kind == PyUnicode_WCHAR_KIND
         * length = 0 (use wstr_length)
         * hash = -1
         * kind = PyUnicode_WCHAR_KIND
         * compact = 0
         * ascii = 0
         * ready = 0
         * interned = SSTATE_NOT_INTERNED
         * wstr is not NULL
         * data.any is NULL
         * utf8 is NULL
         * utf8_length = 0

       - legacy string, ready:

         * structure = PyUnicodeObject structure
         * test: !PyUnicode_IS_COMPACT(op) && kind != PyUnicode_WCHAR_KIND
         * kind = PyUnicode_1BYTE_KIND, PyUnicode_2BYTE_KIND or
           PyUnicode_4BYTE_KIND
         * compact = 0
         * ready = 1
         * data.any is not NULL
         * utf8 is shared and utf8_length = length with data.any if ascii = 1
         * utf8_length = 0 if utf8 is NULL
         * wstr is shared with data.any and wstr_length = length
           if kind=PyUnicode_2BYTE_KIND and sizeof(wchar_t)=2
           or if kind=PyUnicode_4BYTE_KIND and sizeof(wchar_4)=4
         * wstr_length = 0 if wstr is NULL

       Compact strings use only one memory block (structure + characters),
       whereas legacy strings use one block for the structure and one block
       for characters.

       Legacy strings are created by PyUnicode_FromUnicode() and
       PyUnicode_FromStringAndSize(NULL, size) functions. They become ready
       when PyUnicode_READY() is called.

       See also _PyUnicode_CheckConsistency().
    */
    PyObject_HEAD
    Py_ssize_t length;          /* Number of code points in the string */
    Py_hash_t hash;             /* Hash value; -1 if not set */
    struct {
        /*
           SSTATE_NOT_INTERNED (0)
           SSTATE_INTERNED_MORTAL (1)
           SSTATE_INTERNED_IMMORTAL (2)

           If interned != SSTATE_NOT_INTERNED, the two references from the
           dictionary to this object are *not* counted in ob_refcnt.
         */
        unsigned int interned:2;
        /* Character size:

           - PyUnicode_WCHAR_KIND (0):

             * character type = wchar_t (16 or 32 bits, depending on the
               platform)

           - PyUnicode_1BYTE_KIND (1):

             * character type = Py_UCS1 (8 bits, unsigned)
             * all characters are in the range U+0000-U+00FF (latin1)
             * if ascii is set, all characters are in the range U+0000-U+007F
               (ASCII), otherwise at least one character is in the range
               U+0080-U+00FF

           - PyUnicode_2BYTE_KIND (2):

             * character type = Py_UCS2 (16 bits, unsigned)
             * all characters are in the range U+0000-U+FFFF (BMP)
             * at least one character is in the range U+0100-U+FFFF

           - PyUnicode_4BYTE_KIND (4):

             * character type = Py_UCS4 (32 bits, unsigned)
             * all characters are in the range U+0000-U+10FFFF
             * at least one character is in the range U+10000-U+10FFFF
         */
        unsigned int kind:3;
        /* Compact is with respect to the allocation scheme. Compact unicode
           objects only require one memory block while non-compact objects use
           one block for the PyUnicodeObject struct and another for its data
           buffer. */
        unsigned int compact:1;
        /* The string only contains characters in the range U+0000-U+007F (ASCII)
           and the kind is PyUnicode_1BYTE_KIND. If ascii is set and compact is
           set, use the PyASCIIObject structure. */
        unsigned int ascii:1;
        /* The ready flag indicates whether the object layout is initialized
           completely. This means that this is either a compact object, or
           the data pointer is filled out. The bit is redundant, and helps
           to minimize the test in PyUnicode_IS_READY(). */
        unsigned int ready:1;
    } state;
    wchar_t *wstr;              /* wchar_t representation (null-terminated) */
} PyASCIIObject;

/* Non-ASCII strings allocated through PyUnicode_New use the
   PyCompactUnicodeObject structure. state.compact is set, and the data
   immediately follow the structure. */
typedef struct {
    PyASCIIObject _base;
    Py_ssize_t utf8_length;     /* Number of bytes in utf8, excluding the
                                 * terminating \0. */
    char *utf8;                 /* UTF-8 representation (null-terminated) */
    Py_ssize_t wstr_length;     /* Number of code points in wstr, possible
                                 * surrogates count as two code points. */
} PyCompactUnicodeObject;

/* Strings allocated through PyUnicode_FromUnicode(NULL, len) use the
   PyUnicodeObject structure. The actual string data is initially in the wstr
   block, and copied into the data block using _PyUnicode_Ready. */
typedef struct {
    PyCompactUnicodeObject _base;
    union {
        void *any;
        Py_UCS1 *latin1;
        Py_UCS2 *ucs2;
        Py_UCS4 *ucs4;
    } data;                     /* Canonical, smallest-form Unicode buffer */
} PyUnicodeObject;
#endif

PyAPI_DATA(PyTypeObject) PyUnicode_Type;
PyAPI_DATA(PyTypeObject) PyUnicodeIter_Type;

#define PyUnicode_Check(op) \
                 PyType_FastSubclass(Py_TYPE(op), Py_TPFLAGS_UNICODE_SUBCLASS)
#define PyUnicode_CheckExact(op) (Py_TYPE(op) == &PyUnicode_Type)

/* Fast access macros */
#ifndef Py_LIMITED_API

#define PyUnicode_WSTR_LENGTH(op) \
    (PyUnicode_IS_COMPACT_ASCII(op) ?                  \
     ((PyASCIIObject*)op)->length :                    \
     ((PyCompactUnicodeObject*)op)->wstr_length)

/* Returns the deprecated Py_UNICODE representation's size in code units
   (this includes surrogate pairs as 2 units).
   If the Py_UNICODE representation is not available, it will be computed
   on request.  Use PyUnicode_GET_LENGTH() for the length in code points. */

#define PyUnicode_GET_SIZE(op)                       \
    (assert(PyUnicode_Check(op)),                    \
     (((PyASCIIObject *)(op))->wstr) ?               \
      PyUnicode_WSTR_LENGTH(op) :                    \
      ((void)PyUnicode_AsUnicode((PyObject *)(op)),  \
       assert(((PyASCIIObject *)(op))->wstr),        \
       PyUnicode_WSTR_LENGTH(op)))

#define PyUnicode_GET_DATA_SIZE(op) \
    (PyUnicode_GET_SIZE(op) * Py_UNICODE_SIZE)

/* Alias for PyUnicode_AsUnicode().  This will create a wchar_t/Py_UNICODE
   representation on demand.  Using this macro is very inefficient now,
   try to port your code to use the new PyUnicode_*BYTE_DATA() macros or
   use PyUnicode_WRITE() and PyUnicode_READ(). */

#define PyUnicode_AS_UNICODE(op) \
    (assert(PyUnicode_Check(op)), \
     (((PyASCIIObject *)(op))->wstr) ? (((PyASCIIObject *)(op))->wstr) : \
      PyUnicode_AsUnicode((PyObject *)(op)))

#define PyUnicode_AS_DATA(op) \
    ((const char *)(PyUnicode_AS_UNICODE(op)))


/* --- Flexible String Representation Helper Macros (PEP 393) -------------- */

/* Values for PyASCIIObject.state: */

/* Interning state. */
#define SSTATE_NOT_INTERNED 0
#define SSTATE_INTERNED_MORTAL 1
#define SSTATE_INTERNED_IMMORTAL 2

/* Return true if the string contains only ASCII characters, or 0 if not. The
   string may be compact (PyUnicode_IS_COMPACT_ASCII) or not, but must be
   ready. */
#define PyUnicode_IS_ASCII(op)                   \
    (assert(PyUnicode_Check(op)),                \
     assert(PyUnicode_IS_READY(op)),             \
     ((PyASCIIObject*)op)->state.ascii)

/* Return true if the string is compact or 0 if not.
   No type checks or Ready calls are performed. */
#define PyUnicode_IS_COMPACT(op) \
    (((PyASCIIObject*)(op))->state.compact)

/* Return true if the string is a compact ASCII string (use PyASCIIObject
   structure), or 0 if not.  No type checks or Ready calls are performed. */
#define PyUnicode_IS_COMPACT_ASCII(op)                 \
    (((PyASCIIObject*)op)->state.ascii && PyUnicode_IS_COMPACT(op))

enum PyUnicode_Kind {
/* String contains only wstr byte characters.  This is only possible
   when the string was created with a legacy API and _PyUnicode_Ready()
   has not been called yet.  */
    PyUnicode_WCHAR_KIND = 0,
/* Return values of the PyUnicode_KIND() macro: */
    PyUnicode_1BYTE_KIND = 1,
    PyUnicode_2BYTE_KIND = 2,
    PyUnicode_4BYTE_KIND = 4
};

/* Return pointers to the canonical representation cast to unsigned char,
   Py_UCS2, or Py_UCS4 for direct character access.
   No checks are performed, use PyUnicode_KIND() before to ensure
   these will work correctly. */

#define PyUnicode_1BYTE_DATA(op) ((Py_UCS1*)PyUnicode_DATA(op))
#define PyUnicode_2BYTE_DATA(op) ((Py_UCS2*)PyUnicode_DATA(op))
#define PyUnicode_4BYTE_DATA(op) ((Py_UCS4*)PyUnicode_DATA(op))

/* Return one of the PyUnicode_*_KIND values defined above. */
#define PyUnicode_KIND(op) \
    (assert(PyUnicode_Check(op)), \
     assert(PyUnicode_IS_READY(op)),            \
     ((PyASCIIObject *)(op))->state.kind)

/* Return a void pointer to the raw unicode buffer. */
#define _PyUnicode_COMPACT_DATA(op)                     \
    (PyUnicode_IS_ASCII(op) ?                   \
     ((void*)((PyASCIIObject*)(op) + 1)) :              \
     ((void*)((PyCompactUnicodeObject*)(op) + 1)))

#define _PyUnicode_NONCOMPACT_DATA(op)                  \
    (assert(((PyUnicodeObject*)(op))->data.any),        \
     ((((PyUnicodeObject *)(op))->data.any)))

#define PyUnicode_DATA(op) \
    (assert(PyUnicode_Check(op)), \
     PyUnicode_IS_COMPACT(op) ? _PyUnicode_COMPACT_DATA(op) :   \
     _PyUnicode_NONCOMPACT_DATA(op))

/* In the access macros below, "kind" may be evaluated more than once.
   All other macro parameters are evaluated exactly once, so it is safe
   to put side effects into them (such as increasing the index). */

/* Write into the canonical representation, this macro does not do any sanity
   checks and is intended for usage in loops.  The caller should cache the
   kind and data pointers obtained from other macro calls.
   index is the index in the string (starts at 0) and value is the new
   code point value which should be written to that location. */
#define PyUnicode_WRITE(kind, data, index, value) \
    do { \
        switch ((kind)) { \
        case PyUnicode_1BYTE_KIND: { \
            ((Py_UCS1 *)(data))[(index)] = (Py_UCS1)(value); \
            break; \
        } \
        case PyUnicode_2BYTE_KIND: { \
            ((Py_UCS2 *)(data))[(index)] = (Py_UCS2)(value); \
            break; \
        } \
        default: { \
            assert((kind) == PyUnicode_4BYTE_KIND); \
            ((Py_UCS4 *)(data))[(index)] = (Py_UCS4)(value); \
        } \
        } \
    } while (0)

/* Read a code point from the string's canonical representation.  No checks
   or ready calls are performed. */
#define PyUnicode_READ(kind, data, index) \
    ((Py_UCS4) \
    ((kind) == PyUnicode_1BYTE_KIND ? \
        ((const Py_UCS1 *)(data))[(index)] : \
        ((kind) == PyUnicode_2BYTE_KIND ? \
            ((const Py_UCS2 *)(data))[(index)] : \
            ((const Py_UCS4 *)(data))[(index)] \
        ) \
    ))

/* PyUnicode_READ_CHAR() is less efficient than PyUnicode_READ() because it
   calls PyUnicode_KIND() and might call it twice.  For single reads, use
   PyUnicode_READ_CHAR, for multiple consecutive reads callers should
   cache kind and use PyUnicode_READ instead. */
#define PyUnicode_READ_CHAR(unicode, index) \
    (assert(PyUnicode_Check(unicode)),          \
     assert(PyUnicode_IS_READY(unicode)),       \
     (Py_UCS4)                                  \
        (PyUnicode_KIND((unicode)) == PyUnicode_1BYTE_KIND ? \
            ((const Py_UCS1 *)(PyUnicode_DATA((unicode))))[(index)] : \
            (PyUnicode_KIND((unicode)) == PyUnicode_2BYTE_KIND ? \
                ((const Py_UCS2 *)(PyUnicode_DATA((unicode))))[(index)] : \
                ((const Py_UCS4 *)(PyUnicode_DATA((unicode))))[(index)] \
            ) \
        ))

/* Returns the length of the unicode string. The caller has to make sure that
   the string has it's canonical representation set before calling
   this macro.  Call PyUnicode_(FAST_)Ready to ensure that. */
#define PyUnicode_GET_LENGTH(op)                \
    (assert(PyUnicode_Check(op)),               \
     assert(PyUnicode_IS_READY(op)),            \
     ((PyASCIIObject *)(op))->length)


/* Fast check to determine whether an object is ready. Equivalent to
   PyUnicode_IS_COMPACT(op) || ((PyUnicodeObject*)(op))->data.any) */

#define PyUnicode_IS_READY(op) (((PyASCIIObject*)op)->state.ready)

/* PyUnicode_READY() does less work than _PyUnicode_Ready() in the best
   case.  If the canonical representation is not yet set, it will still call
   _PyUnicode_Ready().
   Returns 0 on success and -1 on errors. */
#define PyUnicode_READY(op)                        \
    (assert(PyUnicode_Check(op)),                       \
     (PyUnicode_IS_READY(op) ?                          \
      0 : _PyUnicode_Ready((PyObject *)(op))))

/* Return a maximum character value which is suitable for creating another
   string based on op.  This is always an approximation but more efficient
   than iterating over the string. */
#define PyUnicode_MAX_CHAR_VALUE(op) \
    (assert(PyUnicode_IS_READY(op)),                                    \
     (PyUnicode_IS_ASCII(op) ?                                          \
      (0x7f) :                                                          \
      (PyUnicode_KIND(op) == PyUnicode_1BYTE_KIND ?                     \
       (0xffU) :                                                        \
       (PyUnicode_KIND(op) == PyUnicode_2BYTE_KIND ?                    \
        (0xffffU) :                                                     \
        (0x10ffffU)))))

#endif

/* --- Constants ---------------------------------------------------------- */

/* This Unicode character will be used as replacement character during
   decoding if the errors argument is set to "replace". Note: the
   Unicode character U+FFFD is the official REPLACEMENT CHARACTER in
   Unicode 3.0. */

#define Py_UNICODE_REPLACEMENT_CHARACTER ((Py_UCS4) 0xFFFD)

/* === Public API ========================================================= */

/* --- Plain Py_UNICODE --------------------------------------------------- */

/* With PEP 393, this is the recommended way to allocate a new unicode object.
   This function will allocate the object and its buffer in a single memory
   block.  Objects created using this function are not resizable. */
#ifndef Py_LIMITED_API
PyAPI_FUNC(PyObject*) PyUnicode_New(
    Py_ssize_t size,            /* Number of code points in the new string */
    Py_UCS4 maxchar             /* maximum code point value in the string */
    );
#endif

/* Initializes the canonical string representation from a the deprecated
   wstr/Py_UNICODE representation. This function is used to convert Unicode
   objects which were created using the old API to the new flexible format
   introduced with PEP 393.

   Don't call this function directly, use the public PyUnicode_READY() macro
   instead. */
#ifndef Py_LIMITED_API
PyAPI_FUNC(int) _PyUnicode_Ready(
    PyObject *unicode           /* Unicode object */
    );
#endif

/* Get a copy of a Unicode string. */
#ifndef Py_LIMITED_API
PyAPI_FUNC(PyObject*) _PyUnicode_Copy(
    PyObject *unicode
    );
#endif

/* Copy character from one unicode object into another, this function performs
   character conversion when necessary and falls back to memcpy() if possible.

   Fail if to is too small (smaller than *how_many* or smaller than
   len(from)-from_start), or if kind(from[from_start:from_start+how_many]) >
   kind(to), or if *to* has more than 1 reference.

   Return the number of written character, or return -1 and raise an exception
   on error.

   Pseudo-code:

       how_many = min(how_many, len(from) - from_start)
       to[to_start:to_start+how_many] = from[from_start:from_start+how_many]
       return how_many

   Note: The function doesn't write a terminating null character.
   */
#ifndef Py_LIMITED_API
PyAPI_FUNC(Py_ssize_t) PyUnicode_CopyCharacters(
    PyObject *to,
    Py_ssize_t to_start,
    PyObject *from,
    Py_ssize_t from_start,
    Py_ssize_t how_many
    );

/* Unsafe version of PyUnicode_CopyCharacters(): don't check arguments and so
   may crash if parameters are invalid (e.g. if the output string
   is too short). */
PyAPI_FUNC(void) _PyUnicode_FastCopyCharacters(
    PyObject *to,
    Py_ssize_t to_start,
    PyObject *from,
    Py_ssize_t from_start,
    Py_ssize_t how_many
    );
#endif

#ifndef Py_LIMITED_API
/* Fill a string with a character: write fill_char into
   unicode[start:start+length].

   Fail if fill_char is bigger than the string maximum character, or if the
   string has more than 1 reference.

   Return the number of written character, or return -1 and raise an exception
   on error. */
PyAPI_FUNC(Py_ssize_t) PyUnicode_Fill(
    PyObject *unicode,
    Py_ssize_t start,
    Py_ssize_t length,
    Py_UCS4 fill_char
    );

/* Unsafe version of PyUnicode_Fill(): don't check arguments and so may crash
   if parameters are invalid (e.g. if length is longer than the string). */
PyAPI_FUNC(void) _PyUnicode_FastFill(
    PyObject *unicode,
    Py_ssize_t start,
    Py_ssize_t length,
    Py_UCS4 fill_char
    );
#endif

/* Create a Unicode Object from the Py_UNICODE buffer u of the given
   size.

   u may be NULL which causes the contents to be undefined. It is the
   user's responsibility to fill in the needed data afterwards. Note
   that modifying the Unicode object contents after construction is
   only allowed if u was set to NULL.

   The buffer is copied into the new object. */

#ifndef Py_LIMITED_API
PyAPI_FUNC(PyObject*) PyUnicode_FromUnicode(
    const Py_UNICODE *u,        /* Unicode buffer */
    Py_ssize_t size             /* size of buffer */
    );
#endif

/* Similar to PyUnicode_FromUnicode(), but u points to UTF-8 encoded bytes */
PyAPI_FUNC(PyObject*) PyUnicode_FromStringAndSize(
    const char *u,             /* UTF-8 encoded string */
    Py_ssize_t size            /* size of buffer */
    );

/* Similar to PyUnicode_FromUnicode(), but u points to null-terminated
   UTF-8 encoded bytes.  The size is determined with strlen(). */
PyAPI_FUNC(PyObject*) PyUnicode_FromString(
    const char *u              /* UTF-8 encoded string */
    );

#ifndef Py_LIMITED_API
/* Create a new string from a buffer of Py_UCS1, Py_UCS2 or Py_UCS4 characters.
   Scan the string to find the maximum character. */
PyAPI_FUNC(PyObject*) PyUnicode_FromKindAndData(
    int kind,
    const void *buffer,
    Py_ssize_t size);

/* Create a new string from a buffer of ASCII characters.
   WARNING: Don't check if the string contains any non-ASCII character. */
PyAPI_FUNC(PyObject*) _PyUnicode_FromASCII(
    const char *buffer,
    Py_ssize_t size);
#endif

PyAPI_FUNC(PyObject*) PyUnicode_Substring(
    PyObject *str,
    Py_ssize_t start,
    Py_ssize_t end);

#ifndef Py_LIMITED_API
/* Compute the maximum character of the substring unicode[start:end].
   Return 127 for an empty string. */
PyAPI_FUNC(Py_UCS4) _PyUnicode_FindMaxChar (
    PyObject *unicode,
    Py_ssize_t start,
    Py_ssize_t end);
#endif

/* Copy the string into a UCS4 buffer including the null character if copy_null
   is set. Return NULL and raise an exception on error. Raise a ValueError if
   the buffer is smaller than the string. Return buffer on success.

   buflen is the length of the buffer in (Py_UCS4) characters. */
PyAPI_FUNC(Py_UCS4*) PyUnicode_AsUCS4(
    PyObject *unicode,
    Py_UCS4* buffer,
    Py_ssize_t buflen,
    int copy_null);

/* Copy the string into a UCS4 buffer. A new buffer is allocated using
 * PyMem_Malloc; if this fails, NULL is returned with a memory error
   exception set. */
PyAPI_FUNC(Py_UCS4*) PyUnicode_AsUCS4Copy(PyObject *unicode);

/* Return a read-only pointer to the Unicode object's internal
   Py_UNICODE buffer.
   If the wchar_t/Py_UNICODE representation is not yet available, this
   function will calculate it. */

#ifndef Py_LIMITED_API
PyAPI_FUNC(Py_UNICODE *) PyUnicode_AsUnicode(
    PyObject *unicode           /* Unicode object */
    );
#endif

/* Return a read-only pointer to the Unicode object's internal
   Py_UNICODE buffer and save the length at size.
   If the wchar_t/Py_UNICODE representation is not yet available, this
   function will calculate it. */

#ifndef Py_LIMITED_API
PyAPI_FUNC(Py_UNICODE *) PyUnicode_AsUnicodeAndSize(
    PyObject *unicode,          /* Unicode object */
    Py_ssize_t *size            /* location where to save the length */
    );
#endif

/* Get the length of the Unicode object. */

PyAPI_FUNC(Py_ssize_t) PyUnicode_GetLength(
    PyObject *unicode
);

/* Get the number of Py_UNICODE units in the
   string representation. */

PyAPI_FUNC(Py_ssize_t) PyUnicode_GetSize(
    PyObject *unicode           /* Unicode object */
    );

/* Read a character from the string. */

PyAPI_FUNC(Py_UCS4) PyUnicode_ReadChar(
    PyObject *unicode,
    Py_ssize_t index
    );

/* Write a character to the string. The string must have been created through
   PyUnicode_New, must not be shared, and must not have been hashed yet.

   Return 0 on success, -1 on error. */

PyAPI_FUNC(int) PyUnicode_WriteChar(
    PyObject *unicode,
    Py_ssize_t index,
    Py_UCS4 character
    );

#ifndef Py_LIMITED_API
/* Get the maximum ordinal for a Unicode character. */
PyAPI_FUNC(Py_UNICODE) PyUnicode_GetMax(void);
#endif

/* Resize an Unicode object. The length is the number of characters, except
   if the kind of the string is PyUnicode_WCHAR_KIND: in this case, the length
   is the number of Py_UNICODE characters.

   *unicode is modified to point to the new (resized) object and 0
   returned on success.

   Try to resize the string in place (which is usually faster than allocating
   a new string and copy characters), or create a new string.

   Error handling is implemented as follows: an exception is set, -1
   is returned and *unicode left untouched.

   WARNING: The function doesn't check string content, the result may not be a
            string in canonical representation. */

PyAPI_FUNC(int) PyUnicode_Resize(
    PyObject **unicode,         /* Pointer to the Unicode object */
    Py_ssize_t length           /* New length */
    );

/* Coerce obj to an Unicode object and return a reference with
   *incremented* refcount.

   Coercion is done in the following way:

   1. bytes, bytearray and other char buffer compatible objects are decoded
      under the assumptions that they contain data using the UTF-8
      encoding. Decoding is done in "strict" mode.

   2. All other objects (including Unicode objects) raise an
      exception.

   The API returns NULL in case of an error. The caller is responsible
   for decref'ing the returned objects.

*/

PyAPI_FUNC(PyObject*) PyUnicode_FromEncodedObject(
    register PyObject *obj,     /* Object */
    const char *encoding,       /* encoding */
    const char *errors          /* error handling */
    );

/* Coerce obj to an Unicode object and return a reference with
   *incremented* refcount.

   Unicode objects are passed back as-is (subclasses are converted to
   true Unicode objects), all other objects are delegated to
   PyUnicode_FromEncodedObject(obj, NULL, "strict") which results in
   using UTF-8 encoding as basis for decoding the object.

   The API returns NULL in case of an error. The caller is responsible
   for decref'ing the returned objects.

*/

PyAPI_FUNC(PyObject*) PyUnicode_FromObject(
    register PyObject *obj      /* Object */
    );

PyAPI_FUNC(PyObject *) PyUnicode_FromFormatV(
    const char *format,   /* ASCII-encoded string  */
    va_list vargs
    );
PyAPI_FUNC(PyObject *) PyUnicode_FromFormat(
    const char *format,   /* ASCII-encoded string  */
    ...
    );

#ifndef Py_LIMITED_API
typedef struct {
    PyObject *buffer;
    void *data;
    enum PyUnicode_Kind kind;
    Py_UCS4 maxchar;
    Py_ssize_t size;
    Py_ssize_t pos;
    /* minimum length of the buffer when overallocation is enabled,
       see _PyUnicodeWriter_Init() */
    Py_ssize_t min_length;
    unsigned char overallocate;
    /* If readonly is 1, buffer is a shared string (cannot be modified)
       and size is set to 0. */
    unsigned char readonly;
} _PyUnicodeWriter ;

/* Initialize a Unicode writer.

   If min_length is greater than zero, _PyUnicodeWriter_Prepare()
   overallocates the buffer and min_length is the minimum length in characters
   of the buffer. */
PyAPI_FUNC(void)
_PyUnicodeWriter_Init(_PyUnicodeWriter *writer, Py_ssize_t min_length);

/* Prepare the buffer to write 'length' characters
   with the specified maximum character.

   Return 0 on success, raise an exception and return -1 on error. */
#define _PyUnicodeWriter_Prepare(WRITER, LENGTH, MAXCHAR)             \
    (((MAXCHAR) <= (WRITER)->maxchar                                  \
      && (LENGTH) <= (WRITER)->size - (WRITER)->pos)                  \
     ? 0                                                              \
     : (((LENGTH) == 0)                                               \
        ? 0                                                           \
        : _PyUnicodeWriter_PrepareInternal((WRITER), (LENGTH), (MAXCHAR))))

/* Don't call this function directly, use the _PyUnicodeWriter_Prepare() macro
   instead. */
PyAPI_FUNC(int)
_PyUnicodeWriter_PrepareInternal(_PyUnicodeWriter *writer,
                                 Py_ssize_t length, Py_UCS4 maxchar);

<<<<<<< HEAD
PyAPI_FUNC(int)
_PyUnicodeWriter_WriteStr(_PyUnicodeWriter *writer, PyObject *str);

PyAPI_FUNC(PyObject *)
_PyUnicodeWriter_Finish(_PyUnicodeWriter *writer);

=======
/* Append a Unicode string.
   Return 0 on success, raise an exception and return -1 on error. */
PyAPI_FUNC(int)
_PyUnicodeWriter_WriteStr(_PyUnicodeWriter *writer,
    PyObject *str               /* Unicode string */
    );

/* Append a latin1-encoded byte string.
   Return 0 on success, raise an exception and return -1 on error. */
PyAPI_FUNC(int)
_PyUnicodeWriter_WriteCstr(_PyUnicodeWriter *writer,
    const char *str,            /* latin1-encoded byte string */
    Py_ssize_t len              /* length in bytes */
    );

/* Get the value of the write as an Unicode string. Clear the
   buffer of the writer. Raise an exception and return NULL
   on error. */
PyAPI_FUNC(PyObject *)
_PyUnicodeWriter_Finish(_PyUnicodeWriter *writer);

/* Deallocate memory of a writer (clear its internal buffer). */
>>>>>>> aa29e3e1
PyAPI_FUNC(void)
_PyUnicodeWriter_Dealloc(_PyUnicodeWriter *writer);
#endif

#ifndef Py_LIMITED_API
/* Format the object based on the format_spec, as defined in PEP 3101
   (Advanced String Formatting). */
PyAPI_FUNC(int) _PyUnicode_FormatAdvancedWriter(
    _PyUnicodeWriter *writer,
    PyObject *obj,
    PyObject *format_spec,
    Py_ssize_t start,
    Py_ssize_t end);
#endif

PyAPI_FUNC(void) PyUnicode_InternInPlace(PyObject **);
PyAPI_FUNC(void) PyUnicode_InternImmortal(PyObject **);
PyAPI_FUNC(PyObject *) PyUnicode_InternFromString(
    const char *u              /* UTF-8 encoded string */
    );
#ifndef Py_LIMITED_API
PyAPI_FUNC(void) _Py_ReleaseInternedUnicodeStrings(void);
#endif

/* Use only if you know it's a string */
#define PyUnicode_CHECK_INTERNED(op) \
    (((PyASCIIObject *)(op))->state.interned)

/* --- wchar_t support for platforms which support it --------------------- */

#ifdef HAVE_WCHAR_H

/* Create a Unicode Object from the wchar_t buffer w of the given
   size.

   The buffer is copied into the new object. */

PyAPI_FUNC(PyObject*) PyUnicode_FromWideChar(
    register const wchar_t *w,  /* wchar_t buffer */
    Py_ssize_t size             /* size of buffer */
    );

/* Copies the Unicode Object contents into the wchar_t buffer w.  At
   most size wchar_t characters are copied.

   Note that the resulting wchar_t string may or may not be
   0-terminated.  It is the responsibility of the caller to make sure
   that the wchar_t string is 0-terminated in case this is required by
   the application.

   Returns the number of wchar_t characters copied (excluding a
   possibly trailing 0-termination character) or -1 in case of an
   error. */

PyAPI_FUNC(Py_ssize_t) PyUnicode_AsWideChar(
    PyObject *unicode,          /* Unicode object */
    register wchar_t *w,        /* wchar_t buffer */
    Py_ssize_t size             /* size of buffer */
    );

/* Convert the Unicode object to a wide character string. The output string
   always ends with a nul character. If size is not NULL, write the number of
   wide characters (excluding the null character) into *size.

   Returns a buffer allocated by PyMem_Alloc() (use PyMem_Free() to free it)
   on success. On error, returns NULL, *size is undefined and raises a
   MemoryError. */

PyAPI_FUNC(wchar_t*) PyUnicode_AsWideCharString(
    PyObject *unicode,          /* Unicode object */
    Py_ssize_t *size            /* number of characters of the result */
    );

#ifndef Py_LIMITED_API
PyAPI_FUNC(void*) _PyUnicode_AsKind(PyObject *s, unsigned int kind);
#endif

#endif

/* --- Unicode ordinals --------------------------------------------------- */

/* Create a Unicode Object from the given Unicode code point ordinal.

   The ordinal must be in range(0x110000). A ValueError is
   raised in case it is not.

*/

PyAPI_FUNC(PyObject*) PyUnicode_FromOrdinal(int ordinal);

/* --- Free-list management ----------------------------------------------- */

/* Clear the free list used by the Unicode implementation.

   This can be used to release memory used for objects on the free
   list back to the Python memory allocator.

*/

PyAPI_FUNC(int) PyUnicode_ClearFreeList(void);

/* === Builtin Codecs =====================================================

   Many of these APIs take two arguments encoding and errors. These
   parameters encoding and errors have the same semantics as the ones
   of the builtin str() API.

   Setting encoding to NULL causes the default encoding (UTF-8) to be used.

   Error handling is set by errors which may also be set to NULL
   meaning to use the default handling defined for the codec. Default
   error handling for all builtin codecs is "strict" (ValueErrors are
   raised).

   The codecs all use a similar interface. Only deviation from the
   generic ones are documented.

*/

/* --- Manage the default encoding ---------------------------------------- */

/* Returns a pointer to the default encoding (UTF-8) of the
   Unicode object unicode and the size of the encoded representation
   in bytes stored in *size.

   In case of an error, no *size is set.

   This function caches the UTF-8 encoded string in the unicodeobject
   and subsequent calls will return the same string.  The memory is released
   when the unicodeobject is deallocated.

   _PyUnicode_AsStringAndSize is a #define for PyUnicode_AsUTF8AndSize to
   support the previous internal function with the same behaviour.

   *** This API is for interpreter INTERNAL USE ONLY and will likely
   *** be removed or changed in the future.

   *** If you need to access the Unicode object as UTF-8 bytes string,
   *** please use PyUnicode_AsUTF8String() instead.
*/

#ifndef Py_LIMITED_API
PyAPI_FUNC(char *) PyUnicode_AsUTF8AndSize(
    PyObject *unicode,
    Py_ssize_t *size);
#define _PyUnicode_AsStringAndSize PyUnicode_AsUTF8AndSize
#endif

/* Returns a pointer to the default encoding (UTF-8) of the
   Unicode object unicode.

   Like PyUnicode_AsUTF8AndSize(), this also caches the UTF-8 representation
   in the unicodeobject.

   _PyUnicode_AsString is a #define for PyUnicode_AsUTF8 to
   support the previous internal function with the same behaviour.

   Use of this API is DEPRECATED since no size information can be
   extracted from the returned data.

   *** This API is for interpreter INTERNAL USE ONLY and will likely
   *** be removed or changed for Python 3.1.

   *** If you need to access the Unicode object as UTF-8 bytes string,
   *** please use PyUnicode_AsUTF8String() instead.

*/

#ifndef Py_LIMITED_API
PyAPI_FUNC(char *) PyUnicode_AsUTF8(PyObject *unicode);
#define _PyUnicode_AsString PyUnicode_AsUTF8
#endif

/* Returns "utf-8".  */

PyAPI_FUNC(const char*) PyUnicode_GetDefaultEncoding(void);

/* --- Generic Codecs ----------------------------------------------------- */

/* Create a Unicode object by decoding the encoded string s of the
   given size. */

PyAPI_FUNC(PyObject*) PyUnicode_Decode(
    const char *s,              /* encoded string */
    Py_ssize_t size,            /* size of buffer */
    const char *encoding,       /* encoding */
    const char *errors          /* error handling */
    );

/* Decode a Unicode object unicode and return the result as Python
   object. */

PyAPI_FUNC(PyObject*) PyUnicode_AsDecodedObject(
    PyObject *unicode,          /* Unicode object */
    const char *encoding,       /* encoding */
    const char *errors          /* error handling */
    );

/* Decode a Unicode object unicode and return the result as Unicode
   object. */

PyAPI_FUNC(PyObject*) PyUnicode_AsDecodedUnicode(
    PyObject *unicode,          /* Unicode object */
    const char *encoding,       /* encoding */
    const char *errors          /* error handling */
    );

/* Encodes a Py_UNICODE buffer of the given size and returns a
   Python string object. */

#ifndef Py_LIMITED_API
PyAPI_FUNC(PyObject*) PyUnicode_Encode(
    const Py_UNICODE *s,        /* Unicode char buffer */
    Py_ssize_t size,            /* number of Py_UNICODE chars to encode */
    const char *encoding,       /* encoding */
    const char *errors          /* error handling */
    );
#endif

/* Encodes a Unicode object and returns the result as Python
   object. */

PyAPI_FUNC(PyObject*) PyUnicode_AsEncodedObject(
    PyObject *unicode,          /* Unicode object */
    const char *encoding,       /* encoding */
    const char *errors          /* error handling */
    );

/* Encodes a Unicode object and returns the result as Python string
   object. */

PyAPI_FUNC(PyObject*) PyUnicode_AsEncodedString(
    PyObject *unicode,          /* Unicode object */
    const char *encoding,       /* encoding */
    const char *errors          /* error handling */
    );

/* Encodes a Unicode object and returns the result as Unicode
   object. */

PyAPI_FUNC(PyObject*) PyUnicode_AsEncodedUnicode(
    PyObject *unicode,          /* Unicode object */
    const char *encoding,       /* encoding */
    const char *errors          /* error handling */
    );

/* Build an encoding map. */

PyAPI_FUNC(PyObject*) PyUnicode_BuildEncodingMap(
    PyObject* string            /* 256 character map */
   );

/* --- UTF-7 Codecs ------------------------------------------------------- */

PyAPI_FUNC(PyObject*) PyUnicode_DecodeUTF7(
    const char *string,         /* UTF-7 encoded string */
    Py_ssize_t length,          /* size of string */
    const char *errors          /* error handling */
    );

PyAPI_FUNC(PyObject*) PyUnicode_DecodeUTF7Stateful(
    const char *string,         /* UTF-7 encoded string */
    Py_ssize_t length,          /* size of string */
    const char *errors,         /* error handling */
    Py_ssize_t *consumed        /* bytes consumed */
    );

#ifndef Py_LIMITED_API
PyAPI_FUNC(PyObject*) PyUnicode_EncodeUTF7(
    const Py_UNICODE *data,     /* Unicode char buffer */
    Py_ssize_t length,          /* number of Py_UNICODE chars to encode */
    int base64SetO,             /* Encode RFC2152 Set O characters in base64 */
    int base64WhiteSpace,       /* Encode whitespace (sp, ht, nl, cr) in base64 */
    const char *errors          /* error handling */
    );
PyAPI_FUNC(PyObject*) _PyUnicode_EncodeUTF7(
    PyObject *unicode,          /* Unicode object */
    int base64SetO,             /* Encode RFC2152 Set O characters in base64 */
    int base64WhiteSpace,       /* Encode whitespace (sp, ht, nl, cr) in base64 */
    const char *errors          /* error handling */
    );
#endif

/* --- UTF-8 Codecs ------------------------------------------------------- */

PyAPI_FUNC(PyObject*) PyUnicode_DecodeUTF8(
    const char *string,         /* UTF-8 encoded string */
    Py_ssize_t length,          /* size of string */
    const char *errors          /* error handling */
    );

PyAPI_FUNC(PyObject*) PyUnicode_DecodeUTF8Stateful(
    const char *string,         /* UTF-8 encoded string */
    Py_ssize_t length,          /* size of string */
    const char *errors,         /* error handling */
    Py_ssize_t *consumed        /* bytes consumed */
    );

PyAPI_FUNC(PyObject*) PyUnicode_AsUTF8String(
    PyObject *unicode           /* Unicode object */
    );

#ifndef Py_LIMITED_API
PyAPI_FUNC(PyObject*) _PyUnicode_AsUTF8String(
    PyObject *unicode,
    const char *errors);

PyAPI_FUNC(PyObject*) PyUnicode_EncodeUTF8(
    const Py_UNICODE *data,     /* Unicode char buffer */
    Py_ssize_t length,          /* number of Py_UNICODE chars to encode */
    const char *errors          /* error handling */
    );
#endif

/* --- UTF-32 Codecs ------------------------------------------------------ */

/* Decodes length bytes from a UTF-32 encoded buffer string and returns
   the corresponding Unicode object.

   errors (if non-NULL) defines the error handling. It defaults
   to "strict".

   If byteorder is non-NULL, the decoder starts decoding using the
   given byte order:

    *byteorder == -1: little endian
    *byteorder == 0:  native order
    *byteorder == 1:  big endian

   In native mode, the first four bytes of the stream are checked for a
   BOM mark. If found, the BOM mark is analysed, the byte order
   adjusted and the BOM skipped.  In the other modes, no BOM mark
   interpretation is done. After completion, *byteorder is set to the
   current byte order at the end of input data.

   If byteorder is NULL, the codec starts in native order mode.

*/

PyAPI_FUNC(PyObject*) PyUnicode_DecodeUTF32(
    const char *string,         /* UTF-32 encoded string */
    Py_ssize_t length,          /* size of string */
    const char *errors,         /* error handling */
    int *byteorder              /* pointer to byteorder to use
                                   0=native;-1=LE,1=BE; updated on
                                   exit */
    );

PyAPI_FUNC(PyObject*) PyUnicode_DecodeUTF32Stateful(
    const char *string,         /* UTF-32 encoded string */
    Py_ssize_t length,          /* size of string */
    const char *errors,         /* error handling */
    int *byteorder,             /* pointer to byteorder to use
                                   0=native;-1=LE,1=BE; updated on
                                   exit */
    Py_ssize_t *consumed        /* bytes consumed */
    );

/* Returns a Python string using the UTF-32 encoding in native byte
   order. The string always starts with a BOM mark.  */

PyAPI_FUNC(PyObject*) PyUnicode_AsUTF32String(
    PyObject *unicode           /* Unicode object */
    );

/* Returns a Python string object holding the UTF-32 encoded value of
   the Unicode data.

   If byteorder is not 0, output is written according to the following
   byte order:

   byteorder == -1: little endian
   byteorder == 0:  native byte order (writes a BOM mark)
   byteorder == 1:  big endian

   If byteorder is 0, the output string will always start with the
   Unicode BOM mark (U+FEFF). In the other two modes, no BOM mark is
   prepended.

*/

#ifndef Py_LIMITED_API
PyAPI_FUNC(PyObject*) PyUnicode_EncodeUTF32(
    const Py_UNICODE *data,     /* Unicode char buffer */
    Py_ssize_t length,          /* number of Py_UNICODE chars to encode */
    const char *errors,         /* error handling */
    int byteorder               /* byteorder to use 0=BOM+native;-1=LE,1=BE */
    );
PyAPI_FUNC(PyObject*) _PyUnicode_EncodeUTF32(
    PyObject *object,           /* Unicode object */
    const char *errors,         /* error handling */
    int byteorder               /* byteorder to use 0=BOM+native;-1=LE,1=BE */
    );
#endif

/* --- UTF-16 Codecs ------------------------------------------------------ */

/* Decodes length bytes from a UTF-16 encoded buffer string and returns
   the corresponding Unicode object.

   errors (if non-NULL) defines the error handling. It defaults
   to "strict".

   If byteorder is non-NULL, the decoder starts decoding using the
   given byte order:

    *byteorder == -1: little endian
    *byteorder == 0:  native order
    *byteorder == 1:  big endian

   In native mode, the first two bytes of the stream are checked for a
   BOM mark. If found, the BOM mark is analysed, the byte order
   adjusted and the BOM skipped.  In the other modes, no BOM mark
   interpretation is done. After completion, *byteorder is set to the
   current byte order at the end of input data.

   If byteorder is NULL, the codec starts in native order mode.

*/

PyAPI_FUNC(PyObject*) PyUnicode_DecodeUTF16(
    const char *string,         /* UTF-16 encoded string */
    Py_ssize_t length,          /* size of string */
    const char *errors,         /* error handling */
    int *byteorder              /* pointer to byteorder to use
                                   0=native;-1=LE,1=BE; updated on
                                   exit */
    );

PyAPI_FUNC(PyObject*) PyUnicode_DecodeUTF16Stateful(
    const char *string,         /* UTF-16 encoded string */
    Py_ssize_t length,          /* size of string */
    const char *errors,         /* error handling */
    int *byteorder,             /* pointer to byteorder to use
                                   0=native;-1=LE,1=BE; updated on
                                   exit */
    Py_ssize_t *consumed        /* bytes consumed */
    );

/* Returns a Python string using the UTF-16 encoding in native byte
   order. The string always starts with a BOM mark.  */

PyAPI_FUNC(PyObject*) PyUnicode_AsUTF16String(
    PyObject *unicode           /* Unicode object */
    );

/* Returns a Python string object holding the UTF-16 encoded value of
   the Unicode data.

   If byteorder is not 0, output is written according to the following
   byte order:

   byteorder == -1: little endian
   byteorder == 0:  native byte order (writes a BOM mark)
   byteorder == 1:  big endian

   If byteorder is 0, the output string will always start with the
   Unicode BOM mark (U+FEFF). In the other two modes, no BOM mark is
   prepended.

   Note that Py_UNICODE data is being interpreted as UTF-16 reduced to
   UCS-2. This trick makes it possible to add full UTF-16 capabilities
   at a later point without compromising the APIs.

*/

#ifndef Py_LIMITED_API
PyAPI_FUNC(PyObject*) PyUnicode_EncodeUTF16(
    const Py_UNICODE *data,     /* Unicode char buffer */
    Py_ssize_t length,          /* number of Py_UNICODE chars to encode */
    const char *errors,         /* error handling */
    int byteorder               /* byteorder to use 0=BOM+native;-1=LE,1=BE */
    );
PyAPI_FUNC(PyObject*) _PyUnicode_EncodeUTF16(
    PyObject* unicode,          /* Unicode object */
    const char *errors,         /* error handling */
    int byteorder               /* byteorder to use 0=BOM+native;-1=LE,1=BE */
    );
#endif

/* --- Unicode-Escape Codecs ---------------------------------------------- */

PyAPI_FUNC(PyObject*) PyUnicode_DecodeUnicodeEscape(
    const char *string,         /* Unicode-Escape encoded string */
    Py_ssize_t length,          /* size of string */
    const char *errors          /* error handling */
    );

PyAPI_FUNC(PyObject*) PyUnicode_AsUnicodeEscapeString(
    PyObject *unicode           /* Unicode object */
    );

#ifndef Py_LIMITED_API
PyAPI_FUNC(PyObject*) PyUnicode_EncodeUnicodeEscape(
    const Py_UNICODE *data,     /* Unicode char buffer */
    Py_ssize_t length           /* Number of Py_UNICODE chars to encode */
    );
#endif

/* --- Raw-Unicode-Escape Codecs ------------------------------------------ */

PyAPI_FUNC(PyObject*) PyUnicode_DecodeRawUnicodeEscape(
    const char *string,         /* Raw-Unicode-Escape encoded string */
    Py_ssize_t length,          /* size of string */
    const char *errors          /* error handling */
    );

PyAPI_FUNC(PyObject*) PyUnicode_AsRawUnicodeEscapeString(
    PyObject *unicode           /* Unicode object */
    );

#ifndef Py_LIMITED_API
PyAPI_FUNC(PyObject*) PyUnicode_EncodeRawUnicodeEscape(
    const Py_UNICODE *data,     /* Unicode char buffer */
    Py_ssize_t length           /* Number of Py_UNICODE chars to encode */
    );
#endif

/* --- Unicode Internal Codec ---------------------------------------------

    Only for internal use in _codecsmodule.c */

#ifndef Py_LIMITED_API
PyObject *_PyUnicode_DecodeUnicodeInternal(
    const char *string,
    Py_ssize_t length,
    const char *errors
    );
#endif

/* --- Latin-1 Codecs -----------------------------------------------------

   Note: Latin-1 corresponds to the first 256 Unicode ordinals.

*/

PyAPI_FUNC(PyObject*) PyUnicode_DecodeLatin1(
    const char *string,         /* Latin-1 encoded string */
    Py_ssize_t length,          /* size of string */
    const char *errors          /* error handling */
    );

PyAPI_FUNC(PyObject*) PyUnicode_AsLatin1String(
    PyObject *unicode           /* Unicode object */
    );

#ifndef Py_LIMITED_API
PyAPI_FUNC(PyObject*) _PyUnicode_AsLatin1String(
    PyObject* unicode,
    const char* errors);

PyAPI_FUNC(PyObject*) PyUnicode_EncodeLatin1(
    const Py_UNICODE *data,     /* Unicode char buffer */
    Py_ssize_t length,          /* Number of Py_UNICODE chars to encode */
    const char *errors          /* error handling */
    );
#endif

/* --- ASCII Codecs -------------------------------------------------------

   Only 7-bit ASCII data is excepted. All other codes generate errors.

*/

PyAPI_FUNC(PyObject*) PyUnicode_DecodeASCII(
    const char *string,         /* ASCII encoded string */
    Py_ssize_t length,          /* size of string */
    const char *errors          /* error handling */
    );

PyAPI_FUNC(PyObject*) PyUnicode_AsASCIIString(
    PyObject *unicode           /* Unicode object */
    );

#ifndef Py_LIMITED_API
PyAPI_FUNC(PyObject*) _PyUnicode_AsASCIIString(
    PyObject* unicode,
    const char* errors);

PyAPI_FUNC(PyObject*) PyUnicode_EncodeASCII(
    const Py_UNICODE *data,     /* Unicode char buffer */
    Py_ssize_t length,          /* Number of Py_UNICODE chars to encode */
    const char *errors          /* error handling */
    );
#endif

/* --- Character Map Codecs -----------------------------------------------

   This codec uses mappings to encode and decode characters.

   Decoding mappings must map single string characters to single
   Unicode characters, integers (which are then interpreted as Unicode
   ordinals) or None (meaning "undefined mapping" and causing an
   error).

   Encoding mappings must map single Unicode characters to single
   string characters, integers (which are then interpreted as Latin-1
   ordinals) or None (meaning "undefined mapping" and causing an
   error).

   If a character lookup fails with a LookupError, the character is
   copied as-is meaning that its ordinal value will be interpreted as
   Unicode or Latin-1 ordinal resp. Because of this mappings only need
   to contain those mappings which map characters to different code
   points.

*/

PyAPI_FUNC(PyObject*) PyUnicode_DecodeCharmap(
    const char *string,         /* Encoded string */
    Py_ssize_t length,          /* size of string */
    PyObject *mapping,          /* character mapping
                                   (char ordinal -> unicode ordinal) */
    const char *errors          /* error handling */
    );

PyAPI_FUNC(PyObject*) PyUnicode_AsCharmapString(
    PyObject *unicode,          /* Unicode object */
    PyObject *mapping           /* character mapping
                                   (unicode ordinal -> char ordinal) */
    );

#ifndef Py_LIMITED_API
PyAPI_FUNC(PyObject*) PyUnicode_EncodeCharmap(
    const Py_UNICODE *data,     /* Unicode char buffer */
    Py_ssize_t length,          /* Number of Py_UNICODE chars to encode */
    PyObject *mapping,          /* character mapping
                                   (unicode ordinal -> char ordinal) */
    const char *errors          /* error handling */
    );
PyAPI_FUNC(PyObject*) _PyUnicode_EncodeCharmap(
    PyObject *unicode,          /* Unicode object */
    PyObject *mapping,          /* character mapping
                                   (unicode ordinal -> char ordinal) */
    const char *errors          /* error handling */
    );
#endif

/* Translate a Py_UNICODE buffer of the given length by applying a
   character mapping table to it and return the resulting Unicode
   object.

   The mapping table must map Unicode ordinal integers to Unicode
   ordinal integers or None (causing deletion of the character).

   Mapping tables may be dictionaries or sequences. Unmapped character
   ordinals (ones which cause a LookupError) are left untouched and
   are copied as-is.

*/

#ifndef Py_LIMITED_API
PyAPI_FUNC(PyObject *) PyUnicode_TranslateCharmap(
    const Py_UNICODE *data,     /* Unicode char buffer */
    Py_ssize_t length,          /* Number of Py_UNICODE chars to encode */
    PyObject *table,            /* Translate table */
    const char *errors          /* error handling */
    );
#endif

#ifdef HAVE_MBCS

/* --- MBCS codecs for Windows -------------------------------------------- */

PyAPI_FUNC(PyObject*) PyUnicode_DecodeMBCS(
    const char *string,         /* MBCS encoded string */
    Py_ssize_t length,              /* size of string */
    const char *errors          /* error handling */
    );

PyAPI_FUNC(PyObject*) PyUnicode_DecodeMBCSStateful(
    const char *string,         /* MBCS encoded string */
    Py_ssize_t length,          /* size of string */
    const char *errors,         /* error handling */
    Py_ssize_t *consumed        /* bytes consumed */
    );

PyAPI_FUNC(PyObject*) PyUnicode_DecodeCodePageStateful(
    int code_page,              /* code page number */
    const char *string,         /* encoded string */
    Py_ssize_t length,          /* size of string */
    const char *errors,         /* error handling */
    Py_ssize_t *consumed        /* bytes consumed */
    );

PyAPI_FUNC(PyObject*) PyUnicode_AsMBCSString(
    PyObject *unicode           /* Unicode object */
    );

#ifndef Py_LIMITED_API
PyAPI_FUNC(PyObject*) PyUnicode_EncodeMBCS(
    const Py_UNICODE *data,     /* Unicode char buffer */
    Py_ssize_t length,          /* number of Py_UNICODE chars to encode */
    const char *errors          /* error handling */
    );
#endif

PyAPI_FUNC(PyObject*) PyUnicode_EncodeCodePage(
    int code_page,              /* code page number */
    PyObject *unicode,          /* Unicode object */
    const char *errors          /* error handling */
    );

#endif /* HAVE_MBCS */

/* --- Decimal Encoder ---------------------------------------------------- */

/* Takes a Unicode string holding a decimal value and writes it into
   an output buffer using standard ASCII digit codes.

   The output buffer has to provide at least length+1 bytes of storage
   area. The output string is 0-terminated.

   The encoder converts whitespace to ' ', decimal characters to their
   corresponding ASCII digit and all other Latin-1 characters except
   \0 as-is. Characters outside this range (Unicode ordinals 1-256)
   are treated as errors. This includes embedded NULL bytes.

   Error handling is defined by the errors argument:

      NULL or "strict": raise a ValueError
      "ignore": ignore the wrong characters (these are not copied to the
                output buffer)
      "replace": replaces illegal characters with '?'

   Returns 0 on success, -1 on failure.

*/

#ifndef Py_LIMITED_API
PyAPI_FUNC(int) PyUnicode_EncodeDecimal(
    Py_UNICODE *s,              /* Unicode buffer */
    Py_ssize_t length,          /* Number of Py_UNICODE chars to encode */
    char *output,               /* Output buffer; must have size >= length */
    const char *errors          /* error handling */
    );
#endif

/* Transforms code points that have decimal digit property to the
   corresponding ASCII digit code points.

   Returns a new Unicode string on success, NULL on failure.
*/

#ifndef Py_LIMITED_API
PyAPI_FUNC(PyObject*) PyUnicode_TransformDecimalToASCII(
    Py_UNICODE *s,              /* Unicode buffer */
    Py_ssize_t length           /* Number of Py_UNICODE chars to transform */
    );
#endif

/* Similar to PyUnicode_TransformDecimalToASCII(), but takes a PyObject
   as argument instead of a raw buffer and length.  This function additionally
   transforms spaces to ASCII because this is what the callers in longobject,
   floatobject, and complexobject did anyways. */

#ifndef Py_LIMITED_API
PyAPI_FUNC(PyObject*) _PyUnicode_TransformDecimalAndSpaceToASCII(
    PyObject *unicode           /* Unicode object */
    );
#endif

/* --- Locale encoding --------------------------------------------------- */

/* Decode a string from the current locale encoding. The decoder is strict if
   *surrogateescape* is equal to zero, otherwise it uses the 'surrogateescape'
   error handler (PEP 383) to escape undecodable bytes. If a byte sequence can
   be decoded as a surrogate character and *surrogateescape* is not equal to
   zero, the byte sequence is escaped using the 'surrogateescape' error handler
   instead of being decoded. *str* must end with a null character but cannot
   contain embedded null characters. */

PyAPI_FUNC(PyObject*) PyUnicode_DecodeLocaleAndSize(
    const char *str,
    Py_ssize_t len,
    const char *errors);

/* Similar to PyUnicode_DecodeLocaleAndSize(), but compute the string
   length using strlen(). */

PyAPI_FUNC(PyObject*) PyUnicode_DecodeLocale(
    const char *str,
    const char *errors);

/* Encode a Unicode object to the current locale encoding. The encoder is
   strict is *surrogateescape* is equal to zero, otherwise the
   "surrogateescape" error handler is used. Return a bytes object. The string
   cannot contain embedded null characters.. */

PyAPI_FUNC(PyObject*) PyUnicode_EncodeLocale(
    PyObject *unicode,
    const char *errors
    );

/* --- File system encoding ---------------------------------------------- */

/* ParseTuple converter: encode str objects to bytes using
   PyUnicode_EncodeFSDefault(); bytes objects are output as-is. */

PyAPI_FUNC(int) PyUnicode_FSConverter(PyObject*, void*);

/* ParseTuple converter: decode bytes objects to unicode using
   PyUnicode_DecodeFSDefaultAndSize(); str objects are output as-is. */

PyAPI_FUNC(int) PyUnicode_FSDecoder(PyObject*, void*);

/* Decode a null-terminated string using Py_FileSystemDefaultEncoding
   and the "surrogateescape" error handler.

   If Py_FileSystemDefaultEncoding is not set, fall back to the locale
   encoding.

   Use PyUnicode_DecodeFSDefaultAndSize() if the string length is known.
*/

PyAPI_FUNC(PyObject*) PyUnicode_DecodeFSDefault(
    const char *s               /* encoded string */
    );

/* Decode a string using Py_FileSystemDefaultEncoding
   and the "surrogateescape" error handler.

   If Py_FileSystemDefaultEncoding is not set, fall back to the locale
   encoding.
*/

PyAPI_FUNC(PyObject*) PyUnicode_DecodeFSDefaultAndSize(
    const char *s,               /* encoded string */
    Py_ssize_t size              /* size */
    );

/* Encode a Unicode object to Py_FileSystemDefaultEncoding with the
   "surrogateescape" error handler, and return bytes.

   If Py_FileSystemDefaultEncoding is not set, fall back to the locale
   encoding.
*/

PyAPI_FUNC(PyObject*) PyUnicode_EncodeFSDefault(
    PyObject *unicode
    );

/* --- Methods & Slots ----------------------------------------------------

   These are capable of handling Unicode objects and strings on input
   (we refer to them as strings in the descriptions) and return
   Unicode objects or integers as appropriate. */

/* Concat two strings giving a new Unicode string. */

PyAPI_FUNC(PyObject*) PyUnicode_Concat(
    PyObject *left,             /* Left string */
    PyObject *right             /* Right string */
    );

/* Concat two strings and put the result in *pleft
   (sets *pleft to NULL on error) */

PyAPI_FUNC(void) PyUnicode_Append(
    PyObject **pleft,           /* Pointer to left string */
    PyObject *right             /* Right string */
    );

/* Concat two strings, put the result in *pleft and drop the right object
   (sets *pleft to NULL on error) */

PyAPI_FUNC(void) PyUnicode_AppendAndDel(
    PyObject **pleft,           /* Pointer to left string */
    PyObject *right             /* Right string */
    );

/* Split a string giving a list of Unicode strings.

   If sep is NULL, splitting will be done at all whitespace
   substrings. Otherwise, splits occur at the given separator.

   At most maxsplit splits will be done. If negative, no limit is set.

   Separators are not included in the resulting list.

*/

PyAPI_FUNC(PyObject*) PyUnicode_Split(
    PyObject *s,                /* String to split */
    PyObject *sep,              /* String separator */
    Py_ssize_t maxsplit         /* Maxsplit count */
    );

/* Dito, but split at line breaks.

   CRLF is considered to be one line break. Line breaks are not
   included in the resulting list. */

PyAPI_FUNC(PyObject*) PyUnicode_Splitlines(
    PyObject *s,                /* String to split */
    int keepends                /* If true, line end markers are included */
    );

/* Partition a string using a given separator. */

PyAPI_FUNC(PyObject*) PyUnicode_Partition(
    PyObject *s,                /* String to partition */
    PyObject *sep               /* String separator */
    );

/* Partition a string using a given separator, searching from the end of the
   string. */

PyAPI_FUNC(PyObject*) PyUnicode_RPartition(
    PyObject *s,                /* String to partition */
    PyObject *sep               /* String separator */
    );

/* Split a string giving a list of Unicode strings.

   If sep is NULL, splitting will be done at all whitespace
   substrings. Otherwise, splits occur at the given separator.

   At most maxsplit splits will be done. But unlike PyUnicode_Split
   PyUnicode_RSplit splits from the end of the string. If negative,
   no limit is set.

   Separators are not included in the resulting list.

*/

PyAPI_FUNC(PyObject*) PyUnicode_RSplit(
    PyObject *s,                /* String to split */
    PyObject *sep,              /* String separator */
    Py_ssize_t maxsplit         /* Maxsplit count */
    );

/* Translate a string by applying a character mapping table to it and
   return the resulting Unicode object.

   The mapping table must map Unicode ordinal integers to Unicode
   ordinal integers or None (causing deletion of the character).

   Mapping tables may be dictionaries or sequences. Unmapped character
   ordinals (ones which cause a LookupError) are left untouched and
   are copied as-is.

*/

PyAPI_FUNC(PyObject *) PyUnicode_Translate(
    PyObject *str,              /* String */
    PyObject *table,            /* Translate table */
    const char *errors          /* error handling */
    );

/* Join a sequence of strings using the given separator and return
   the resulting Unicode string. */

PyAPI_FUNC(PyObject*) PyUnicode_Join(
    PyObject *separator,        /* Separator string */
    PyObject *seq               /* Sequence object */
    );

/* Return 1 if substr matches str[start:end] at the given tail end, 0
   otherwise. */

PyAPI_FUNC(Py_ssize_t) PyUnicode_Tailmatch(
    PyObject *str,              /* String */
    PyObject *substr,           /* Prefix or Suffix string */
    Py_ssize_t start,           /* Start index */
    Py_ssize_t end,             /* Stop index */
    int direction               /* Tail end: -1 prefix, +1 suffix */
    );

/* Return the first position of substr in str[start:end] using the
   given search direction or -1 if not found. -2 is returned in case
   an error occurred and an exception is set. */

PyAPI_FUNC(Py_ssize_t) PyUnicode_Find(
    PyObject *str,              /* String */
    PyObject *substr,           /* Substring to find */
    Py_ssize_t start,           /* Start index */
    Py_ssize_t end,             /* Stop index */
    int direction               /* Find direction: +1 forward, -1 backward */
    );

/* Like PyUnicode_Find, but search for single character only. */
PyAPI_FUNC(Py_ssize_t) PyUnicode_FindChar(
    PyObject *str,
    Py_UCS4 ch,
    Py_ssize_t start,
    Py_ssize_t end,
    int direction
    );

/* Count the number of occurrences of substr in str[start:end]. */

PyAPI_FUNC(Py_ssize_t) PyUnicode_Count(
    PyObject *str,              /* String */
    PyObject *substr,           /* Substring to count */
    Py_ssize_t start,           /* Start index */
    Py_ssize_t end              /* Stop index */
    );

/* Replace at most maxcount occurrences of substr in str with replstr
   and return the resulting Unicode object. */

PyAPI_FUNC(PyObject *) PyUnicode_Replace(
    PyObject *str,              /* String */
    PyObject *substr,           /* Substring to find */
    PyObject *replstr,          /* Substring to replace */
    Py_ssize_t maxcount         /* Max. number of replacements to apply;
                                   -1 = all */
    );

/* Compare two strings and return -1, 0, 1 for less than, equal,
   greater than resp.
   Raise an exception and return -1 on error. */

PyAPI_FUNC(int) PyUnicode_Compare(
    PyObject *left,             /* Left string */
    PyObject *right             /* Right string */
    );

PyAPI_FUNC(int) PyUnicode_CompareWithASCIIString(
    PyObject *left,
    const char *right           /* ASCII-encoded string */
    );

/* Rich compare two strings and return one of the following:

   - NULL in case an exception was raised
   - Py_True or Py_False for successfully comparisons
   - Py_NotImplemented in case the type combination is unknown

   Note that Py_EQ and Py_NE comparisons can cause a UnicodeWarning in
   case the conversion of the arguments to Unicode fails with a
   UnicodeDecodeError.

   Possible values for op:

     Py_GT, Py_GE, Py_EQ, Py_NE, Py_LT, Py_LE

*/

PyAPI_FUNC(PyObject *) PyUnicode_RichCompare(
    PyObject *left,             /* Left string */
    PyObject *right,            /* Right string */
    int op                      /* Operation: Py_EQ, Py_NE, Py_GT, etc. */
    );

/* Apply a argument tuple or dictionary to a format string and return
   the resulting Unicode string. */

PyAPI_FUNC(PyObject *) PyUnicode_Format(
    PyObject *format,           /* Format string */
    PyObject *args              /* Argument tuple or dictionary */
    );

/* Checks whether element is contained in container and return 1/0
   accordingly.

   element has to coerce to an one element Unicode string. -1 is
   returned in case of an error. */

PyAPI_FUNC(int) PyUnicode_Contains(
    PyObject *container,        /* Container string */
    PyObject *element           /* Element string */
    );

/* Checks whether the string contains any NUL characters. */

#ifndef Py_LIMITED_API
PyAPI_FUNC(int) _PyUnicode_HasNULChars(PyObject *);
#endif

/* Checks whether argument is a valid identifier. */

PyAPI_FUNC(int) PyUnicode_IsIdentifier(PyObject *s);

#ifndef Py_LIMITED_API
/* Externally visible for str.strip(unicode) */
PyAPI_FUNC(PyObject *) _PyUnicode_XStrip(
    PyObject *self,
    int striptype,
    PyObject *sepobj
    );
#endif

/* Using explicit passed-in values, insert the thousands grouping
   into the string pointed to by buffer.  For the argument descriptions,
   see Objects/stringlib/localeutil.h */
#ifndef Py_LIMITED_API
PyAPI_FUNC(Py_ssize_t) _PyUnicode_InsertThousandsGrouping(
    PyObject *unicode,
    Py_ssize_t index,
    Py_ssize_t n_buffer,
    void *digits,
    Py_ssize_t n_digits,
    Py_ssize_t min_width,
    const char *grouping,
    PyObject *thousands_sep,
    Py_UCS4 *maxchar);
#endif
/* === Characters Type APIs =============================================== */

/* Helper array used by Py_UNICODE_ISSPACE(). */

#ifndef Py_LIMITED_API
PyAPI_DATA(const unsigned char) _Py_ascii_whitespace[];

/* These should not be used directly. Use the Py_UNICODE_IS* and
   Py_UNICODE_TO* macros instead.

   These APIs are implemented in Objects/unicodectype.c.

*/

PyAPI_FUNC(int) _PyUnicode_IsLowercase(
    Py_UCS4 ch       /* Unicode character */
    );

PyAPI_FUNC(int) _PyUnicode_IsUppercase(
    Py_UCS4 ch       /* Unicode character */
    );

PyAPI_FUNC(int) _PyUnicode_IsTitlecase(
    Py_UCS4 ch       /* Unicode character */
    );

PyAPI_FUNC(int) _PyUnicode_IsXidStart(
    Py_UCS4 ch       /* Unicode character */
    );

PyAPI_FUNC(int) _PyUnicode_IsXidContinue(
    Py_UCS4 ch       /* Unicode character */
    );

PyAPI_FUNC(int) _PyUnicode_IsWhitespace(
    const Py_UCS4 ch         /* Unicode character */
    );

PyAPI_FUNC(int) _PyUnicode_IsLinebreak(
    const Py_UCS4 ch         /* Unicode character */
    );

PyAPI_FUNC(Py_UCS4) _PyUnicode_ToLowercase(
    Py_UCS4 ch       /* Unicode character */
    );

PyAPI_FUNC(Py_UCS4) _PyUnicode_ToUppercase(
    Py_UCS4 ch       /* Unicode character */
    );

PyAPI_FUNC(Py_UCS4) _PyUnicode_ToTitlecase(
    Py_UCS4 ch       /* Unicode character */
    );

PyAPI_FUNC(int) _PyUnicode_ToLowerFull(
    Py_UCS4 ch,       /* Unicode character */
    Py_UCS4 *res
    );

PyAPI_FUNC(int) _PyUnicode_ToTitleFull(
    Py_UCS4 ch,       /* Unicode character */
    Py_UCS4 *res
    );

PyAPI_FUNC(int) _PyUnicode_ToUpperFull(
    Py_UCS4 ch,       /* Unicode character */
    Py_UCS4 *res
    );

PyAPI_FUNC(int) _PyUnicode_ToFoldedFull(
    Py_UCS4 ch,       /* Unicode character */
    Py_UCS4 *res
    );

PyAPI_FUNC(int) _PyUnicode_IsCaseIgnorable(
    Py_UCS4 ch         /* Unicode character */
    );

PyAPI_FUNC(int) _PyUnicode_IsCased(
    Py_UCS4 ch         /* Unicode character */
    );

PyAPI_FUNC(int) _PyUnicode_ToDecimalDigit(
    Py_UCS4 ch       /* Unicode character */
    );

PyAPI_FUNC(int) _PyUnicode_ToDigit(
    Py_UCS4 ch       /* Unicode character */
    );

PyAPI_FUNC(double) _PyUnicode_ToNumeric(
    Py_UCS4 ch       /* Unicode character */
    );

PyAPI_FUNC(int) _PyUnicode_IsDecimalDigit(
    Py_UCS4 ch       /* Unicode character */
    );

PyAPI_FUNC(int) _PyUnicode_IsDigit(
    Py_UCS4 ch       /* Unicode character */
    );

PyAPI_FUNC(int) _PyUnicode_IsNumeric(
    Py_UCS4 ch       /* Unicode character */
    );

PyAPI_FUNC(int) _PyUnicode_IsPrintable(
    Py_UCS4 ch       /* Unicode character */
    );

PyAPI_FUNC(int) _PyUnicode_IsAlpha(
    Py_UCS4 ch       /* Unicode character */
    );

PyAPI_FUNC(size_t) Py_UNICODE_strlen(
    const Py_UNICODE *u
    );

PyAPI_FUNC(Py_UNICODE*) Py_UNICODE_strcpy(
    Py_UNICODE *s1,
    const Py_UNICODE *s2);

PyAPI_FUNC(Py_UNICODE*) Py_UNICODE_strcat(
    Py_UNICODE *s1, const Py_UNICODE *s2);

PyAPI_FUNC(Py_UNICODE*) Py_UNICODE_strncpy(
    Py_UNICODE *s1,
    const Py_UNICODE *s2,
    size_t n);

PyAPI_FUNC(int) Py_UNICODE_strcmp(
    const Py_UNICODE *s1,
    const Py_UNICODE *s2
    );

PyAPI_FUNC(int) Py_UNICODE_strncmp(
    const Py_UNICODE *s1,
    const Py_UNICODE *s2,
    size_t n
    );

PyAPI_FUNC(Py_UNICODE*) Py_UNICODE_strchr(
    const Py_UNICODE *s,
    Py_UNICODE c
    );

PyAPI_FUNC(Py_UNICODE*) Py_UNICODE_strrchr(
    const Py_UNICODE *s,
    Py_UNICODE c
    );

/* Create a copy of a unicode string ending with a nul character. Return NULL
   and raise a MemoryError exception on memory allocation failure, otherwise
   return a new allocated buffer (use PyMem_Free() to free the buffer). */

PyAPI_FUNC(Py_UNICODE*) PyUnicode_AsUnicodeCopy(
    PyObject *unicode
    );
#endif /* Py_LIMITED_API */

#if defined(Py_DEBUG) && !defined(Py_LIMITED_API)
PyAPI_FUNC(int) _PyUnicode_CheckConsistency(
    PyObject *op,
    int check_content);
#endif

/* Return an interned Unicode object for an Identifier; may fail if there is no memory.*/
PyAPI_FUNC(PyObject*) _PyUnicode_FromId(_Py_Identifier*);
/* Clear all static strings. */
PyAPI_FUNC(void) _PyUnicode_ClearStaticStrings(void);

#ifdef __cplusplus
}
#endif
#endif /* !Py_UNICODEOBJECT_H */<|MERGE_RESOLUTION|>--- conflicted
+++ resolved
@@ -180,15 +180,9 @@
     } while (0)
 
 /* macros to work with surrogates */
-<<<<<<< HEAD
-#define Py_UNICODE_IS_SURROGATE(ch) (0xD800 <= ch && ch <= 0xDFFF)
-#define Py_UNICODE_IS_HIGH_SURROGATE(ch) (0xD800 <= ch && ch <= 0xDBFF)
-#define Py_UNICODE_IS_LOW_SURROGATE(ch) (0xDC00 <= ch && ch <= 0xDFFF)
-=======
 #define Py_UNICODE_IS_SURROGATE(ch) (0xD800 <= (ch) && (ch) <= 0xDFFF)
 #define Py_UNICODE_IS_HIGH_SURROGATE(ch) (0xD800 <= (ch) && (ch) <= 0xDBFF)
 #define Py_UNICODE_IS_LOW_SURROGATE(ch) (0xDC00 <= (ch) && (ch) <= 0xDFFF)
->>>>>>> aa29e3e1
 /* Join two surrogate characters and return a single Py_UCS4 value. */
 #define Py_UNICODE_JOIN_SURROGATES(high, low)  \
     (((((Py_UCS4)(high) & 0x03FF) << 10) |      \
@@ -939,14 +933,6 @@
 _PyUnicodeWriter_PrepareInternal(_PyUnicodeWriter *writer,
                                  Py_ssize_t length, Py_UCS4 maxchar);
 
-<<<<<<< HEAD
-PyAPI_FUNC(int)
-_PyUnicodeWriter_WriteStr(_PyUnicodeWriter *writer, PyObject *str);
-
-PyAPI_FUNC(PyObject *)
-_PyUnicodeWriter_Finish(_PyUnicodeWriter *writer);
-
-=======
 /* Append a Unicode string.
    Return 0 on success, raise an exception and return -1 on error. */
 PyAPI_FUNC(int)
@@ -969,7 +955,6 @@
 _PyUnicodeWriter_Finish(_PyUnicodeWriter *writer);
 
 /* Deallocate memory of a writer (clear its internal buffer). */
->>>>>>> aa29e3e1
 PyAPI_FUNC(void)
 _PyUnicodeWriter_Dealloc(_PyUnicodeWriter *writer);
 #endif

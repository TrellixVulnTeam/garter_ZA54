--- conflicted
+++ resolved
@@ -1,4 +1,4 @@
-#ifndef Py_LIMITED_API
+
 #ifndef Py_COMPILE_H
 #define Py_COMPILE_H
 
@@ -26,25 +26,15 @@
 #define FUTURE_WITH_STATEMENT "with_statement"
 #define FUTURE_PRINT_FUNCTION "print_function"
 #define FUTURE_UNICODE_LITERALS "unicode_literals"
-<<<<<<< HEAD
-#define FUTURE_BARRY_AS_BDFL "barry_as_FLUFL"
-=======
 
->>>>>>> 4f5f3481
 
 struct _mod; /* Declare the existence of this type */
-#define PyAST_Compile(mod, s, f, ar) PyAST_CompileEx(mod, s, f, -1, ar)
-PyAPI_FUNC(PyCodeObject *) PyAST_CompileEx(
-    struct _mod *mod,
-    const char *filename,       /* decoded from the filesystem encoding */
-    PyCompilerFlags *flags,
-    int optimize,
-    PyArena *arena);
+PyAPI_FUNC(PyCodeObject *) PyAST_Compile(struct _mod *, const char *,
+					PyCompilerFlags *, PyArena *);
 PyAPI_FUNC(PyFutureFeatures *) PyFuture_FromAST(struct _mod *, const char *);
 
 
 #ifdef __cplusplus
 }
 #endif
-#endif /* !Py_COMPILE_H */
-#endif /* !Py_LIMITED_API */+#endif /* !Py_COMPILE_H */
--- conflicted
+++ resolved
@@ -6,7 +6,6 @@
 extern "C" {
 #endif
 
-#ifndef Py_LIMITED_API
 typedef struct {
     double real;
     double imag;
@@ -29,11 +28,7 @@
 PyAPI_FUNC(Py_complex) c_quot(Py_complex, Py_complex);
 PyAPI_FUNC(Py_complex) c_pow(Py_complex, Py_complex);
 PyAPI_FUNC(double) c_abs(Py_complex);
-<<<<<<< HEAD
-#endif
-=======
 
->>>>>>> 4f5f3481
 
 /* Complex object interface */
 
@@ -41,36 +36,23 @@
 PyComplexObject represents a complex number with double-precision
 real and imaginary parts.
 */
-#ifndef Py_LIMITED_API
+
 typedef struct {
     PyObject_HEAD
     Py_complex cval;
-} PyComplexObject;
-#endif
+} PyComplexObject;     
 
 PyAPI_DATA(PyTypeObject) PyComplex_Type;
 
 #define PyComplex_Check(op) PyObject_TypeCheck(op, &PyComplex_Type)
 #define PyComplex_CheckExact(op) (Py_TYPE(op) == &PyComplex_Type)
 
-#ifndef Py_LIMITED_API
 PyAPI_FUNC(PyObject *) PyComplex_FromCComplex(Py_complex);
-#endif
 PyAPI_FUNC(PyObject *) PyComplex_FromDoubles(double real, double imag);
 
 PyAPI_FUNC(double) PyComplex_RealAsDouble(PyObject *op);
 PyAPI_FUNC(double) PyComplex_ImagAsDouble(PyObject *op);
-#ifndef Py_LIMITED_API
 PyAPI_FUNC(Py_complex) PyComplex_AsCComplex(PyObject *op);
-#endif
-
-/* Format the object based on the format_spec, as defined in PEP 3101
-   (Advanced String Formatting). */
-#ifndef Py_LIMITED_API
-PyAPI_FUNC(PyObject *) _PyComplex_FormatAdvanced(PyObject *obj,
-                                                 Py_UNICODE *format_spec,
-                                                 Py_ssize_t format_spec_len);
-#endif
 
 /* Format the object based on the format_spec, as defined in PEP 3101
    (Advanced String Formatting). */

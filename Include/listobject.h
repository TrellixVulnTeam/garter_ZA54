--- conflicted
+++ resolved
@@ -19,7 +19,6 @@
 extern "C" {
 #endif
 
-#ifndef Py_LIMITED_API
 typedef struct {
     PyObject_VAR_HEAD
     /* Vector of pointers to list elements.  list[0] is ob_item[0], etc. */
@@ -38,12 +37,8 @@
      */
     Py_ssize_t allocated;
 } PyListObject;
-#endif
 
 PyAPI_DATA(PyTypeObject) PyList_Type;
-PyAPI_DATA(PyTypeObject) PyListIter_Type;
-PyAPI_DATA(PyTypeObject) PyListRevIter_Type;
-PyAPI_DATA(PyTypeObject) PySortWrapper_Type;
 
 #define PyList_Check(op) \
 		PyType_FastSubclass(Py_TYPE(op), Py_TPFLAGS_LIST_SUBCLASS)
@@ -60,19 +55,12 @@
 PyAPI_FUNC(int) PyList_Sort(PyObject *);
 PyAPI_FUNC(int) PyList_Reverse(PyObject *);
 PyAPI_FUNC(PyObject *) PyList_AsTuple(PyObject *);
-#ifndef Py_LIMITED_API
 PyAPI_FUNC(PyObject *) _PyList_Extend(PyListObject *, PyObject *);
-#endif
 
 /* Macro, trading safety for speed */
-#ifndef Py_LIMITED_API
 #define PyList_GET_ITEM(op, i) (((PyListObject *)(op))->ob_item[i])
 #define PyList_SET_ITEM(op, i, v) (((PyListObject *)(op))->ob_item[i] = (v))
 #define PyList_GET_SIZE(op)    Py_SIZE(op)
-<<<<<<< HEAD
-#endif
-=======
->>>>>>> 4f5f3481
 
 #ifdef __cplusplus
 }

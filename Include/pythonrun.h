--- conflicted
+++ resolved
@@ -9,28 +9,21 @@
 
 #define PyCF_MASK (CO_FUTURE_DIVISION | CO_FUTURE_ABSOLUTE_IMPORT | \
                    CO_FUTURE_WITH_STATEMENT | CO_FUTURE_PRINT_FUNCTION | \
-<<<<<<< HEAD
-                   CO_FUTURE_UNICODE_LITERALS | CO_FUTURE_BARRY_AS_BDFL)
-=======
                    CO_FUTURE_UNICODE_LITERALS)
->>>>>>> 4f5f3481
 #define PyCF_MASK_OBSOLETE (CO_NESTED)
 #define PyCF_SOURCE_IS_UTF8  0x0100
 #define PyCF_DONT_IMPLY_DEDENT 0x0200
 #define PyCF_ONLY_AST 0x0400
-#define PyCF_IGNORE_COOKIE 0x0800
 
-#ifndef Py_LIMITED_API
 typedef struct {
     int cf_flags;  /* bitmask of CO_xxx flags relevant to future */
 } PyCompilerFlags;
-#endif
 
-PyAPI_FUNC(void) Py_SetProgramName(wchar_t *);
-PyAPI_FUNC(wchar_t *) Py_GetProgramName(void);
+PyAPI_FUNC(void) Py_SetProgramName(char *);
+PyAPI_FUNC(char *) Py_GetProgramName(void);
 
-PyAPI_FUNC(void) Py_SetPythonHome(wchar_t *);
-PyAPI_FUNC(wchar_t *) Py_GetPythonHome(void);
+PyAPI_FUNC(void) Py_SetPythonHome(char *);
+PyAPI_FUNC(char *) Py_GetPythonHome(void);
 
 PyAPI_FUNC(void) Py_Initialize(void);
 PyAPI_FUNC(void) Py_InitializeEx(int);
@@ -39,49 +32,9 @@
 PyAPI_FUNC(PyThreadState *) Py_NewInterpreter(void);
 PyAPI_FUNC(void) Py_EndInterpreter(PyThreadState *);
 
-#ifndef Py_LIMITED_API
+PyAPI_FUNC(int) PyRun_AnyFileFlags(FILE *, const char *, PyCompilerFlags *);
+PyAPI_FUNC(int) PyRun_AnyFileExFlags(FILE *, const char *, int, PyCompilerFlags *);
 PyAPI_FUNC(int) PyRun_SimpleStringFlags(const char *, PyCompilerFlags *);
-<<<<<<< HEAD
-PyAPI_FUNC(int) PyRun_AnyFileFlags(FILE *, const char *, PyCompilerFlags *);
-PyAPI_FUNC(int) PyRun_AnyFileExFlags(
-    FILE *fp,
-    const char *filename,       /* decoded from the filesystem encoding */
-    int closeit,
-    PyCompilerFlags *flags);
-PyAPI_FUNC(int) PyRun_SimpleFileExFlags(
-    FILE *fp,
-    const char *filename,       /* decoded from the filesystem encoding */
-    int closeit,
-    PyCompilerFlags *flags);
-PyAPI_FUNC(int) PyRun_InteractiveOneFlags(
-    FILE *fp,
-    const char *filename,       /* decoded from the filesystem encoding */
-    PyCompilerFlags *flags);
-PyAPI_FUNC(int) PyRun_InteractiveLoopFlags(
-    FILE *fp,
-    const char *filename,       /* decoded from the filesystem encoding */
-    PyCompilerFlags *flags);
-
-PyAPI_FUNC(struct _mod *) PyParser_ASTFromString(
-    const char *s,
-    const char *filename,       /* decoded from the filesystem encoding */
-    int start,
-    PyCompilerFlags *flags,
-    PyArena *arena);
-PyAPI_FUNC(struct _mod *) PyParser_ASTFromFile(
-    FILE *fp,
-    const char *filename,       /* decoded from the filesystem encoding */
-    const char* enc,
-    int start,
-    char *ps1,
-    char *ps2,
-    PyCompilerFlags *flags,
-    int *errcode,
-    PyArena *arena);
-#endif
-
-#ifndef PyParser_SimpleParseString
-=======
 PyAPI_FUNC(int) PyRun_SimpleFileExFlags(FILE *, const char *, int, PyCompilerFlags *);
 PyAPI_FUNC(int) PyRun_InteractiveOneFlags(FILE *, const char *, PyCompilerFlags *);
 PyAPI_FUNC(int) PyRun_InteractiveLoopFlags(FILE *, const char *, PyCompilerFlags *);
@@ -93,52 +46,15 @@
                                                char *, char *,
                                                PyCompilerFlags *, int *,
                                                PyArena *);
->>>>>>> 4f5f3481
 #define PyParser_SimpleParseString(S, B) \
     PyParser_SimpleParseStringFlags(S, B, 0)
 #define PyParser_SimpleParseFile(FP, S, B) \
     PyParser_SimpleParseFileFlags(FP, S, B, 0)
-<<<<<<< HEAD
-#endif
-=======
->>>>>>> 4f5f3481
 PyAPI_FUNC(struct _node *) PyParser_SimpleParseStringFlags(const char *, int,
                                                           int);
 PyAPI_FUNC(struct _node *) PyParser_SimpleParseFileFlags(FILE *, const char *,
                                                         int, int);
 
-<<<<<<< HEAD
-#ifndef Py_LIMITED_API
-PyAPI_FUNC(PyObject *) PyRun_StringFlags(const char *, int, PyObject *,
-                                         PyObject *, PyCompilerFlags *);
-
-PyAPI_FUNC(PyObject *) PyRun_FileExFlags(
-    FILE *fp,
-    const char *filename,       /* decoded from the filesystem encoding */
-    int start,
-    PyObject *globals,
-    PyObject *locals,
-    int closeit,
-    PyCompilerFlags *flags);
-#endif
-
-#ifdef Py_LIMITED_API
-PyAPI_FUNC(PyObject *) Py_CompileString(const char *, const char *, int);
-#else
-#define Py_CompileString(str, p, s) Py_CompileStringExFlags(str, p, s, NULL, -1)
-#define Py_CompileStringFlags(str, p, s, f) Py_CompileStringExFlags(str, p, s, f, -1)
-PyAPI_FUNC(PyObject *) Py_CompileStringExFlags(
-    const char *str,
-    const char *filename,       /* decoded from the filesystem encoding */
-    int start,
-    PyCompilerFlags *flags,
-    int optimize);
-#endif
-PyAPI_FUNC(struct symtable *) Py_SymtableString(
-    const char *str,
-    const char *filename,       /* decoded from the filesystem encoding */
-    int start);
-=======
 PyAPI_FUNC(PyObject *) PyRun_StringFlags(const char *, int, PyObject *,
                                          PyObject *, PyCompilerFlags *);
 
@@ -150,33 +66,20 @@
 PyAPI_FUNC(PyObject *) Py_CompileStringFlags(const char *, const char *, int,
                                              PyCompilerFlags *);
 PyAPI_FUNC(struct symtable *) Py_SymtableString(const char *, const char *, int);
->>>>>>> 4f5f3481
 
 PyAPI_FUNC(void) PyErr_Print(void);
 PyAPI_FUNC(void) PyErr_PrintEx(int);
 PyAPI_FUNC(void) PyErr_Display(PyObject *, PyObject *, PyObject *);
 
-/* Py_PyAtExit is for the atexit module, Py_AtExit is for low-level
- * exit functions.
- */
-#ifndef Py_LIMITED_API
-PyAPI_FUNC(void) _Py_PyAtExit(void (*func)(void));
-#endif
 PyAPI_FUNC(int) Py_AtExit(void (*func)(void));
 
 PyAPI_FUNC(void) Py_Exit(int);
 
-/* Restore signals that the interpreter has called SIG_IGN on to SIG_DFL. */
-#ifndef Py_LIMITED_API
-PyAPI_FUNC(void) _Py_RestoreSignals(void);
-
 PyAPI_FUNC(int) Py_FdIsInteractive(FILE *, const char *);
-#endif
 
 /* Bootstrap */
-PyAPI_FUNC(int) Py_Main(int argc, wchar_t **argv);
+PyAPI_FUNC(int) Py_Main(int argc, char **argv);
 
-#ifndef Py_LIMITED_API
 /* Use macros for a bunch of old variants */
 #define PyRun_String(str, s, g, l) PyRun_StringFlags(str, s, g, l, NULL)
 #define PyRun_AnyFile(fp, name) PyRun_AnyFileExFlags(fp, name, 0, NULL)
@@ -195,20 +98,12 @@
     PyRun_FileExFlags(fp, p, s, g, l, c, NULL)
 #define PyRun_FileFlags(fp, p, s, g, l, flags) \
     PyRun_FileExFlags(fp, p, s, g, l, 0, flags)
-<<<<<<< HEAD
-#endif
-=======
->>>>>>> 4f5f3481
 
 /* In getpath.c */
-PyAPI_FUNC(wchar_t *) Py_GetProgramFullPath(void);
-PyAPI_FUNC(wchar_t *) Py_GetPrefix(void);
-PyAPI_FUNC(wchar_t *) Py_GetExecPrefix(void);
-PyAPI_FUNC(wchar_t *) Py_GetPath(void);
-PyAPI_FUNC(void)      Py_SetPath(const wchar_t *);
-#ifdef MS_WINDOWS
-int _Py_CheckPython3();
-#endif
+PyAPI_FUNC(char *) Py_GetProgramFullPath(void);
+PyAPI_FUNC(char *) Py_GetPrefix(void);
+PyAPI_FUNC(char *) Py_GetExecPrefix(void);
+PyAPI_FUNC(char *) Py_GetPath(void);
 
 /* In their own files */
 PyAPI_FUNC(const char *) Py_GetVersion(void);
@@ -216,39 +111,26 @@
 PyAPI_FUNC(const char *) Py_GetCopyright(void);
 PyAPI_FUNC(const char *) Py_GetCompiler(void);
 PyAPI_FUNC(const char *) Py_GetBuildInfo(void);
-#ifndef Py_LIMITED_API
 PyAPI_FUNC(const char *) _Py_svnversion(void);
 PyAPI_FUNC(const char *) Py_SubversionRevision(void);
 PyAPI_FUNC(const char *) Py_SubversionShortBranch(void);
 PyAPI_FUNC(const char *) _Py_hgidentifier(void);
 PyAPI_FUNC(const char *) _Py_hgversion(void);
-<<<<<<< HEAD
-#endif
-=======
->>>>>>> 4f5f3481
 
 /* Internal -- various one-time initializations */
-#ifndef Py_LIMITED_API
 PyAPI_FUNC(PyObject *) _PyBuiltin_Init(void);
 PyAPI_FUNC(PyObject *) _PySys_Init(void);
 PyAPI_FUNC(void) _PyImport_Init(void);
 PyAPI_FUNC(void) _PyExc_Init(void);
 PyAPI_FUNC(void) _PyImportHooks_Init(void);
 PyAPI_FUNC(int) _PyFrame_Init(void);
-<<<<<<< HEAD
-PyAPI_FUNC(void) _PyFloat_Init(void);
-PyAPI_FUNC(int) PyByteArray_Init(void);
-#endif
-=======
 PyAPI_FUNC(int) _PyInt_Init(void);
 PyAPI_FUNC(int) _PyLong_Init(void);
 PyAPI_FUNC(void) _PyFloat_Init(void);
 PyAPI_FUNC(int) PyByteArray_Init(void);
 PyAPI_FUNC(void) _PyRandom_Init(void);
->>>>>>> 4f5f3481
 
 /* Various internal finalizers */
-#ifndef Py_LIMITED_API
 PyAPI_FUNC(void) _PyExc_Fini(void);
 PyAPI_FUNC(void) _PyImport_Fini(void);
 PyAPI_FUNC(void) PyMethod_Fini(void);
@@ -258,26 +140,17 @@
 PyAPI_FUNC(void) PyTuple_Fini(void);
 PyAPI_FUNC(void) PyList_Fini(void);
 PyAPI_FUNC(void) PySet_Fini(void);
-PyAPI_FUNC(void) PyBytes_Fini(void);
-PyAPI_FUNC(void) PyByteArray_Fini(void);
+PyAPI_FUNC(void) PyString_Fini(void);
+PyAPI_FUNC(void) PyInt_Fini(void);
 PyAPI_FUNC(void) PyFloat_Fini(void);
 PyAPI_FUNC(void) PyOS_FiniInterrupts(void);
-<<<<<<< HEAD
-PyAPI_FUNC(void) _PyGC_Fini(void);
-#endif
-=======
 PyAPI_FUNC(void) PyByteArray_Fini(void);
->>>>>>> 4f5f3481
 
 /* Stuff with no proper home (yet) */
-#ifndef Py_LIMITED_API
 PyAPI_FUNC(char *) PyOS_Readline(FILE *, FILE *, char *);
-#endif
 PyAPI_DATA(int) (*PyOS_InputHook)(void);
 PyAPI_DATA(char) *(*PyOS_ReadlineFunctionPointer)(FILE *, FILE *, char *);
-#ifndef Py_LIMITED_API
 PyAPI_DATA(PyThreadState*) _PyOS_ReadlineTState;
-#endif
 
 /* Stack size, in "pointers" (so we get extra safety margins
    on 64-bit platforms).  On a 32-bit platform, this translates

#ifndef Py_SLICEOBJECT_H
#define Py_SLICEOBJECT_H
#ifdef __cplusplus
extern "C" {
#endif

/* The unique ellipsis object "..." */

PyAPI_DATA(PyObject) _Py_EllipsisObject; /* Don't use this directly */

#define Py_Ellipsis (&_Py_EllipsisObject)

/* Slice object interface */

/*

A slice object containing start, stop, and step data members (the
names are from range).  After much talk with Guido, it was decided to
let these be any arbitrary python type.  Py_None stands for omitted values.
*/
#ifndef Py_LIMITED_API
typedef struct {
    PyObject_HEAD
    PyObject *start, *stop, *step;	/* not NULL */
} PySliceObject;
#endif

PyAPI_DATA(PyTypeObject) PySlice_Type;
PyAPI_DATA(PyTypeObject) PyEllipsis_Type;

#define PySlice_Check(op) (Py_TYPE(op) == &PySlice_Type)

PyAPI_FUNC(PyObject *) PySlice_New(PyObject* start, PyObject* stop,
                                  PyObject* step);
<<<<<<< HEAD
#ifndef Py_LIMITED_API
PyAPI_FUNC(PyObject *) _PySlice_FromIndices(Py_ssize_t start, Py_ssize_t stop);
#endif
PyAPI_FUNC(int) PySlice_GetIndices(PyObject *r, Py_ssize_t length,
=======
PyAPI_FUNC(PyObject *) _PySlice_FromIndices(Py_ssize_t start, Py_ssize_t stop);
PyAPI_FUNC(int) PySlice_GetIndices(PySliceObject *r, Py_ssize_t length,
>>>>>>> 4f5f3481
                                  Py_ssize_t *start, Py_ssize_t *stop, Py_ssize_t *step);
PyAPI_FUNC(int) PySlice_GetIndicesEx(PyObject *r, Py_ssize_t length,
				    Py_ssize_t *start, Py_ssize_t *stop, 
				    Py_ssize_t *step, Py_ssize_t *slicelength);

#ifdef __cplusplus
}
#endif
#endif /* !Py_SLICEOBJECT_H */<|MERGE_RESOLUTION|>--- conflicted
+++ resolved
@@ -18,12 +18,11 @@
 names are from range).  After much talk with Guido, it was decided to
 let these be any arbitrary python type.  Py_None stands for omitted values.
 */
-#ifndef Py_LIMITED_API
+
 typedef struct {
     PyObject_HEAD
     PyObject *start, *stop, *step;	/* not NULL */
 } PySliceObject;
-#endif
 
 PyAPI_DATA(PyTypeObject) PySlice_Type;
 PyAPI_DATA(PyTypeObject) PyEllipsis_Type;
@@ -32,17 +31,10 @@
 
 PyAPI_FUNC(PyObject *) PySlice_New(PyObject* start, PyObject* stop,
                                   PyObject* step);
-<<<<<<< HEAD
-#ifndef Py_LIMITED_API
-PyAPI_FUNC(PyObject *) _PySlice_FromIndices(Py_ssize_t start, Py_ssize_t stop);
-#endif
-PyAPI_FUNC(int) PySlice_GetIndices(PyObject *r, Py_ssize_t length,
-=======
 PyAPI_FUNC(PyObject *) _PySlice_FromIndices(Py_ssize_t start, Py_ssize_t stop);
 PyAPI_FUNC(int) PySlice_GetIndices(PySliceObject *r, Py_ssize_t length,
->>>>>>> 4f5f3481
                                   Py_ssize_t *start, Py_ssize_t *stop, Py_ssize_t *step);
-PyAPI_FUNC(int) PySlice_GetIndicesEx(PyObject *r, Py_ssize_t length,
+PyAPI_FUNC(int) PySlice_GetIndicesEx(PySliceObject *r, Py_ssize_t length,
 				    Py_ssize_t *start, Py_ssize_t *stop, 
 				    Py_ssize_t *step, Py_ssize_t *slicelength);
 

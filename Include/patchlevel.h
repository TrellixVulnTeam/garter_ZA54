
/* Python version identification scheme.

   When the major or minor version changes, the VERSION variable in
   configure.in must also be changed.

   There is also (independent) API version information in modsupport.h.
*/

/* Values for PY_RELEASE_LEVEL */
#define PY_RELEASE_LEVEL_ALPHA	0xA
#define PY_RELEASE_LEVEL_BETA	0xB
#define PY_RELEASE_LEVEL_GAMMA	0xC     /* For release candidates */
#define PY_RELEASE_LEVEL_FINAL	0xF	/* Serial should be 0 here */
					/* Higher for patch releases */

/* Version parsed out into numeric values */
/*--start constants--*/
#define PY_MAJOR_VERSION	3
<<<<<<< HEAD
#define PY_MINOR_VERSION	1
#define PY_MICRO_VERSION	4
#define PY_RELEASE_LEVEL	PY_RELEASE_LEVEL_FINAL
#define PY_RELEASE_SERIAL	0

/* Version as a string */
#define PY_VERSION      	"3.1.4"
=======
#define PY_MINOR_VERSION	2
#define PY_MICRO_VERSION	1
#define PY_RELEASE_LEVEL	PY_RELEASE_LEVEL_GAMMA
#define PY_RELEASE_SERIAL	1

/* Version as a string */
#define PY_VERSION      	"3.2.1rc1+"
>>>>>>> e4acfa99
/*--end constants--*/

/* Subversion Revision number of this file (not of the repository). Empty
   since Mercurial migration. */
#define PY_PATCHLEVEL_REVISION  ""

/* Version as a single 4-byte hex number, e.g. 0x010502B2 == 1.5.2b2.
   Use this for numeric comparisons, e.g. #if PY_VERSION_HEX >= ... */
#define PY_VERSION_HEX ((PY_MAJOR_VERSION << 24) | \
			(PY_MINOR_VERSION << 16) | \
			(PY_MICRO_VERSION <<  8) | \
			(PY_RELEASE_LEVEL <<  4) | \
			(PY_RELEASE_SERIAL << 0))<|MERGE_RESOLUTION|>--- conflicted
+++ resolved
@@ -17,15 +17,6 @@
 /* Version parsed out into numeric values */
 /*--start constants--*/
 #define PY_MAJOR_VERSION	3
-<<<<<<< HEAD
-#define PY_MINOR_VERSION	1
-#define PY_MICRO_VERSION	4
-#define PY_RELEASE_LEVEL	PY_RELEASE_LEVEL_FINAL
-#define PY_RELEASE_SERIAL	0
-
-/* Version as a string */
-#define PY_VERSION      	"3.1.4"
-=======
 #define PY_MINOR_VERSION	2
 #define PY_MICRO_VERSION	1
 #define PY_RELEASE_LEVEL	PY_RELEASE_LEVEL_GAMMA
@@ -33,7 +24,6 @@
 
 /* Version as a string */
 #define PY_VERSION      	"3.2.1rc1+"
->>>>>>> e4acfa99
 /*--end constants--*/
 
 /* Subversion Revision number of this file (not of the repository). Empty

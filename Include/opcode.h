#ifndef Py_OPCODE_H
#define Py_OPCODE_H
#ifdef __cplusplus
extern "C" {
#endif


/* Instruction opcodes for compiled code */

#define STOP_CODE	0
#define POP_TOP		1
#define ROT_TWO		2
#define ROT_THREE	3
#define DUP_TOP		4
#define DUP_TOP_TWO     5
#define NOP		9

#define UNARY_POSITIVE	10
#define UNARY_NEGATIVE	11
#define UNARY_NOT	12

#define UNARY_INVERT	15

#define BINARY_POWER	19

#define BINARY_MULTIPLY	20

#define BINARY_MODULO	22
#define BINARY_ADD	23
#define BINARY_SUBTRACT	24
#define BINARY_SUBSCR	25
#define BINARY_FLOOR_DIVIDE 26
#define BINARY_TRUE_DIVIDE 27
#define INPLACE_FLOOR_DIVIDE 28
#define INPLACE_TRUE_DIVIDE 29

<<<<<<< HEAD
=======
#define SLICE		30
/* Also uses 31-33 */

#define STORE_SLICE	40
/* Also uses 41-43 */

#define DELETE_SLICE	50
/* Also uses 51-53 */

>>>>>>> 4f5f3481
#define STORE_MAP	54
#define INPLACE_ADD	55
#define INPLACE_SUBTRACT	56
#define INPLACE_MULTIPLY	57

#define INPLACE_MODULO	59
#define STORE_SUBSCR	60
#define DELETE_SUBSCR	61

#define BINARY_LSHIFT	62
#define BINARY_RSHIFT	63
#define BINARY_AND	64
#define BINARY_XOR	65
#define BINARY_OR	66
#define INPLACE_POWER	67
#define GET_ITER	68
#define STORE_LOCALS	69
#define PRINT_EXPR	70
#define LOAD_BUILD_CLASS 71

#define INPLACE_LSHIFT	75
#define INPLACE_RSHIFT	76
#define INPLACE_AND	77
#define INPLACE_XOR	78
#define INPLACE_OR	79
#define BREAK_LOOP	80
#define WITH_CLEANUP    81

#define RETURN_VALUE	83
#define IMPORT_STAR	84

#define YIELD_VALUE	86
#define POP_BLOCK	87
#define END_FINALLY	88
#define POP_EXCEPT	89

#define HAVE_ARGUMENT	90	/* Opcodes from here have an argument: */

#define STORE_NAME	90	/* Index in name list */
#define DELETE_NAME	91	/* "" */
#define UNPACK_SEQUENCE	92	/* Number of sequence items */
#define FOR_ITER	93
<<<<<<< HEAD
#define UNPACK_EX       94      /* Num items before variable part +
                                   (Num items after variable part << 8) */
=======
#define LIST_APPEND	94
>>>>>>> 4f5f3481

#define STORE_ATTR	95	/* Index in name list */
#define DELETE_ATTR	96	/* "" */
#define STORE_GLOBAL	97	/* "" */
#define DELETE_GLOBAL	98	/* "" */

#define LOAD_CONST	100	/* Index in const list */
#define LOAD_NAME	101	/* Index in name list */
#define BUILD_TUPLE	102	/* Number of tuple items */
#define BUILD_LIST	103	/* Number of list items */
#define BUILD_SET	104     /* Number of set items */
#define BUILD_MAP	105	/* Always zero for now */
#define LOAD_ATTR	106	/* Index in name list */
#define COMPARE_OP	107	/* Comparison operator */
#define IMPORT_NAME	108	/* Index in name list */
#define IMPORT_FROM	109	/* Index in name list */
<<<<<<< HEAD

#define JUMP_FORWARD	110	/* Number of bytes to skip */
#define JUMP_IF_FALSE_OR_POP 111	/* Target byte offset from beginning of code */
=======
#define JUMP_FORWARD	110	/* Number of bytes to skip */

#define JUMP_IF_FALSE_OR_POP 111 /* Target byte offset from beginning
                                    of code */
>>>>>>> 4f5f3481
#define JUMP_IF_TRUE_OR_POP 112	/* "" */
#define JUMP_ABSOLUTE	113	/* "" */
#define POP_JUMP_IF_FALSE 114	/* "" */
#define POP_JUMP_IF_TRUE 115	/* "" */

#define LOAD_GLOBAL	116	/* Index in name list */

#define CONTINUE_LOOP	119	/* Start of loop (absolute) */
#define SETUP_LOOP	120	/* Target address (relative) */
#define SETUP_EXCEPT	121	/* "" */
#define SETUP_FINALLY	122	/* "" */

#define LOAD_FAST	124	/* Local variable number */
#define STORE_FAST	125	/* Local variable number */
#define DELETE_FAST	126	/* Local variable number */

#define RAISE_VARARGS	130	/* Number of raise arguments (1, 2 or 3) */
/* CALL_FUNCTION_XXX opcodes defined below depend on this definition */
#define CALL_FUNCTION	131	/* #args + (#kwargs<<8) */
#define MAKE_FUNCTION	132	/* #defaults + #kwdefaults<<8 + #annotations<<16 */
#define BUILD_SLICE 	133	/* Number of items */

#define MAKE_CLOSURE    134     /* same as MAKE_FUNCTION */
#define LOAD_CLOSURE    135     /* Load free variable from closure */
#define LOAD_DEREF      136     /* Load and dereference from closure cell */ 
#define STORE_DEREF     137     /* Store into cell */ 
#define DELETE_DEREF    138     /* Delete closure cell */ 

/* The next 3 opcodes must be contiguous and satisfy
   (CALL_FUNCTION_VAR - CALL_FUNCTION) & 3 == 1  */
#define CALL_FUNCTION_VAR          140	/* #args + (#kwargs<<8) */
#define CALL_FUNCTION_KW           141	/* #args + (#kwargs<<8) */
#define CALL_FUNCTION_VAR_KW       142	/* #args + (#kwargs<<8) */

#define SETUP_WITH 143

/* Support for opargs more than 16 bits long */
<<<<<<< HEAD
#define EXTENDED_ARG  144

#define LIST_APPEND     145
#define SET_ADD         146
#define MAP_ADD         147


/* EXCEPT_HANDLER is a special, implicit block type which is created when
   entering an except handler. It is not an opcode but we define it here
   as we want it to be available to both frameobject.c and ceval.c, while
   remaining private.*/
#define EXCEPT_HANDLER 257
=======
#define EXTENDED_ARG  145

#define SET_ADD         146
#define MAP_ADD         147
>>>>>>> 4f5f3481


enum cmp_op {PyCmp_LT=Py_LT, PyCmp_LE=Py_LE, PyCmp_EQ=Py_EQ, PyCmp_NE=Py_NE, PyCmp_GT=Py_GT, PyCmp_GE=Py_GE,
	     PyCmp_IN, PyCmp_NOT_IN, PyCmp_IS, PyCmp_IS_NOT, PyCmp_EXC_MATCH, PyCmp_BAD};

#define HAS_ARG(op) ((op) >= HAVE_ARGUMENT)

#ifdef __cplusplus
}
#endif
#endif /* !Py_OPCODE_H */<|MERGE_RESOLUTION|>--- conflicted
+++ resolved
@@ -12,19 +12,20 @@
 #define ROT_TWO		2
 #define ROT_THREE	3
 #define DUP_TOP		4
-#define DUP_TOP_TWO     5
+#define ROT_FOUR	5
 #define NOP		9
 
 #define UNARY_POSITIVE	10
 #define UNARY_NEGATIVE	11
 #define UNARY_NOT	12
+#define UNARY_CONVERT	13
 
 #define UNARY_INVERT	15
 
 #define BINARY_POWER	19
 
 #define BINARY_MULTIPLY	20
-
+#define BINARY_DIVIDE	21
 #define BINARY_MODULO	22
 #define BINARY_ADD	23
 #define BINARY_SUBTRACT	24
@@ -34,8 +35,6 @@
 #define INPLACE_FLOOR_DIVIDE 28
 #define INPLACE_TRUE_DIVIDE 29
 
-<<<<<<< HEAD
-=======
 #define SLICE		30
 /* Also uses 31-33 */
 
@@ -45,12 +44,11 @@
 #define DELETE_SLICE	50
 /* Also uses 51-53 */
 
->>>>>>> 4f5f3481
 #define STORE_MAP	54
 #define INPLACE_ADD	55
 #define INPLACE_SUBTRACT	56
 #define INPLACE_MULTIPLY	57
-
+#define INPLACE_DIVIDE	58
 #define INPLACE_MODULO	59
 #define STORE_SUBSCR	60
 #define DELETE_SUBSCR	61
@@ -62,10 +60,12 @@
 #define BINARY_OR	66
 #define INPLACE_POWER	67
 #define GET_ITER	68
-#define STORE_LOCALS	69
+
 #define PRINT_EXPR	70
-#define LOAD_BUILD_CLASS 71
-
+#define PRINT_ITEM	71
+#define PRINT_NEWLINE	72
+#define PRINT_ITEM_TO   73
+#define PRINT_NEWLINE_TO 74
 #define INPLACE_LSHIFT	75
 #define INPLACE_RSHIFT	76
 #define INPLACE_AND	77
@@ -73,14 +73,14 @@
 #define INPLACE_OR	79
 #define BREAK_LOOP	80
 #define WITH_CLEANUP    81
-
+#define LOAD_LOCALS	82
 #define RETURN_VALUE	83
 #define IMPORT_STAR	84
-
+#define EXEC_STMT	85
 #define YIELD_VALUE	86
 #define POP_BLOCK	87
 #define END_FINALLY	88
-#define POP_EXCEPT	89
+#define BUILD_CLASS	89
 
 #define HAVE_ARGUMENT	90	/* Opcodes from here have an argument: */
 
@@ -88,18 +88,13 @@
 #define DELETE_NAME	91	/* "" */
 #define UNPACK_SEQUENCE	92	/* Number of sequence items */
 #define FOR_ITER	93
-<<<<<<< HEAD
-#define UNPACK_EX       94      /* Num items before variable part +
-                                   (Num items after variable part << 8) */
-=======
 #define LIST_APPEND	94
->>>>>>> 4f5f3481
 
 #define STORE_ATTR	95	/* Index in name list */
 #define DELETE_ATTR	96	/* "" */
 #define STORE_GLOBAL	97	/* "" */
 #define DELETE_GLOBAL	98	/* "" */
-
+#define DUP_TOPX	99	/* number of items to duplicate */
 #define LOAD_CONST	100	/* Index in const list */
 #define LOAD_NAME	101	/* Index in name list */
 #define BUILD_TUPLE	102	/* Number of tuple items */
@@ -110,16 +105,10 @@
 #define COMPARE_OP	107	/* Comparison operator */
 #define IMPORT_NAME	108	/* Index in name list */
 #define IMPORT_FROM	109	/* Index in name list */
-<<<<<<< HEAD
-
-#define JUMP_FORWARD	110	/* Number of bytes to skip */
-#define JUMP_IF_FALSE_OR_POP 111	/* Target byte offset from beginning of code */
-=======
 #define JUMP_FORWARD	110	/* Number of bytes to skip */
 
 #define JUMP_IF_FALSE_OR_POP 111 /* Target byte offset from beginning
                                     of code */
->>>>>>> 4f5f3481
 #define JUMP_IF_TRUE_OR_POP 112	/* "" */
 #define JUMP_ABSOLUTE	113	/* "" */
 #define POP_JUMP_IF_FALSE 114	/* "" */
@@ -139,14 +128,13 @@
 #define RAISE_VARARGS	130	/* Number of raise arguments (1, 2 or 3) */
 /* CALL_FUNCTION_XXX opcodes defined below depend on this definition */
 #define CALL_FUNCTION	131	/* #args + (#kwargs<<8) */
-#define MAKE_FUNCTION	132	/* #defaults + #kwdefaults<<8 + #annotations<<16 */
+#define MAKE_FUNCTION	132	/* #defaults */
 #define BUILD_SLICE 	133	/* Number of items */
 
-#define MAKE_CLOSURE    134     /* same as MAKE_FUNCTION */
+#define MAKE_CLOSURE    134     /* #free vars */
 #define LOAD_CLOSURE    135     /* Load free variable from closure */
 #define LOAD_DEREF      136     /* Load and dereference from closure cell */ 
 #define STORE_DEREF     137     /* Store into cell */ 
-#define DELETE_DEREF    138     /* Delete closure cell */ 
 
 /* The next 3 opcodes must be contiguous and satisfy
    (CALL_FUNCTION_VAR - CALL_FUNCTION) & 3 == 1  */
@@ -157,25 +145,10 @@
 #define SETUP_WITH 143
 
 /* Support for opargs more than 16 bits long */
-<<<<<<< HEAD
-#define EXTENDED_ARG  144
-
-#define LIST_APPEND     145
-#define SET_ADD         146
-#define MAP_ADD         147
-
-
-/* EXCEPT_HANDLER is a special, implicit block type which is created when
-   entering an except handler. It is not an opcode but we define it here
-   as we want it to be available to both frameobject.c and ceval.c, while
-   remaining private.*/
-#define EXCEPT_HANDLER 257
-=======
 #define EXTENDED_ARG  145
 
 #define SET_ADD         146
 #define MAP_ADD         147
->>>>>>> 4f5f3481
 
 
 enum cmp_op {PyCmp_LT=Py_LT, PyCmp_LE=Py_LE, PyCmp_EQ=Py_EQ, PyCmp_NE=Py_NE, PyCmp_GT=Py_GT, PyCmp_GE=Py_GE,

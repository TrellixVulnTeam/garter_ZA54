--- conflicted
+++ resolved
@@ -3,20 +3,8 @@
 dnl ***********************************************
 
 # Set VERSION so we only need to edit in one place (i.e., here)
-<<<<<<< HEAD
-m4_define(PYTHON_VERSION, 3.2)
-
-dnl Some m4 magic to ensure that the configure script is generated
-dnl by the correct autoconf version.
-m4_define([version_required],
-[m4_if(m4_version_compare(m4_defn([m4_PACKAGE_VERSION]), [$1]), 0,
-       [],
-       [m4_fatal([Autoconf version $1 is required for Python], 63)])
-])
-=======
 m4_define(PYTHON_VERSION, 3.3)
 
->>>>>>> 6aecfd6f
 AC_PREREQ(2.65)
 
 AC_REVISION($Revision$)
@@ -775,14 +763,6 @@
 	  BLDLIBRARY='-Wl,+b,$(LIBDIR) -L. -lpython$(LDVERSION)'
 	  RUNSHARED=SHLIB_PATH=`pwd`:${SHLIB_PATH}
 	  ;;
-<<<<<<< HEAD
-    OSF*)
-	  LDLIBRARY='libpython$(LDVERSION).so'
-	  BLDLIBRARY='-rpath $(LIBDIR) -L. -lpython$(LDVERSION)'
-	  RUNSHARED=LD_LIBRARY_PATH=`pwd`:${LD_LIBRARY_PATH}
-	  ;;
-=======
->>>>>>> 6aecfd6f
     Darwin*)
     	LDLIBRARY='libpython$(LDVERSION).dylib'
 	BLDLIBRARY='-L. -lpython$(LDVERSION)'
@@ -1298,17 +1278,10 @@
 unistd.h utime.h \
 sys/audioio.h sys/bsdtty.h sys/epoll.h sys/event.h sys/file.h sys/loadavg.h \
 sys/lock.h sys/mkdev.h sys/modem.h \
-<<<<<<< HEAD
-sys/param.h sys/poll.h sys/select.h sys/socket.h sys/statvfs.h sys/stat.h \
-sys/termio.h sys/time.h \
-sys/times.h sys/types.h sys/un.h sys/utsname.h sys/wait.h pty.h libutil.h \
-sys/resource.h netpacket/packet.h sysexits.h bluetooth.h \
-=======
 sys/param.h sys/poll.h sys/select.h sys/sendfile.h sys/socket.h sys/statvfs.h \
 sys/stat.h sys/termio.h sys/time.h \
 sys/times.h sys/types.h sys/uio.h sys/un.h sys/utsname.h sys/wait.h pty.h \
 libutil.h sys/resource.h netpacket/packet.h sysexits.h bluetooth.h \
->>>>>>> 6aecfd6f
 bluetooth/bluetooth.h linux/tipc.h spawn.h util.h)
 AC_HEADER_DIRENT
 AC_HEADER_MAJOR
@@ -1350,22 +1323,6 @@
 ]], [[
   makedev(0, 0) ]])
 ],[ac_cv_has_makedev=yes],[ac_cv_has_makedev=no])
-<<<<<<< HEAD
-if test "$ac_cv_has_makedev" = "no"; then
-    # we didn't link, try if _OSF_SOURCE will allow us to link
-    AC_LINK_IFELSE([AC_LANG_PROGRAM([[
-#define _OSF_SOURCE 1
-#include <sys/types.h>
-    ]],
-    [[ makedev(0, 0) ]])],
-    [ac_cv_has_makedev=yes],
-    [ac_cv_has_makedev=no])
-    if test "$ac_cv_has_makedev" = "yes"; then
-        AC_DEFINE(_OSF_SOURCE, 1, [Define _OSF_SOURCE to get the makedev macro.])
-    fi
-fi
-=======
->>>>>>> 6aecfd6f
 AC_MSG_RESULT($ac_cv_has_makedev)
 if test "$ac_cv_has_makedev" = "yes"; then
     AC_DEFINE(HAVE_MAKEDEV, 1, [Define this if you have the makedev macro.])
@@ -2040,18 +1997,6 @@
 USE_THREAD_MODULE=""
 
 AC_SUBST(LDLAST)
-<<<<<<< HEAD
-AC_ARG_WITH(dec-threads,
-            AS_HELP_STRING([--with-dec-threads], [use DEC Alpha/OSF1 thread-safe libraries]),
-[
-AC_MSG_RESULT($withval)
-LDLAST=-threads
-if test "${with_thread+set}" != set; then
-   with_thread="$withval";
-fi],
-[AC_MSG_RESULT(no)])
-=======
->>>>>>> 6aecfd6f
 
 # Templates for things AC_DEFINEd more than once.
 # For a single AC_DEFINE, no template is needed.
@@ -2550,18 +2495,6 @@
 
 # checks for library functions
 AC_CHECK_FUNCS(alarm accept4 setitimer getitimer bind_textdomain_codeset chown \
-<<<<<<< HEAD
- clock confstr ctermid execv fchmod fchown fork fpathconf ftime ftruncate \
- gai_strerror getgroups getlogin getloadavg getpeername getpgid getpid \
- getpriority getresuid getresgid getpwent getspnam getspent getsid getwd \
- initgroups kill killpg lchmod lchown lstat mbrtowc mkfifo mknod mktime \
- mremap nice pathconf pause plock poll pthread_init \
- putenv readlink realpath \
- select sem_open sem_timedwait sem_getvalue sem_unlink setegid seteuid \
- setgid \
- setlocale setregid setreuid setresuid setresgid setsid setpgid setpgrp setuid setvbuf \
- sigaction siginterrupt sigrelse snprintf strftime strlcpy \
-=======
  clock confstr ctermid execv faccessat fchmod fchmodat fchown fchownat \
  fexecve fdopendir fork fpathconf fstatat ftime ftruncate futimesat \
  futimens futimes \
@@ -2575,7 +2508,6 @@
  setgid sethostname \
  setlocale setregid setreuid setresuid setresgid setsid setpgid setpgrp setpriority setuid setvbuf \
  sigaction sigaltstack siginterrupt sigrelse snprintf strftime strlcpy symlinkat sync \
->>>>>>> 6aecfd6f
  sysconf tcgetpgrp tcsetpgrp tempnam timegm times tmpfile tmpnam tmpnam_r \
  truncate uname unlinkat unsetenv utimensat utimes waitid waitpid wait3 wait4 \
  wcscoll wcsftime wcsxfrm writev _getpty)
@@ -4270,14 +4202,7 @@
 AIX*)   
   AC_DEFINE(HAVE_BROKEN_PIPE_BUF, 1, [Define if the system reports an invalid PIPE_BUF value.]) ;;
 esac
-<<<<<<< HEAD
-
-=======
->>>>>>> 6aecfd6f
-
-case $ac_sys_system in
-  OSF*) AC_MSG_ERROR(OSF* systems are deprecated unless somebody volunteers. Check http://bugs.python.org/issue8606) ;;
-esac
+
 
 AC_CHECK_FUNC(pipe2, AC_DEFINE(HAVE_PIPE2, 1, [Define if the OS supports pipe2()]), )
 

--- conflicted
+++ resolved
@@ -71,11 +71,7 @@
 
 AC_MSG_CHECKING([for --enable-universalsdk])
 AC_ARG_ENABLE(universalsdk,
-<<<<<<< HEAD
-	AC_HELP_STRING(--enable-universalsdk@<:@=SDKDIR@:>@, Build agains Mac OS X 10.4u SDK (ppc/i386)),
-=======
 	AC_HELP_STRING(--enable-universalsdk@<:@=SDKDIR@:>@, Build against Mac OS X 10.4u SDK (ppc/i386)),
->>>>>>> 8b5fca37
 [
 	case $enableval in
 	yes)
@@ -286,28 +282,21 @@
   # On OpenBSD, select(2) is not available if _XOPEN_SOURCE is defined,
   # even though select is a POSIX function. Reported by J. Ribbens.
   # Reconfirmed for OpenBSD 3.3 by Zachary Hamm, for 3.4 by Jason Ish.
-<<<<<<< HEAD
-  OpenBSD/2.* | OpenBSD/3.@<:@0123456789@:>@ | OpenBSD/4.@<:@0123@:>@) 
-=======
   # In addition, Stefan Krah confirms that issue #1244610 exists through
   # OpenBSD 4.6, but is fixed in 4.7.
   OpenBSD/2.* | OpenBSD/3.@<:@0123456789@:>@ | OpenBSD/4.@<:@0123456@:>@) 
->>>>>>> 8b5fca37
     define_xopen_source=no
     # OpenBSD undoes our definition of __BSD_VISIBLE if _XOPEN_SOURCE is
     # also defined. This can be overridden by defining _BSD_SOURCE
     # As this has a different meaning on Linux, only define it on OpenBSD
     AC_DEFINE(_BSD_SOURCE, 1, [Define on OpenBSD to activate all library features])
     ;;
-<<<<<<< HEAD
-=======
   OpenBSD/4.@<:@789@:>@)
     # OpenBSD undoes our definition of __BSD_VISIBLE if _XOPEN_SOURCE is
     # also defined. This can be overridden by defining _BSD_SOURCE
     # As this has a different meaning on Linux, only define it on OpenBSD
     AC_DEFINE(_BSD_SOURCE, 1, [Define on OpenBSD to activate all library features])
     ;;
->>>>>>> 8b5fca37
   # Defining _XOPEN_SOURCE on NetBSD version prior to the introduction of
   # _NETBSD_SOURCE disables certain features (eg. setgroups). Reported by
   # Marc Recht
@@ -326,11 +315,6 @@
   # but used in struct sockaddr.sa_family. Reported by Tim Rice.
   SCO_SV/3.2)
     define_xopen_source=no;;
-<<<<<<< HEAD
-  # On FreeBSD 4 and MacOS X 10.2, a bug in ncurses.h means that
-  # it craps out if _XOPEN_EXTENDED_SOURCE is defined. Apparently,
-  # this is fixed in 10.3, which identifies itself as Darwin/7.*
-=======
   # On FreeBSD 4, the math functions C89 does not cover are never defined
   # with _XOPEN_SOURCE and __BSD_VISIBLE does not re-enable them.
   FreeBSD/4.*)
@@ -338,18 +322,13 @@
   # On MacOS X 10.2, a bug in ncurses.h means that it craps out if 
   # _XOPEN_EXTENDED_SOURCE is defined. Apparently, this is fixed in 10.3, which
   # identifies itself as Darwin/7.*
->>>>>>> 8b5fca37
   # On Mac OS X 10.4, defining _POSIX_C_SOURCE or _XOPEN_SOURCE
   # disables platform specific features beyond repair.
   # On Mac OS X 10.3, defining _POSIX_C_SOURCE or _XOPEN_SOURCE 
   # has no effect, don't bother defining them
-<<<<<<< HEAD
-  FreeBSD/4.* | Darwin/@<:@6789@:>@.*)
-=======
   Darwin/@<:@6789@:>@.*)
     define_xopen_source=no;;
   Darwin/1@<:@0-9@:>@.*)
->>>>>>> 8b5fca37
     define_xopen_source=no;;
   # On AIX 4 and 5.1, mbstate_t is defined only when _XOPEN_SOURCE == 500 but
   # used in wcsnrtombs() and mbsnrtowcs() even if _XOPEN_SOURCE is not defined
@@ -361,14 +340,11 @@
       define_xopen_source=no
     fi
     ;;
-<<<<<<< HEAD
-=======
   # On QNX 6.3.2, defining _XOPEN_SOURCE prevents netdb.h from
   # defining NI_NUMERICHOST.
   QNX/6.3.2)
     define_xopen_source=no
     ;;
->>>>>>> 8b5fca37
 
 esac
 
@@ -1344,11 +1320,7 @@
 AC_HEADER_STDC
 AC_CHECK_HEADERS(asm/types.h conio.h curses.h direct.h dlfcn.h errno.h \
 fcntl.h grp.h \
-<<<<<<< HEAD
-io.h langinfo.h libintl.h ncurses.h poll.h process.h pthread.h \
-=======
 ieeefp.h io.h langinfo.h libintl.h ncurses.h poll.h process.h pthread.h \
->>>>>>> 8b5fca37
 shadow.h signal.h stdint.h stropts.h termios.h thread.h \
 unistd.h utime.h \
 sys/audioio.h sys/bsdtty.h sys/epoll.h sys/event.h sys/file.h sys/loadavg.h \
@@ -1485,14 +1457,6 @@
 AC_CHECK_SIZEOF(long long, 8)
 fi
 
-<<<<<<< HEAD
-AC_CHECK_TYPES(uintptr_t, 
-   [AC_CHECK_SIZEOF(uintptr_t, 4)], 
-   [], [#ifdef HAVE_STDINT_H
-        #include <stdint.h>
-        #endif])
-
-=======
 AC_MSG_CHECKING(for long double support)
 have_long_double=no
 AC_TRY_COMPILE([], [long double x; x = (long double)0.;], [
@@ -1514,7 +1478,6 @@
 if test "$have_c99_bool" = yes ; then
 AC_CHECK_SIZEOF(_Bool, 1)
 fi
->>>>>>> 8b5fca37
 
 AC_CHECK_TYPES(uintptr_t, 
    [AC_CHECK_SIZEOF(uintptr_t, 4)], 
@@ -1845,26 +1808,8 @@
 	Darwin/*)
 		# Use -undefined dynamic_lookup whenever possible (10.3 and later).
 		# This allows an extension to be used in any Python
-<<<<<<< HEAD
-		cur_target=`sw_vers -productVersion | sed 's/\(10\.[[0-9]]*\).*/\1/'`
-		if test ${cur_target} '>' 10.2; then
-			cur_target=10.3
-		fi
-		CONFIGURE_MACOSX_DEPLOYMENT_TARGET=${MACOSX_DEPLOYMENT_TARGET-${cur_target}}
-
-		# Make sure that MACOSX_DEPLOYMENT_TARGET is set in the 
-		# environment with a value that is the same as what we'll use
-		# in the Makefile to ensure that we'll get the same compiler
-		# environment during configure and build time.
-		MACOSX_DEPLOYMENT_TARGET="$CONFIGURE_MACOSX_DEPLOYMENT_TARGET"
-		export MACOSX_DEPLOYMENT_TARGET
-
-		EXPORT_MACOSX_DEPLOYMENT_TARGET=''
-		if test ${MACOSX_DEPLOYMENT_TARGET-${cur_target}} '>' 10.2
-=======
 
 		if test ${MACOSX_DEPLOYMENT_TARGET} '>' 10.2
->>>>>>> 8b5fca37
 		then
 			if test "${enable_universalsdk}"; then
 				LDFLAGS="${UNIVERSAL_ARCH_FLAGS} -isysroot ${UNIVERSALSDK} ${LDFLAGS}"
@@ -2102,20 +2047,10 @@
 [AC_MSG_RESULT(no)])
 
 # Check for use of the system libffi library
-AC_CHECK_HEADER(ffi.h)
 AC_MSG_CHECKING(for --with-system-ffi)
 AC_ARG_WITH(system_ffi,
             AC_HELP_STRING(--with-system-ffi, build _ctypes module using an installed ffi library))
 
-<<<<<<< HEAD
-if test -z "$with_system_ffi" && test "$ac_cv_header_ffi_h" = yes; then
-	case "$ac_sys_system/`uname -m`" in
-	Linux/arm*)  with_system_ffi="yes"; CONFIG_ARGS="$CONFIG_ARGS --with-system-ffi";;
-	*) with_system_ffi="no"
-	esac
-fi
-=======
->>>>>>> 8b5fca37
 AC_MSG_RESULT($with_system_ffi)
 
 # Determine if signalmodule should be used.
@@ -3650,14 +3585,11 @@
 AC_CHECK_LIB(readline, rl_pre_input_hook,
 	AC_DEFINE(HAVE_RL_PRE_INPUT_HOOK, 1,
         [Define if you have readline 4.0]), ,$READLINE_LIBS)
-<<<<<<< HEAD
-=======
 
 # also in 4.0
 AC_CHECK_LIB(readline, rl_completion_display_matches_hook,
 	AC_DEFINE(HAVE_RL_COMPLETION_DISPLAY_MATCHES_HOOK, 1,
         [Define if you have readline 4.0]), ,$READLINE_LIBS)
->>>>>>> 8b5fca37
 
 # check for readline 4.2
 AC_CHECK_LIB(readline, rl_completion_matches,
@@ -3927,28 +3859,6 @@
 else
   AC_MSG_RESULT(no)
 fi
-<<<<<<< HEAD
-
-case $MACHDEP in
-darwin)	
-	AC_MSG_CHECKING(for kOSADebuggerCreateSession)
-	OLD_CFLAGS="${CFLAGS}"
-	CFLAGS="${CFLAGS} -Wall -framework Carbon"
-	AC_TRY_COMPILE([#include <Carbon/Carbon.h>], [kOSADebuggerCreateSession], [have_osa_debug=yes], [have_osa_debug=no])
-	if test $have_osa_debug = yes
-	then
-		AC_MSG_RESULT(yes)
-		AC_DEFINE(HAVE_OSA_DEBUG, 1, [Define is the (unsupported) OSADebug API's are present.])
-	else
-		AC_MSG_RESULT(no)
-	fi
-	CFLAGS="${OLD_CFLAGS}"
-	;;
-esac
-					   
-
-=======
->>>>>>> 8b5fca37
 
 AC_MSG_CHECKING(for %zd printf() format support)
 AC_TRY_RUN([#include <stdio.h>

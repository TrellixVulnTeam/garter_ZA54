--- conflicted
+++ resolved
@@ -970,12 +970,9 @@
 /* Define to 1 if you have the <util.h> header file. */
 #undef HAVE_UTIL_H
 
-<<<<<<< HEAD
-=======
 /* Define to 1 if you have the `utimensat' function. */
 #undef HAVE_UTIMENSAT
 
->>>>>>> 4253b90c
 /* Define to 1 if you have the `utimes' function. */
 #undef HAVE_UTIMES
 

--- conflicted
+++ resolved
@@ -545,7 +545,6 @@
 {
     char *line = NULL;
     int badchar = 0;
-    PyObject *filename;
     for (;;) {
         if (tok->decoding_state == STATE_NORMAL) {
             /* We already have a codec associated with
@@ -586,25 +585,12 @@
     if (badchar) {
         /* Need to add 1 to the line number, since this line
            has not been counted, yet.  */
-<<<<<<< HEAD
-        filename = PyUnicode_DecodeFSDefault(tok->filename);
-        if (filename != NULL) {
-            PyErr_Format(PyExc_SyntaxError,
-                    "Non-UTF-8 code starting with '\\x%.2x' "
-                    "in file %U on line %i, "
-                    "but no encoding declared; "
-                    "see http://python.org/dev/peps/pep-0263/ for details",
-                    badchar, filename, tok->lineno + 1);
-            Py_DECREF(filename);
-        }
-=======
         PyErr_Format(PyExc_SyntaxError,
                 "Non-UTF-8 code starting with '\\x%.2x' "
                 "in file %U on line %i, "
                 "but no encoding declared; "
                 "see http://python.org/dev/peps/pep-0263/ for details",
                 badchar, tok->filename, tok->lineno + 1);
->>>>>>> 6aecfd6f
         return error_ret(tok);
     }
 #endif

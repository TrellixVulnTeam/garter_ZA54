.. highlightlang:: c

.. _unicodeobjects:

Unicode Objects and Codecs
--------------------------

.. sectionauthor:: Marc-Andre Lemburg <mal@lemburg.com>

Unicode Objects
^^^^^^^^^^^^^^^

Unicode Type
""""""""""""

These are the basic Unicode object types used for the Unicode implementation in
Python:


.. c:type:: Py_UNICODE

   This type represents the storage type which is used by Python internally as
   basis for holding Unicode ordinals.  Python's default builds use a 16-bit type
   for :c:type:`Py_UNICODE` and store Unicode values internally as UCS2. It is also
   possible to build a UCS4 version of Python (most recent Linux distributions come
   with UCS4 builds of Python). These builds then use a 32-bit type for
   :c:type:`Py_UNICODE` and store Unicode data internally as UCS4. On platforms
   where :c:type:`wchar_t` is available and compatible with the chosen Python
   Unicode build variant, :c:type:`Py_UNICODE` is a typedef alias for
   :c:type:`wchar_t` to enhance native platform compatibility. On all other
   platforms, :c:type:`Py_UNICODE` is a typedef alias for either :c:type:`unsigned
   short` (UCS2) or :c:type:`unsigned long` (UCS4).

Note that UCS2 and UCS4 Python builds are not binary compatible. Please keep
this in mind when writing extensions or interfaces.


.. c:type:: PyUnicodeObject

   This subtype of :c:type:`PyObject` represents a Python Unicode object.


.. c:var:: PyTypeObject PyUnicode_Type

   This instance of :c:type:`PyTypeObject` represents the Python Unicode type.  It
   is exposed to Python code as ``str``.

The following APIs are really C macros and can be used to do fast checks and to
access internal read-only data of Unicode objects:


.. c:function:: int PyUnicode_Check(PyObject *o)

   Return true if the object *o* is a Unicode object or an instance of a Unicode
   subtype.


.. c:function:: int PyUnicode_CheckExact(PyObject *o)

   Return true if the object *o* is a Unicode object, but not an instance of a
   subtype.


.. c:function:: Py_ssize_t PyUnicode_GET_SIZE(PyObject *o)

   Return the size of the object.  *o* has to be a :c:type:`PyUnicodeObject` (not
   checked).


.. c:function:: Py_ssize_t PyUnicode_GET_DATA_SIZE(PyObject *o)

   Return the size of the object's internal buffer in bytes.  *o* has to be a
   :c:type:`PyUnicodeObject` (not checked).


.. c:function:: Py_UNICODE* PyUnicode_AS_UNICODE(PyObject *o)

   Return a pointer to the internal :c:type:`Py_UNICODE` buffer of the object.  *o*
   has to be a :c:type:`PyUnicodeObject` (not checked).


.. c:function:: const char* PyUnicode_AS_DATA(PyObject *o)

   Return a pointer to the internal buffer of the object. *o* has to be a
   :c:type:`PyUnicodeObject` (not checked).


<<<<<<< HEAD
.. cfunction:: int PyUnicode_ClearFreeList()
=======
.. c:function:: int PyUnicode_ClearFreeList()
>>>>>>> 175d89ef

   Clear the free list. Return the total number of freed items.


Unicode Character Properties
""""""""""""""""""""""""""""

Unicode provides many different character properties. The most often needed ones
are available through these macros which are mapped to C functions depending on
the Python configuration.


<<<<<<< HEAD
.. cfunction:: int Py_UNICODE_ISSPACE(Py_UNICODE ch)
=======
.. c:function:: int Py_UNICODE_ISSPACE(Py_UNICODE ch)
>>>>>>> 175d89ef

   Return 1 or 0 depending on whether *ch* is a whitespace character.


.. c:function:: int Py_UNICODE_ISLOWER(Py_UNICODE ch)

   Return 1 or 0 depending on whether *ch* is a lowercase character.


.. c:function:: int Py_UNICODE_ISUPPER(Py_UNICODE ch)

   Return 1 or 0 depending on whether *ch* is an uppercase character.


.. c:function:: int Py_UNICODE_ISTITLE(Py_UNICODE ch)

   Return 1 or 0 depending on whether *ch* is a titlecase character.


.. c:function:: int Py_UNICODE_ISLINEBREAK(Py_UNICODE ch)

   Return 1 or 0 depending on whether *ch* is a linebreak character.


.. c:function:: int Py_UNICODE_ISDECIMAL(Py_UNICODE ch)

   Return 1 or 0 depending on whether *ch* is a decimal character.


.. c:function:: int Py_UNICODE_ISDIGIT(Py_UNICODE ch)

   Return 1 or 0 depending on whether *ch* is a digit character.


.. c:function:: int Py_UNICODE_ISNUMERIC(Py_UNICODE ch)

   Return 1 or 0 depending on whether *ch* is a numeric character.


.. c:function:: int Py_UNICODE_ISALPHA(Py_UNICODE ch)

   Return 1 or 0 depending on whether *ch* is an alphabetic character.


.. c:function:: int Py_UNICODE_ISALNUM(Py_UNICODE ch)

   Return 1 or 0 depending on whether *ch* is an alphanumeric character.


.. c:function:: int Py_UNICODE_ISPRINTABLE(Py_UNICODE ch)

   Return 1 or 0 depending on whether *ch* is a printable character.
   Nonprintable characters are those characters defined in the Unicode character
   database as "Other" or "Separator", excepting the ASCII space (0x20) which is
   considered printable.  (Note that printable characters in this context are
   those which should not be escaped when :func:`repr` is invoked on a string.
   It has no bearing on the handling of strings written to :data:`sys.stdout` or
   :data:`sys.stderr`.)


These APIs can be used for fast direct character conversions:


.. c:function:: Py_UNICODE Py_UNICODE_TOLOWER(Py_UNICODE ch)

   Return the character *ch* converted to lower case.


.. c:function:: Py_UNICODE Py_UNICODE_TOUPPER(Py_UNICODE ch)

   Return the character *ch* converted to upper case.


.. c:function:: Py_UNICODE Py_UNICODE_TOTITLE(Py_UNICODE ch)

   Return the character *ch* converted to title case.


.. c:function:: int Py_UNICODE_TODECIMAL(Py_UNICODE ch)

   Return the character *ch* converted to a decimal positive integer.  Return
   ``-1`` if this is not possible.  This macro does not raise exceptions.


.. c:function:: int Py_UNICODE_TODIGIT(Py_UNICODE ch)

   Return the character *ch* converted to a single digit integer. Return ``-1`` if
   this is not possible.  This macro does not raise exceptions.


.. c:function:: double Py_UNICODE_TONUMERIC(Py_UNICODE ch)

   Return the character *ch* converted to a double. Return ``-1.0`` if this is not
   possible.  This macro does not raise exceptions.


Plain Py_UNICODE
""""""""""""""""

To create Unicode objects and access their basic sequence properties, use these
APIs:

<<<<<<< HEAD

.. cfunction:: PyObject* PyUnicode_FromUnicode(const Py_UNICODE *u, Py_ssize_t size)

=======

.. c:function:: PyObject* PyUnicode_FromUnicode(const Py_UNICODE *u, Py_ssize_t size)

>>>>>>> 175d89ef
   Create a Unicode object from the Py_UNICODE buffer *u* of the given size. *u*
   may be *NULL* which causes the contents to be undefined. It is the user's
   responsibility to fill in the needed data.  The buffer is copied into the new
   object. If the buffer is not *NULL*, the return value might be a shared object.
   Therefore, modification of the resulting Unicode object is only allowed when *u*
   is *NULL*.


.. c:function:: PyObject* PyUnicode_FromStringAndSize(const char *u, Py_ssize_t size)

   Create a Unicode object from the char buffer *u*.  The bytes will be interpreted
   as being UTF-8 encoded.  *u* may also be *NULL* which
   causes the contents to be undefined. It is the user's responsibility to fill in
   the needed data.  The buffer is copied into the new object. If the buffer is not
   *NULL*, the return value might be a shared object. Therefore, modification of
   the resulting Unicode object is only allowed when *u* is *NULL*.


.. c:function:: PyObject *PyUnicode_FromString(const char *u)

   Create a Unicode object from an UTF-8 encoded null-terminated char buffer
   *u*.


.. c:function:: PyObject* PyUnicode_FromFormat(const char *format, ...)

   Take a C :c:func:`printf`\ -style *format* string and a variable number of
   arguments, calculate the size of the resulting Python unicode string and return
   a string with the values formatted into it.  The variable arguments must be C
   types and must correspond exactly to the format characters in the *format*
   ASCII-encoded string. The following format characters are allowed:

   .. % This should be exactly the same as the table in PyErr_Format.
   .. % The descriptions for %zd and %zu are wrong, but the truth is complicated
   .. % because not all compilers support the %z width modifier -- we fake it
   .. % when necessary via interpolating PY_FORMAT_SIZE_T.
   .. % Similar comments apply to the %ll width modifier and
   .. % PY_FORMAT_LONG_LONG.

   +-------------------+---------------------+--------------------------------+
   | Format Characters | Type                | Comment                        |
   +===================+=====================+================================+
   | :attr:`%%`        | *n/a*               | The literal % character.       |
   +-------------------+---------------------+--------------------------------+
   | :attr:`%c`        | int                 | A single character,            |
   |                   |                     | represented as an C int.       |
   +-------------------+---------------------+--------------------------------+
   | :attr:`%d`        | int                 | Exactly equivalent to          |
   |                   |                     | ``printf("%d")``.              |
   +-------------------+---------------------+--------------------------------+
   | :attr:`%u`        | unsigned int        | Exactly equivalent to          |
   |                   |                     | ``printf("%u")``.              |
   +-------------------+---------------------+--------------------------------+
   | :attr:`%ld`       | long                | Exactly equivalent to          |
   |                   |                     | ``printf("%ld")``.             |
   +-------------------+---------------------+--------------------------------+
   | :attr:`%lu`       | unsigned long       | Exactly equivalent to          |
   |                   |                     | ``printf("%lu")``.             |
   +-------------------+---------------------+--------------------------------+
   | :attr:`%lld`      | long long           | Exactly equivalent to          |
   |                   |                     | ``printf("%lld")``.            |
   +-------------------+---------------------+--------------------------------+
   | :attr:`%llu`      | unsigned long long  | Exactly equivalent to          |
   |                   |                     | ``printf("%llu")``.            |
   +-------------------+---------------------+--------------------------------+
   | :attr:`%zd`       | Py_ssize_t          | Exactly equivalent to          |
   |                   |                     | ``printf("%zd")``.             |
   +-------------------+---------------------+--------------------------------+
   | :attr:`%zu`       | size_t              | Exactly equivalent to          |
   |                   |                     | ``printf("%zu")``.             |
   +-------------------+---------------------+--------------------------------+
   | :attr:`%i`        | int                 | Exactly equivalent to          |
   |                   |                     | ``printf("%i")``.              |
   +-------------------+---------------------+--------------------------------+
   | :attr:`%x`        | int                 | Exactly equivalent to          |
   |                   |                     | ``printf("%x")``.              |
   +-------------------+---------------------+--------------------------------+
   | :attr:`%s`        | char\*              | A null-terminated C character  |
   |                   |                     | array.                         |
   +-------------------+---------------------+--------------------------------+
   | :attr:`%p`        | void\*              | The hex representation of a C  |
   |                   |                     | pointer. Mostly equivalent to  |
   |                   |                     | ``printf("%p")`` except that   |
   |                   |                     | it is guaranteed to start with |
   |                   |                     | the literal ``0x`` regardless  |
   |                   |                     | of what the platform's         |
   |                   |                     | ``printf`` yields.             |
   +-------------------+---------------------+--------------------------------+
   | :attr:`%A`        | PyObject\*          | The result of calling          |
   |                   |                     | :func:`ascii`.                 |
   +-------------------+---------------------+--------------------------------+
   | :attr:`%U`        | PyObject\*          | A unicode object.              |
   +-------------------+---------------------+--------------------------------+
   | :attr:`%V`        | PyObject\*, char \* | A unicode object (which may be |
   |                   |                     | *NULL*) and a null-terminated  |
   |                   |                     | C character array as a second  |
   |                   |                     | parameter (which will be used, |
   |                   |                     | if the first parameter is      |
   |                   |                     | *NULL*).                       |
   +-------------------+---------------------+--------------------------------+
   | :attr:`%S`        | PyObject\*          | The result of calling          |
   |                   |                     | :c:func:`PyObject_Str`.        |
   +-------------------+---------------------+--------------------------------+
   | :attr:`%R`        | PyObject\*          | The result of calling          |
   |                   |                     | :c:func:`PyObject_Repr`.       |
   +-------------------+---------------------+--------------------------------+

   An unrecognized format character causes all the rest of the format string to be
   copied as-is to the result string, and any extra arguments discarded.

   .. note::

      The `"%lld"` and `"%llu"` format specifiers are only available
      when :const:`HAVE_LONG_LONG` is defined.

   .. versionchanged:: 3.2
      Support for ``"%lld"`` and ``"%llu"`` added.


.. c:function:: PyObject* PyUnicode_FromFormatV(const char *format, va_list vargs)

   Identical to :c:func:`PyUnicode_FromFormat` except that it takes exactly two
   arguments.

.. c:function:: PyObject* PyUnicode_TransformDecimalToASCII(Py_UNICODE *s, Py_ssize_t size)

   Create a Unicode object by replacing all decimal digits in
   :c:type:`Py_UNICODE` buffer of the given size by ASCII digits 0--9
   according to their decimal value.  Return *NULL* if an exception
   occurs.


.. c:function:: Py_UNICODE* PyUnicode_AsUnicode(PyObject *unicode)

   Return a read-only pointer to the Unicode object's internal :c:type:`Py_UNICODE`
   buffer, *NULL* if *unicode* is not a Unicode object.


.. c:function:: Py_UNICODE* PyUnicode_AsUnicodeCopy(PyObject *unicode)

   Create a copy of a unicode string ending with a nul character. Return *NULL*
   and raise a :exc:`MemoryError` exception on memory allocation failure,
   otherwise return a new allocated buffer (use :c:func:`PyMem_Free` to free the
   buffer).

   .. versionadded:: 3.2


.. c:function:: Py_ssize_t PyUnicode_GetSize(PyObject *unicode)

   Return the length of the Unicode object.


.. c:function:: PyObject* PyUnicode_FromEncodedObject(PyObject *obj, const char *encoding, const char *errors)

   Coerce an encoded object *obj* to an Unicode object and return a reference with
   incremented refcount.

   :class:`bytes`, :class:`bytearray` and other char buffer compatible objects
   are decoded according to the given encoding and using the error handling
   defined by errors. Both can be *NULL* to have the interface use the default
   values (see the next section for details).

   All other objects, including Unicode objects, cause a :exc:`TypeError` to be
   set.

   The API returns *NULL* if there was an error.  The caller is responsible for
   decref'ing the returned objects.


.. c:function:: PyObject* PyUnicode_FromObject(PyObject *obj)

   Shortcut for ``PyUnicode_FromEncodedObject(obj, NULL, "strict")`` which is used
   throughout the interpreter whenever coercion to Unicode is needed.

If the platform supports :c:type:`wchar_t` and provides a header file wchar.h,
Python can interface directly to this type using the following functions.
Support is optimized if Python's own :c:type:`Py_UNICODE` type is identical to
the system's :c:type:`wchar_t`.


File System Encoding
""""""""""""""""""""

To encode and decode file names and other environment strings,
:c:data:`Py_FileSystemEncoding` should be used as the encoding, and
``"surrogateescape"`` should be used as the error handler (:pep:`383`). To
encode file names during argument parsing, the ``"O&"`` converter should be
used, passing :c:func:`PyUnicode_FSConverter` as the conversion function:

.. c:function:: int PyUnicode_FSConverter(PyObject* obj, void* result)

   ParseTuple converter: encode :class:`str` objects to :class:`bytes` using
   :c:func:`PyUnicode_EncodeFSDefault`; :class:`bytes` objects are output as-is.
   *result* must be a :c:type:`PyBytesObject*` which must be released when it is
   no longer used.

   .. versionadded:: 3.1


<<<<<<< HEAD
File System Encoding
""""""""""""""""""""

To encode and decode file names and other environment strings,
:cdata:`Py_FileSystemEncoding` should be used as the encoding, and
``"surrogateescape"`` should be used as the error handler (:pep:`383`). To
encode file names during argument parsing, the ``"O&"`` converter should be
used, passing :cfunc:`PyUnicode_FSConverter` as the conversion function:

.. cfunction:: int PyUnicode_FSConverter(PyObject* obj, void* result)

   Convert *obj* into *result*, using :cdata:`Py_FileSystemDefaultEncoding`,
   and the ``"surrogateescape"`` error handler. *result* must be a
   ``PyObject*``, return a :func:`bytes` object which must be released if it
   is no longer used.

   .. versionadded:: 3.1


.. cfunction:: PyObject* PyUnicode_DecodeFSDefaultAndSize(const char *s, Py_ssize_t size)

   Decode a null-terminated string using :cdata:`Py_FileSystemDefaultEncoding`
   and the ``"surrogateescape"`` error handler.

   If :cdata:`Py_FileSystemDefaultEncoding` is not set, fall back to UTF-8.

   Use :func:`PyUnicode_DecodeFSDefaultAndSize` if you know the string length.

.. cfunction:: PyObject* PyUnicode_DecodeFSDefault(const char *s)

   Decode a string using :cdata:`Py_FileSystemDefaultEncoding` and
   the ``"surrogateescape"`` error handler.

   If :cdata:`Py_FileSystemDefaultEncoding` is not set, fall back to UTF-8.


wchar_t Support
"""""""""""""""

wchar_t support for platforms which support it:
=======
To decode file names during argument parsing, the ``"O&"`` converter should be
used, passing :c:func:`PyUnicode_FSDecoder` as the conversion function:
>>>>>>> 175d89ef

.. c:function:: int PyUnicode_FSDecoder(PyObject* obj, void* result)

   ParseTuple converter: decode :class:`bytes` objects to :class:`str` using
   :c:func:`PyUnicode_DecodeFSDefaultAndSize`; :class:`str` objects are output
   as-is. *result* must be a :c:type:`PyUnicodeObject*` which must be released
   when it is no longer used.

   .. versionadded:: 3.2


.. c:function:: PyObject* PyUnicode_DecodeFSDefaultAndSize(const char *s, Py_ssize_t size)

   Decode a string using :c:data:`Py_FileSystemDefaultEncoding` and the
   ``'surrogateescape'`` error handler, or ``'strict'`` on Windows.

   If :c:data:`Py_FileSystemDefaultEncoding` is not set, fall back to the
   locale encoding.

   .. versionchanged:: 3.2
      Use ``'strict'`` error handler on Windows.


.. c:function:: PyObject* PyUnicode_DecodeFSDefault(const char *s)

   Decode a null-terminated string using :c:data:`Py_FileSystemDefaultEncoding`
   and the ``'surrogateescape'`` error handler, or ``'strict'`` on Windows.

   If :c:data:`Py_FileSystemDefaultEncoding` is not set, fall back to the
   locale encoding.

   Use :c:func:`PyUnicode_DecodeFSDefaultAndSize` if you know the string length.

   .. versionchanged:: 3.2
      Use ``'strict'`` error handler on Windows.


.. c:function:: PyObject* PyUnicode_EncodeFSDefault(PyObject *unicode)

   Encode a Unicode object to :c:data:`Py_FileSystemDefaultEncoding` with the
   ``'surrogateescape'`` error handler, or ``'strict'`` on Windows, and return
   :class:`bytes`.

   If :c:data:`Py_FileSystemDefaultEncoding` is not set, fall back to the
   locale encoding.

   .. versionadded:: 3.2


wchar_t Support
"""""""""""""""

wchar_t support for platforms which support it:

.. c:function:: PyObject* PyUnicode_FromWideChar(const wchar_t *w, Py_ssize_t size)

   Create a Unicode object from the :c:type:`wchar_t` buffer *w* of the given size.
   Passing -1 as the size indicates that the function must itself compute the length,
   using wcslen.
   Return *NULL* on failure.


.. c:function:: Py_ssize_t PyUnicode_AsWideChar(PyUnicodeObject *unicode, wchar_t *w, Py_ssize_t size)

   Copy the Unicode object contents into the :c:type:`wchar_t` buffer *w*.  At most
   *size* :c:type:`wchar_t` characters are copied (excluding a possibly trailing
   0-termination character).  Return the number of :c:type:`wchar_t` characters
   copied or -1 in case of an error.  Note that the resulting :c:type:`wchar_t`
   string may or may not be 0-terminated.  It is the responsibility of the caller
   to make sure that the :c:type:`wchar_t` string is 0-terminated in case this is
   required by the application.


.. c:function:: wchar_t* PyUnicode_AsWideCharString(PyObject *unicode, Py_ssize_t *size)

   Convert the Unicode object to a wide character string. The output string
   always ends with a nul character. If *size* is not *NULL*, write the number
   of wide characters (excluding the trailing 0-termination character) into
   *\*size*.

   Returns a buffer allocated by :c:func:`PyMem_Alloc` (use :c:func:`PyMem_Free`
   to free it) on success. On error, returns *NULL*, *\*size* is undefined and
   raises a :exc:`MemoryError`.

   .. versionadded:: 3.2


.. _builtincodecs:

Built-in Codecs
^^^^^^^^^^^^^^^

Python provides a set of built-in codecs which are written in C for speed. All of
these codecs are directly usable via the following functions.

Many of the following APIs take two arguments encoding and errors. These
parameters encoding and errors have the same semantics as the ones of the
built-in :func:`str` string object constructor.

Setting encoding to *NULL* causes the default encoding to be used
which is ASCII.  The file system calls should use
:c:func:`PyUnicode_FSConverter` for encoding file names. This uses the
variable :c:data:`Py_FileSystemDefaultEncoding` internally. This
variable should be treated as read-only: On some systems, it will be a
pointer to a static string, on others, it will change at run-time
(such as when the application invokes setlocale).

Error handling is set by errors which may also be set to *NULL* meaning to use
the default handling defined for the codec.  Default error handling for all
built-in codecs is "strict" (:exc:`ValueError` is raised).

The codecs all use a similar interface.  Only deviation from the following
generic ones are documented for simplicity.


Generic Codecs
""""""""""""""
<<<<<<< HEAD

These are the generic codec APIs:
=======
>>>>>>> 175d89ef

These are the generic codec APIs:


.. c:function:: PyObject* PyUnicode_Decode(const char *s, Py_ssize_t size, const char *encoding, const char *errors)

   Create a Unicode object by decoding *size* bytes of the encoded string *s*.
   *encoding* and *errors* have the same meaning as the parameters of the same name
   in the :func:`unicode` built-in function.  The codec to be used is looked up
   using the Python codec registry.  Return *NULL* if an exception was raised by
   the codec.


.. c:function:: PyObject* PyUnicode_Encode(const Py_UNICODE *s, Py_ssize_t size, const char *encoding, const char *errors)

   Encode the :c:type:`Py_UNICODE` buffer of the given size and return a Python
   bytes object.  *encoding* and *errors* have the same meaning as the
   parameters of the same name in the Unicode :meth:`encode` method.  The codec
   to be used is looked up using the Python codec registry.  Return *NULL* if an
   exception was raised by the codec.


.. c:function:: PyObject* PyUnicode_AsEncodedString(PyObject *unicode, const char *encoding, const char *errors)

   Encode a Unicode object and return the result as Python bytes object.
   *encoding* and *errors* have the same meaning as the parameters of the same
   name in the Unicode :meth:`encode` method. The codec to be used is looked up
   using the Python codec registry. Return *NULL* if an exception was raised by
   the codec.


UTF-8 Codecs
""""""""""""
<<<<<<< HEAD

These are the UTF-8 codec APIs:
=======
>>>>>>> 175d89ef

These are the UTF-8 codec APIs:


.. c:function:: PyObject* PyUnicode_DecodeUTF8(const char *s, Py_ssize_t size, const char *errors)

   Create a Unicode object by decoding *size* bytes of the UTF-8 encoded string
   *s*. Return *NULL* if an exception was raised by the codec.


.. c:function:: PyObject* PyUnicode_DecodeUTF8Stateful(const char *s, Py_ssize_t size, const char *errors, Py_ssize_t *consumed)

   If *consumed* is *NULL*, behave like :c:func:`PyUnicode_DecodeUTF8`. If
   *consumed* is not *NULL*, trailing incomplete UTF-8 byte sequences will not be
   treated as an error. Those bytes will not be decoded and the number of bytes
   that have been decoded will be stored in *consumed*.


.. c:function:: PyObject* PyUnicode_EncodeUTF8(const Py_UNICODE *s, Py_ssize_t size, const char *errors)

   Encode the :c:type:`Py_UNICODE` buffer of the given size using UTF-8 and
   return a Python bytes object.  Return *NULL* if an exception was raised by
   the codec.


.. c:function:: PyObject* PyUnicode_AsUTF8String(PyObject *unicode)

   Encode a Unicode object using UTF-8 and return the result as Python bytes
   object.  Error handling is "strict".  Return *NULL* if an exception was
   raised by the codec.


UTF-32 Codecs
"""""""""""""

These are the UTF-32 codec APIs:


.. c:function:: PyObject* PyUnicode_DecodeUTF32(const char *s, Py_ssize_t size, const char *errors, int *byteorder)

   Decode *length* bytes from a UTF-32 encoded buffer string and return the
   corresponding Unicode object.  *errors* (if non-*NULL*) defines the error
   handling. It defaults to "strict".

   If *byteorder* is non-*NULL*, the decoder starts decoding using the given byte
   order::

      *byteorder == -1: little endian
      *byteorder == 0:  native order
      *byteorder == 1:  big endian

   If ``*byteorder`` is zero, and the first four bytes of the input data are a
   byte order mark (BOM), the decoder switches to this byte order and the BOM is
   not copied into the resulting Unicode string.  If ``*byteorder`` is ``-1`` or
   ``1``, any byte order mark is copied to the output.

   After completion, *\*byteorder* is set to the current byte order at the end
   of input data.

   In a narrow build codepoints outside the BMP will be decoded as surrogate pairs.

   If *byteorder* is *NULL*, the codec starts in native order mode.

   Return *NULL* if an exception was raised by the codec.


.. c:function:: PyObject* PyUnicode_DecodeUTF32Stateful(const char *s, Py_ssize_t size, const char *errors, int *byteorder, Py_ssize_t *consumed)

   If *consumed* is *NULL*, behave like :c:func:`PyUnicode_DecodeUTF32`. If
   *consumed* is not *NULL*, :c:func:`PyUnicode_DecodeUTF32Stateful` will not treat
   trailing incomplete UTF-32 byte sequences (such as a number of bytes not divisible
   by four) as an error. Those bytes will not be decoded and the number of bytes
   that have been decoded will be stored in *consumed*.


.. c:function:: PyObject* PyUnicode_EncodeUTF32(const Py_UNICODE *s, Py_ssize_t size, const char *errors, int byteorder)

   Return a Python bytes object holding the UTF-32 encoded value of the Unicode
   data in *s*.  Output is written according to the following byte order::

      byteorder == -1: little endian
      byteorder == 0:  native byte order (writes a BOM mark)
      byteorder == 1:  big endian

   If byteorder is ``0``, the output string will always start with the Unicode BOM
   mark (U+FEFF). In the other two modes, no BOM mark is prepended.

   If *Py_UNICODE_WIDE* is not defined, surrogate pairs will be output
   as a single codepoint.

   Return *NULL* if an exception was raised by the codec.


.. c:function:: PyObject* PyUnicode_AsUTF32String(PyObject *unicode)

   Return a Python byte string using the UTF-32 encoding in native byte
   order. The string always starts with a BOM mark.  Error handling is "strict".
   Return *NULL* if an exception was raised by the codec.


UTF-16 Codecs
"""""""""""""

These are the UTF-16 codec APIs:


.. c:function:: PyObject* PyUnicode_DecodeUTF16(const char *s, Py_ssize_t size, const char *errors, int *byteorder)

   Decode *length* bytes from a UTF-16 encoded buffer string and return the
   corresponding Unicode object.  *errors* (if non-*NULL*) defines the error
   handling. It defaults to "strict".

   If *byteorder* is non-*NULL*, the decoder starts decoding using the given byte
   order::

      *byteorder == -1: little endian
      *byteorder == 0:  native order
      *byteorder == 1:  big endian

   If ``*byteorder`` is zero, and the first two bytes of the input data are a
   byte order mark (BOM), the decoder switches to this byte order and the BOM is
   not copied into the resulting Unicode string.  If ``*byteorder`` is ``-1`` or
   ``1``, any byte order mark is copied to the output (where it will result in
   either a ``\ufeff`` or a ``\ufffe`` character).

   After completion, *\*byteorder* is set to the current byte order at the end
   of input data.

   If *byteorder* is *NULL*, the codec starts in native order mode.

   Return *NULL* if an exception was raised by the codec.


.. c:function:: PyObject* PyUnicode_DecodeUTF16Stateful(const char *s, Py_ssize_t size, const char *errors, int *byteorder, Py_ssize_t *consumed)

   If *consumed* is *NULL*, behave like :c:func:`PyUnicode_DecodeUTF16`. If
   *consumed* is not *NULL*, :c:func:`PyUnicode_DecodeUTF16Stateful` will not treat
   trailing incomplete UTF-16 byte sequences (such as an odd number of bytes or a
   split surrogate pair) as an error. Those bytes will not be decoded and the
   number of bytes that have been decoded will be stored in *consumed*.


.. c:function:: PyObject* PyUnicode_EncodeUTF16(const Py_UNICODE *s, Py_ssize_t size, const char *errors, int byteorder)

   Return a Python bytes object holding the UTF-16 encoded value of the Unicode
   data in *s*.  Output is written according to the following byte order::

      byteorder == -1: little endian
      byteorder == 0:  native byte order (writes a BOM mark)
      byteorder == 1:  big endian

   If byteorder is ``0``, the output string will always start with the Unicode BOM
   mark (U+FEFF). In the other two modes, no BOM mark is prepended.

   If *Py_UNICODE_WIDE* is defined, a single :c:type:`Py_UNICODE` value may get
   represented as a surrogate pair. If it is not defined, each :c:type:`Py_UNICODE`
   values is interpreted as an UCS-2 character.

   Return *NULL* if an exception was raised by the codec.


.. c:function:: PyObject* PyUnicode_AsUTF16String(PyObject *unicode)

   Return a Python byte string using the UTF-16 encoding in native byte
   order. The string always starts with a BOM mark.  Error handling is "strict".
   Return *NULL* if an exception was raised by the codec.


UTF-7 Codecs
""""""""""""

These are the UTF-7 codec APIs:
<<<<<<< HEAD


.. cfunction:: PyObject* PyUnicode_DecodeUTF7(const char *s, Py_ssize_t size, const char *errors)

   Create a Unicode object by decoding *size* bytes of the UTF-7 encoded string
   *s*.  Return *NULL* if an exception was raised by the codec.


.. cfunction:: PyObject* PyUnicode_DecodeUTF7Stateful(const char *s, Py_ssize_t size, const char *errors, Py_ssize_t *consumed)

   If *consumed* is *NULL*, behave like :cfunc:`PyUnicode_DecodeUTF7`.  If
   *consumed* is not *NULL*, trailing incomplete UTF-7 base-64 sections will not
   be treated as an error.  Those bytes will not be decoded and the number of
   bytes that have been decoded will be stored in *consumed*.


.. cfunction:: PyObject* PyUnicode_EncodeUTF7(const Py_UNICODE *s, Py_ssize_t size, int base64SetO, int base64WhiteSpace, const char *errors)

   Encode the :ctype:`Py_UNICODE` buffer of the given size using UTF-7 and
   return a Python bytes object.  Return *NULL* if an exception was raised by
   the codec.

   If *base64SetO* is nonzero, "Set O" (punctuation that has no otherwise
   special meaning) will be encoded in base-64.  If *base64WhiteSpace* is
   nonzero, whitespace will be encoded in base-64.  Both are set to zero for the
   Python "utf-7" codec.


Unicode-Escape Codecs
"""""""""""""""""""""

These are the "Unicode Escape" codec APIs:
=======
>>>>>>> 175d89ef


.. c:function:: PyObject* PyUnicode_DecodeUTF7(const char *s, Py_ssize_t size, const char *errors)

   Create a Unicode object by decoding *size* bytes of the UTF-7 encoded string
   *s*.  Return *NULL* if an exception was raised by the codec.


.. c:function:: PyObject* PyUnicode_DecodeUTF7Stateful(const char *s, Py_ssize_t size, const char *errors, Py_ssize_t *consumed)

   If *consumed* is *NULL*, behave like :c:func:`PyUnicode_DecodeUTF7`.  If
   *consumed* is not *NULL*, trailing incomplete UTF-7 base-64 sections will not
   be treated as an error.  Those bytes will not be decoded and the number of
   bytes that have been decoded will be stored in *consumed*.


.. c:function:: PyObject* PyUnicode_EncodeUTF7(const Py_UNICODE *s, Py_ssize_t size, int base64SetO, int base64WhiteSpace, const char *errors)

   Encode the :c:type:`Py_UNICODE` buffer of the given size using UTF-7 and
   return a Python bytes object.  Return *NULL* if an exception was raised by
   the codec.

   If *base64SetO* is nonzero, "Set O" (punctuation that has no otherwise
   special meaning) will be encoded in base-64.  If *base64WhiteSpace* is
   nonzero, whitespace will be encoded in base-64.  Both are set to zero for the
   Python "utf-7" codec.


Unicode-Escape Codecs
"""""""""""""""""""""

These are the "Unicode Escape" codec APIs:


.. c:function:: PyObject* PyUnicode_DecodeUnicodeEscape(const char *s, Py_ssize_t size, const char *errors)

   Create a Unicode object by decoding *size* bytes of the Unicode-Escape encoded
   string *s*.  Return *NULL* if an exception was raised by the codec.


.. c:function:: PyObject* PyUnicode_EncodeUnicodeEscape(const Py_UNICODE *s, Py_ssize_t size)

   Encode the :c:type:`Py_UNICODE` buffer of the given size using Unicode-Escape and
   return a Python string object.  Return *NULL* if an exception was raised by the
   codec.


.. c:function:: PyObject* PyUnicode_AsUnicodeEscapeString(PyObject *unicode)

   Encode a Unicode object using Unicode-Escape and return the result as Python
   string object.  Error handling is "strict". Return *NULL* if an exception was
   raised by the codec.


Raw-Unicode-Escape Codecs
"""""""""""""""""""""""""

These are the "Raw Unicode Escape" codec APIs:


.. c:function:: PyObject* PyUnicode_DecodeRawUnicodeEscape(const char *s, Py_ssize_t size, const char *errors)

   Create a Unicode object by decoding *size* bytes of the Raw-Unicode-Escape
   encoded string *s*.  Return *NULL* if an exception was raised by the codec.


.. c:function:: PyObject* PyUnicode_EncodeRawUnicodeEscape(const Py_UNICODE *s, Py_ssize_t size, const char *errors)

   Encode the :c:type:`Py_UNICODE` buffer of the given size using Raw-Unicode-Escape
   and return a Python string object.  Return *NULL* if an exception was raised by
   the codec.


.. c:function:: PyObject* PyUnicode_AsRawUnicodeEscapeString(PyObject *unicode)

   Encode a Unicode object using Raw-Unicode-Escape and return the result as
   Python string object. Error handling is "strict". Return *NULL* if an exception
   was raised by the codec.


Latin-1 Codecs
""""""""""""""

These are the Latin-1 codec APIs: Latin-1 corresponds to the first 256 Unicode
ordinals and only these are accepted by the codecs during encoding.


<<<<<<< HEAD
.. cfunction:: PyObject* PyUnicode_DecodeLatin1(const char *s, Py_ssize_t size, const char *errors)
=======
.. c:function:: PyObject* PyUnicode_DecodeLatin1(const char *s, Py_ssize_t size, const char *errors)
>>>>>>> 175d89ef

   Create a Unicode object by decoding *size* bytes of the Latin-1 encoded string
   *s*.  Return *NULL* if an exception was raised by the codec.


.. c:function:: PyObject* PyUnicode_EncodeLatin1(const Py_UNICODE *s, Py_ssize_t size, const char *errors)

   Encode the :c:type:`Py_UNICODE` buffer of the given size using Latin-1 and
   return a Python bytes object.  Return *NULL* if an exception was raised by
   the codec.


.. c:function:: PyObject* PyUnicode_AsLatin1String(PyObject *unicode)

   Encode a Unicode object using Latin-1 and return the result as Python bytes
   object.  Error handling is "strict".  Return *NULL* if an exception was
   raised by the codec.


ASCII Codecs
""""""""""""

These are the ASCII codec APIs.  Only 7-bit ASCII data is accepted. All other
codes generate errors.


<<<<<<< HEAD
.. cfunction:: PyObject* PyUnicode_DecodeASCII(const char *s, Py_ssize_t size, const char *errors)
=======
.. c:function:: PyObject* PyUnicode_DecodeASCII(const char *s, Py_ssize_t size, const char *errors)
>>>>>>> 175d89ef

   Create a Unicode object by decoding *size* bytes of the ASCII encoded string
   *s*.  Return *NULL* if an exception was raised by the codec.


.. c:function:: PyObject* PyUnicode_EncodeASCII(const Py_UNICODE *s, Py_ssize_t size, const char *errors)

   Encode the :c:type:`Py_UNICODE` buffer of the given size using ASCII and
   return a Python bytes object.  Return *NULL* if an exception was raised by
   the codec.


.. c:function:: PyObject* PyUnicode_AsASCIIString(PyObject *unicode)

   Encode a Unicode object using ASCII and return the result as Python bytes
   object.  Error handling is "strict".  Return *NULL* if an exception was
   raised by the codec.


Character Map Codecs
""""""""""""""""""""

These are the mapping codec APIs:

This codec is special in that it can be used to implement many different codecs
(and this is in fact what was done to obtain most of the standard codecs
included in the :mod:`encodings` package). The codec uses mapping to encode and
decode characters.

Decoding mappings must map single string characters to single Unicode
characters, integers (which are then interpreted as Unicode ordinals) or None
(meaning "undefined mapping" and causing an error).

Encoding mappings must map single Unicode characters to single string
characters, integers (which are then interpreted as Latin-1 ordinals) or None
(meaning "undefined mapping" and causing an error).

The mapping objects provided must only support the __getitem__ mapping
interface.

If a character lookup fails with a LookupError, the character is copied as-is
meaning that its ordinal value will be interpreted as Unicode or Latin-1 ordinal
resp. Because of this, mappings only need to contain those mappings which map
characters to different code points.


.. c:function:: PyObject* PyUnicode_DecodeCharmap(const char *s, Py_ssize_t size, PyObject *mapping, const char *errors)

   Create a Unicode object by decoding *size* bytes of the encoded string *s* using
   the given *mapping* object.  Return *NULL* if an exception was raised by the
   codec. If *mapping* is *NULL* latin-1 decoding will be done. Else it can be a
   dictionary mapping byte or a unicode string, which is treated as a lookup table.
   Byte values greater that the length of the string and U+FFFE "characters" are
   treated as "undefined mapping".


.. c:function:: PyObject* PyUnicode_EncodeCharmap(const Py_UNICODE *s, Py_ssize_t size, PyObject *mapping, const char *errors)

   Encode the :c:type:`Py_UNICODE` buffer of the given size using the given
   *mapping* object and return a Python string object. Return *NULL* if an
   exception was raised by the codec.


.. c:function:: PyObject* PyUnicode_AsCharmapString(PyObject *unicode, PyObject *mapping)

   Encode a Unicode object using the given *mapping* object and return the result
   as Python string object.  Error handling is "strict".  Return *NULL* if an
   exception was raised by the codec.

The following codec API is special in that maps Unicode to Unicode.


.. c:function:: PyObject* PyUnicode_TranslateCharmap(const Py_UNICODE *s, Py_ssize_t size, PyObject *table, const char *errors)

   Translate a :c:type:`Py_UNICODE` buffer of the given length by applying a
   character mapping *table* to it and return the resulting Unicode object.  Return
   *NULL* when an exception was raised by the codec.

   The *mapping* table must map Unicode ordinal integers to Unicode ordinal
   integers or None (causing deletion of the character).

   Mapping tables need only provide the :meth:`__getitem__` interface; dictionaries
   and sequences work well.  Unmapped character ordinals (ones which cause a
   :exc:`LookupError`) are left untouched and are copied as-is.


These are the MBCS codec APIs. They are currently only available on Windows and
use the Win32 MBCS converters to implement the conversions.  Note that MBCS (or
DBCS) is a class of encodings, not just one.  The target encoding is defined by
the user settings on the machine running the codec.


MBCS codecs for Windows
"""""""""""""""""""""""


.. c:function:: PyObject* PyUnicode_DecodeMBCS(const char *s, Py_ssize_t size, const char *errors)

   Create a Unicode object by decoding *size* bytes of the MBCS encoded string *s*.
   Return *NULL* if an exception was raised by the codec.


.. c:function:: PyObject* PyUnicode_DecodeMBCSStateful(const char *s, int size, const char *errors, int *consumed)

   If *consumed* is *NULL*, behave like :c:func:`PyUnicode_DecodeMBCS`. If
   *consumed* is not *NULL*, :c:func:`PyUnicode_DecodeMBCSStateful` will not decode
   trailing lead byte and the number of bytes that have been decoded will be stored
   in *consumed*.


.. c:function:: PyObject* PyUnicode_EncodeMBCS(const Py_UNICODE *s, Py_ssize_t size, const char *errors)

   Encode the :c:type:`Py_UNICODE` buffer of the given size using MBCS and return
   a Python bytes object.  Return *NULL* if an exception was raised by the
   codec.


.. c:function:: PyObject* PyUnicode_AsMBCSString(PyObject *unicode)

   Encode a Unicode object using MBCS and return the result as Python bytes
   object.  Error handling is "strict".  Return *NULL* if an exception was
   raised by the codec.


Methods & Slots
"""""""""""""""


.. _unicodemethodsandslots:

Methods and Slot Functions
^^^^^^^^^^^^^^^^^^^^^^^^^^

The following APIs are capable of handling Unicode objects and strings on input
(we refer to them as strings in the descriptions) and return Unicode objects or
integers as appropriate.

They all return *NULL* or ``-1`` if an exception occurs.


.. c:function:: PyObject* PyUnicode_Concat(PyObject *left, PyObject *right)

   Concat two strings giving a new Unicode string.


.. c:function:: PyObject* PyUnicode_Split(PyObject *s, PyObject *sep, Py_ssize_t maxsplit)

   Split a string giving a list of Unicode strings.  If sep is *NULL*, splitting
   will be done at all whitespace substrings.  Otherwise, splits occur at the given
   separator.  At most *maxsplit* splits will be done.  If negative, no limit is
   set.  Separators are not included in the resulting list.


.. c:function:: PyObject* PyUnicode_Splitlines(PyObject *s, int keepend)

   Split a Unicode string at line breaks, returning a list of Unicode strings.
   CRLF is considered to be one line break.  If *keepend* is 0, the Line break
   characters are not included in the resulting strings.


.. c:function:: PyObject* PyUnicode_Translate(PyObject *str, PyObject *table, const char *errors)

   Translate a string by applying a character mapping table to it and return the
   resulting Unicode object.

   The mapping table must map Unicode ordinal integers to Unicode ordinal integers
   or None (causing deletion of the character).

   Mapping tables need only provide the :meth:`__getitem__` interface; dictionaries
   and sequences work well.  Unmapped character ordinals (ones which cause a
   :exc:`LookupError`) are left untouched and are copied as-is.

   *errors* has the usual meaning for codecs. It may be *NULL* which indicates to
   use the default error handling.


.. c:function:: PyObject* PyUnicode_Join(PyObject *separator, PyObject *seq)

   Join a sequence of strings using the given separator and return the resulting
   Unicode string.


.. c:function:: int PyUnicode_Tailmatch(PyObject *str, PyObject *substr, Py_ssize_t start, Py_ssize_t end, int direction)

   Return 1 if *substr* matches *str*[*start*:*end*] at the given tail end
   (*direction* == -1 means to do a prefix match, *direction* == 1 a suffix match),
   0 otherwise. Return ``-1`` if an error occurred.


.. c:function:: Py_ssize_t PyUnicode_Find(PyObject *str, PyObject *substr, Py_ssize_t start, Py_ssize_t end, int direction)

   Return the first position of *substr* in *str*[*start*:*end*] using the given
   *direction* (*direction* == 1 means to do a forward search, *direction* == -1 a
   backward search).  The return value is the index of the first match; a value of
   ``-1`` indicates that no match was found, and ``-2`` indicates that an error
   occurred and an exception has been set.


.. c:function:: Py_ssize_t PyUnicode_Count(PyObject *str, PyObject *substr, Py_ssize_t start, Py_ssize_t end)

   Return the number of non-overlapping occurrences of *substr* in
   ``str[start:end]``.  Return ``-1`` if an error occurred.


.. c:function:: PyObject* PyUnicode_Replace(PyObject *str, PyObject *substr, PyObject *replstr, Py_ssize_t maxcount)

   Replace at most *maxcount* occurrences of *substr* in *str* with *replstr* and
   return the resulting Unicode object. *maxcount* == -1 means replace all
   occurrences.


.. c:function:: int PyUnicode_Compare(PyObject *left, PyObject *right)

   Compare two strings and return -1, 0, 1 for less than, equal, and greater than,
   respectively.


.. c:function:: int PyUnicode_CompareWithASCIIString(PyObject *uni, char *string)

   Compare a unicode object, *uni*, with *string* and return -1, 0, 1 for less
   than, equal, and greater than, respectively. It is best to pass only
   ASCII-encoded strings, but the function interprets the input string as
   ISO-8859-1 if it contains non-ASCII characters".


.. c:function:: int PyUnicode_RichCompare(PyObject *left,  PyObject *right,  int op)

   Rich compare two unicode strings and return one of the following:

   * ``NULL`` in case an exception was raised
   * :const:`Py_True` or :const:`Py_False` for successful comparisons
   * :const:`Py_NotImplemented` in case the type combination is unknown

   Note that :const:`Py_EQ` and :const:`Py_NE` comparisons can cause a
   :exc:`UnicodeWarning` in case the conversion of the arguments to Unicode fails
   with a :exc:`UnicodeDecodeError`.

   Possible values for *op* are :const:`Py_GT`, :const:`Py_GE`, :const:`Py_EQ`,
   :const:`Py_NE`, :const:`Py_LT`, and :const:`Py_LE`.


.. c:function:: PyObject* PyUnicode_Format(PyObject *format, PyObject *args)

   Return a new string object from *format* and *args*; this is analogous to
   ``format % args``.  The *args* argument must be a tuple.


.. c:function:: int PyUnicode_Contains(PyObject *container, PyObject *element)

   Check whether *element* is contained in *container* and return true or false
   accordingly.

   *element* has to coerce to a one element Unicode string. ``-1`` is returned if
   there was an error.


.. c:function:: void PyUnicode_InternInPlace(PyObject **string)

   Intern the argument *\*string* in place.  The argument must be the address of a
   pointer variable pointing to a Python unicode string object.  If there is an
   existing interned string that is the same as *\*string*, it sets *\*string* to
   it (decrementing the reference count of the old string object and incrementing
   the reference count of the interned string object), otherwise it leaves
   *\*string* alone and interns it (incrementing its reference count).
   (Clarification: even though there is a lot of talk about reference counts, think
   of this function as reference-count-neutral; you own the object after the call
   if and only if you owned it before the call.)


.. c:function:: PyObject* PyUnicode_InternFromString(const char *v)

   A combination of :c:func:`PyUnicode_FromString` and
   :c:func:`PyUnicode_InternInPlace`, returning either a new unicode string object
   that has been interned, or a new ("owned") reference to an earlier interned
   string object with the same value.
<|MERGE_RESOLUTION|>--- conflicted
+++ resolved
@@ -85,11 +85,7 @@
    :c:type:`PyUnicodeObject` (not checked).
 
 
-<<<<<<< HEAD
-.. cfunction:: int PyUnicode_ClearFreeList()
-=======
 .. c:function:: int PyUnicode_ClearFreeList()
->>>>>>> 175d89ef
 
    Clear the free list. Return the total number of freed items.
 
@@ -102,11 +98,7 @@
 the Python configuration.
 
 
-<<<<<<< HEAD
-.. cfunction:: int Py_UNICODE_ISSPACE(Py_UNICODE ch)
-=======
 .. c:function:: int Py_UNICODE_ISSPACE(Py_UNICODE ch)
->>>>>>> 175d89ef
 
    Return 1 or 0 depending on whether *ch* is a whitespace character.
 
@@ -209,15 +201,9 @@
 To create Unicode objects and access their basic sequence properties, use these
 APIs:
 
-<<<<<<< HEAD
-
-.. cfunction:: PyObject* PyUnicode_FromUnicode(const Py_UNICODE *u, Py_ssize_t size)
-
-=======
 
 .. c:function:: PyObject* PyUnicode_FromUnicode(const Py_UNICODE *u, Py_ssize_t size)
 
->>>>>>> 175d89ef
    Create a Unicode object from the Py_UNICODE buffer *u* of the given size. *u*
    may be *NULL* which causes the contents to be undefined. It is the user's
    responsibility to fill in the needed data.  The buffer is copied into the new
@@ -418,51 +404,8 @@
    .. versionadded:: 3.1
 
 
-<<<<<<< HEAD
-File System Encoding
-""""""""""""""""""""
-
-To encode and decode file names and other environment strings,
-:cdata:`Py_FileSystemEncoding` should be used as the encoding, and
-``"surrogateescape"`` should be used as the error handler (:pep:`383`). To
-encode file names during argument parsing, the ``"O&"`` converter should be
-used, passing :cfunc:`PyUnicode_FSConverter` as the conversion function:
-
-.. cfunction:: int PyUnicode_FSConverter(PyObject* obj, void* result)
-
-   Convert *obj* into *result*, using :cdata:`Py_FileSystemDefaultEncoding`,
-   and the ``"surrogateescape"`` error handler. *result* must be a
-   ``PyObject*``, return a :func:`bytes` object which must be released if it
-   is no longer used.
-
-   .. versionadded:: 3.1
-
-
-.. cfunction:: PyObject* PyUnicode_DecodeFSDefaultAndSize(const char *s, Py_ssize_t size)
-
-   Decode a null-terminated string using :cdata:`Py_FileSystemDefaultEncoding`
-   and the ``"surrogateescape"`` error handler.
-
-   If :cdata:`Py_FileSystemDefaultEncoding` is not set, fall back to UTF-8.
-
-   Use :func:`PyUnicode_DecodeFSDefaultAndSize` if you know the string length.
-
-.. cfunction:: PyObject* PyUnicode_DecodeFSDefault(const char *s)
-
-   Decode a string using :cdata:`Py_FileSystemDefaultEncoding` and
-   the ``"surrogateescape"`` error handler.
-
-   If :cdata:`Py_FileSystemDefaultEncoding` is not set, fall back to UTF-8.
-
-
-wchar_t Support
-"""""""""""""""
-
-wchar_t support for platforms which support it:
-=======
 To decode file names during argument parsing, the ``"O&"`` converter should be
 used, passing :c:func:`PyUnicode_FSDecoder` as the conversion function:
->>>>>>> 175d89ef
 
 .. c:function:: int PyUnicode_FSDecoder(PyObject* obj, void* result)
 
@@ -580,11 +523,6 @@
 
 Generic Codecs
 """"""""""""""
-<<<<<<< HEAD
-
-These are the generic codec APIs:
-=======
->>>>>>> 175d89ef
 
 These are the generic codec APIs:
 
@@ -618,11 +556,6 @@
 
 UTF-8 Codecs
 """"""""""""
-<<<<<<< HEAD
-
-These are the UTF-8 codec APIs:
-=======
->>>>>>> 175d89ef
 
 These are the UTF-8 codec APIs:
 
@@ -795,26 +728,25 @@
 """"""""""""
 
 These are the UTF-7 codec APIs:
-<<<<<<< HEAD
-
-
-.. cfunction:: PyObject* PyUnicode_DecodeUTF7(const char *s, Py_ssize_t size, const char *errors)
+
+
+.. c:function:: PyObject* PyUnicode_DecodeUTF7(const char *s, Py_ssize_t size, const char *errors)
 
    Create a Unicode object by decoding *size* bytes of the UTF-7 encoded string
    *s*.  Return *NULL* if an exception was raised by the codec.
 
 
-.. cfunction:: PyObject* PyUnicode_DecodeUTF7Stateful(const char *s, Py_ssize_t size, const char *errors, Py_ssize_t *consumed)
-
-   If *consumed* is *NULL*, behave like :cfunc:`PyUnicode_DecodeUTF7`.  If
+.. c:function:: PyObject* PyUnicode_DecodeUTF7Stateful(const char *s, Py_ssize_t size, const char *errors, Py_ssize_t *consumed)
+
+   If *consumed* is *NULL*, behave like :c:func:`PyUnicode_DecodeUTF7`.  If
    *consumed* is not *NULL*, trailing incomplete UTF-7 base-64 sections will not
    be treated as an error.  Those bytes will not be decoded and the number of
    bytes that have been decoded will be stored in *consumed*.
 
 
-.. cfunction:: PyObject* PyUnicode_EncodeUTF7(const Py_UNICODE *s, Py_ssize_t size, int base64SetO, int base64WhiteSpace, const char *errors)
-
-   Encode the :ctype:`Py_UNICODE` buffer of the given size using UTF-7 and
+.. c:function:: PyObject* PyUnicode_EncodeUTF7(const Py_UNICODE *s, Py_ssize_t size, int base64SetO, int base64WhiteSpace, const char *errors)
+
+   Encode the :c:type:`Py_UNICODE` buffer of the given size using UTF-7 and
    return a Python bytes object.  Return *NULL* if an exception was raised by
    the codec.
 
@@ -828,40 +760,6 @@
 """""""""""""""""""""
 
 These are the "Unicode Escape" codec APIs:
-=======
->>>>>>> 175d89ef
-
-
-.. c:function:: PyObject* PyUnicode_DecodeUTF7(const char *s, Py_ssize_t size, const char *errors)
-
-   Create a Unicode object by decoding *size* bytes of the UTF-7 encoded string
-   *s*.  Return *NULL* if an exception was raised by the codec.
-
-
-.. c:function:: PyObject* PyUnicode_DecodeUTF7Stateful(const char *s, Py_ssize_t size, const char *errors, Py_ssize_t *consumed)
-
-   If *consumed* is *NULL*, behave like :c:func:`PyUnicode_DecodeUTF7`.  If
-   *consumed* is not *NULL*, trailing incomplete UTF-7 base-64 sections will not
-   be treated as an error.  Those bytes will not be decoded and the number of
-   bytes that have been decoded will be stored in *consumed*.
-
-
-.. c:function:: PyObject* PyUnicode_EncodeUTF7(const Py_UNICODE *s, Py_ssize_t size, int base64SetO, int base64WhiteSpace, const char *errors)
-
-   Encode the :c:type:`Py_UNICODE` buffer of the given size using UTF-7 and
-   return a Python bytes object.  Return *NULL* if an exception was raised by
-   the codec.
-
-   If *base64SetO* is nonzero, "Set O" (punctuation that has no otherwise
-   special meaning) will be encoded in base-64.  If *base64WhiteSpace* is
-   nonzero, whitespace will be encoded in base-64.  Both are set to zero for the
-   Python "utf-7" codec.
-
-
-Unicode-Escape Codecs
-"""""""""""""""""""""
-
-These are the "Unicode Escape" codec APIs:
 
 
 .. c:function:: PyObject* PyUnicode_DecodeUnicodeEscape(const char *s, Py_ssize_t size, const char *errors)
@@ -917,11 +815,7 @@
 ordinals and only these are accepted by the codecs during encoding.
 
 
-<<<<<<< HEAD
-.. cfunction:: PyObject* PyUnicode_DecodeLatin1(const char *s, Py_ssize_t size, const char *errors)
-=======
 .. c:function:: PyObject* PyUnicode_DecodeLatin1(const char *s, Py_ssize_t size, const char *errors)
->>>>>>> 175d89ef
 
    Create a Unicode object by decoding *size* bytes of the Latin-1 encoded string
    *s*.  Return *NULL* if an exception was raised by the codec.
@@ -948,11 +842,7 @@
 codes generate errors.
 
 
-<<<<<<< HEAD
-.. cfunction:: PyObject* PyUnicode_DecodeASCII(const char *s, Py_ssize_t size, const char *errors)
-=======
 .. c:function:: PyObject* PyUnicode_DecodeASCII(const char *s, Py_ssize_t size, const char *errors)
->>>>>>> 175d89ef
 
    Create a Unicode object by decoding *size* bytes of the ASCII encoded string
    *s*.  Return *NULL* if an exception was raised by the codec.

/**
 * Sphinx stylesheet -- basic theme
 * ~~~~~~~~~~~~~~~~~~~~~~~~~~~~~~~~
 */

/* -- main layout ----------------------------------------------------------- */

div.clearer {
    clear: both;
}

/* -- relbar ---------------------------------------------------------------- */

div.related {
    width: 100%;
    font-size: 90%;
}

div.related h3 {
    display: none;
}

div.related ul {
    margin: 0;
    padding: 0 0 0 10px;
    list-style: none;
}

div.related li {
    display: inline;
}

div.related li.right {
    float: right;
    margin-right: 5px;
}

/* -- sidebar --------------------------------------------------------------- */

div.sphinxsidebarwrapper {
    padding: 10px 5px 0 10px;
}

div.sphinxsidebar {
    float: left;
    width: 230px;
    margin-left: -100%;
    font-size: 90%;
}

div.sphinxsidebar ul {
    list-style: none;
}

div.sphinxsidebar ul ul,
div.sphinxsidebar ul.want-points {
    margin-left: 20px;
    list-style: square;
}

div.sphinxsidebar ul ul {
    margin-top: 0;
    margin-bottom: 0;
}

div.sphinxsidebar form {
    margin-top: 10px;
}

div.sphinxsidebar input {
    border: 1px solid #98dbcc;
    font-family: sans-serif;
    font-size: 1em;
}

img {
    border: 0;
}

/* -- search page ----------------------------------------------------------- */

ul.search {
    margin: 10px 0 0 20px;
    padding: 0;
}

ul.search li {
    padding: 5px 0 5px 20px;
    background-image: url(file.png);
    background-repeat: no-repeat;
    background-position: 0 7px;
}

ul.search li a {
    font-weight: bold;
}

ul.search li div.context {
    color: #888;
    margin: 2px 0 0 30px;
    text-align: left;
}

ul.keywordmatches li.goodmatch a {
    font-weight: bold;
}

/* -- index page ------------------------------------------------------------ */

table.contentstable {
    width: 90%;
}

table.contentstable p.biglink {
    line-height: 150%;
}

a.biglink {
    font-size: 1.3em;
}

span.linkdescr {
    font-style: italic;
    padding-top: 5px;
    font-size: 90%;
}

/* -- general index --------------------------------------------------------- */

table.indextable td {
    text-align: left;
    vertical-align: top;
}

table.indextable dl, table.indextable dd {
    margin-top: 0;
    margin-bottom: 0;
}

table.indextable tr.pcap {
    height: 10px;
}

table.indextable tr.cap {
    margin-top: 10px;
    background-color: #f2f2f2;
}

img.toggler {
    margin-right: 3px;
    margin-top: 3px;
    cursor: pointer;
}

/* -- general body styles --------------------------------------------------- */

a.headerlink {
    visibility: hidden;
}

h1:hover > a.headerlink,
h2:hover > a.headerlink,
h3:hover > a.headerlink,
h4:hover > a.headerlink,
h5:hover > a.headerlink,
h6:hover > a.headerlink,
dt:hover > a.headerlink {
    visibility: visible;
}

div.body p.caption {
    text-align: inherit;
}

div.body td {
    text-align: left;
}

.field-list ul {
    padding-left: 1em;
}

.first {
    margin-top: 0 !important;
}

p.rubric {
    margin-top: 30px;
    font-weight: bold;
}

/* -- sidebars -------------------------------------------------------------- */

div.sidebar {
    margin: 0 0 0.5em 1em;
    border: 1px solid #ddb;
    padding: 7px 7px 0 7px;
    background-color: #ffe;
    width: 40%;
    float: right;
}

p.sidebar-title {
    font-weight: bold;
}

/* -- topics ---------------------------------------------------------------- */

div.topic {
    border: 1px solid #ccc;
    padding: 7px 7px 0 7px;
    margin: 10px 0 10px 0;
}

p.topic-title {
    font-size: 1.1em;
    font-weight: bold;
    margin-top: 10px;
}

/* -- admonitions ----------------------------------------------------------- */

div.admonition {
    margin-top: 10px;
    margin-bottom: 10px;
    padding: 7px;
}

div.admonition dt {
    font-weight: bold;
}

div.admonition dl {
    margin-bottom: 0;
}

p.admonition-title {
    margin: 0px 10px 5px 0px;
    font-weight: bold;
}

div.body p.centered {
    text-align: center;
    margin-top: 25px;
}

/* -- tables ---------------------------------------------------------------- */

table.docutils {
    border: 0 solid #dce;
    border-collapse: collapse;
}

table.docutils td, table.docutils th {
    padding: 2px 5px 2px 5px;
    border-left: 0;
    background-color: #eef;
}

table.docutils td p.last, table.docutils th p.last {
    margin-bottom: 0;
}

table.docutils td p.last, table.docutils th p.last {
    margin-bottom: 0;
}

table.field-list td, table.field-list th {
    border: 0 !important;
}

table.footnote td, table.footnote th {
    border: 0 !important;
}

table.docutils th {
    border-top: 1px solid #cac;
    background-color: #ede;
}

th {
    text-align: left;
    padding-right: 5px;
}

th.head {
    text-align: center;
}

/* -- other body styles ----------------------------------------------------- */

dl {
    margin-bottom: 15px;
}

dd p {
    margin-top: 0px;
}

dd ul, dd table {
    margin-bottom: 10px;
}

dd {
    margin-top: 3px;
    margin-bottom: 10px;
    margin-left: 30px;
}

dt:target, .highlight {
    background-color: #fbe54e;
}

dl.glossary dt {
    font-weight: bold;
    font-size: 1.1em;
}

.field-list ul {
    margin: 0;
    padding-left: 1em;
}

.field-list p {
    margin: 0;
}

.refcount {
    color: #060;
}

.optional {
    font-size: 1.3em;
}

.versionmodified {
    font-style: italic;
}

<<<<<<< HEAD
p.deprecated {
=======
p.deprecated, p.deprecated-removed {
>>>>>>> 175d89ef
    background-color: #ffe4e4;
    border: 1px solid #f66;
    padding: 7px
}

.system-message {
    background-color: #fda;
    padding: 5px;
    border: 3px solid red;
}

.footnote:target  {
    background-color: #ffa;
}

.impl-detail {
    margin-top: 10px;
    margin-bottom: 10px;
    padding: 7px;
    border: 1px solid #ccc;
}

.impl-detail .compound-first {
    margin-top: 0;
}

.impl-detail .compound-last {
    margin-bottom: 0;
}

/* -- code displays --------------------------------------------------------- */

pre {
    overflow: auto;
    overflow-y: hidden;
}

td.linenos pre {
    padding: 5px 0px;
    border: 0;
    background-color: transparent;
    color: #aaa;
}

table.highlighttable {
    margin-left: 0.5em;
}

table.highlighttable td {
    padding: 0 0.5em 0 0.5em;
}

tt.descname {
    background-color: transparent;
    font-weight: bold;
    font-size: 1.2em;
}

tt.descclassname {
    background-color: transparent;
}

tt.xref, a tt {
    background-color: transparent;
    font-weight: bold;
}

h1 tt, h2 tt, h3 tt, h4 tt, h5 tt, h6 tt {
    background-color: transparent;
}

/* -- math display ---------------------------------------------------------- */

img.math {
    vertical-align: middle;
}

div.body div.math p {
    text-align: center;
}

span.eqno {
    float: right;
}

/* -- printout stylesheet --------------------------------------------------- */

@media print {
    div.document,
    div.documentwrapper,
    div.bodywrapper {
        margin: 0 !important;
        width: 100%;
    }

    div.sphinxsidebar,
    div.related,
    div.footer,
    #top-link {
        display: none;
    }
}<|MERGE_RESOLUTION|>--- conflicted
+++ resolved
@@ -261,10 +261,6 @@
     margin-bottom: 0;
 }
 
-table.docutils td p.last, table.docutils th p.last {
-    margin-bottom: 0;
-}
-
 table.field-list td, table.field-list th {
     border: 0 !important;
 }
@@ -337,11 +333,7 @@
     font-style: italic;
 }
 
-<<<<<<< HEAD
-p.deprecated {
-=======
 p.deprecated, p.deprecated-removed {
->>>>>>> 175d89ef
     background-color: #ffe4e4;
     border: 1px solid #f66;
     padding: 7px

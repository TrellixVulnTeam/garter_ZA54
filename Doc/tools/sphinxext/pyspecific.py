--- conflicted
+++ resolved
@@ -46,8 +46,6 @@
     return [refnode], []
 
 
-<<<<<<< HEAD
-=======
 # Support for linking to Python source files easily
 
 def source_role(typ, rawtext, text, lineno, inliner, options={}, content=[]):
@@ -58,7 +56,6 @@
     return [refnode], []
 
 
->>>>>>> 175d89ef
 # Support for marking up implementation details
 
 from sphinx.util.compat import Directive
@@ -87,8 +84,6 @@
         return [pnode]
 
 
-<<<<<<< HEAD
-=======
 # Support for documenting decorators
 
 from sphinx import addnodes
@@ -150,7 +145,6 @@
         return ret
 
 
->>>>>>> 175d89ef
 # Support for building "topic help" for pydoc
 
 pydoc_topic_labels = [
@@ -269,13 +263,9 @@
 
 def setup(app):
     app.add_role('issue', issue_role)
-<<<<<<< HEAD
-    app.add_directive('impl-detail', ImplementationDetail)
-=======
     app.add_role('source', source_role)
     app.add_directive('impl-detail', ImplementationDetail)
     app.add_directive('deprecated-removed', DeprecatedRemoved)
->>>>>>> 175d89ef
     app.add_builder(PydocTopicsBuilder)
     app.add_builder(suspicious.CheckSuspiciousMarkupBuilder)
     app.add_description_unit('opcode', 'opcode', '%s (opcode)',

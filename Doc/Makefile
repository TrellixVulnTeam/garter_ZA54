#
# Makefile for Python documentation
# ~~~~~~~~~~~~~~~~~~~~~~~~~~~~~~~~~
#

# You can set these variables from the command line.
PYTHON       = python
SVNROOT      = http://svn.python.org/projects
SPHINXOPTS   =
PAPER        =
SOURCES      =
DISTVERSION  = $(shell $(PYTHON) tools/sphinxext/patchlevel.py)

ALLSPHINXOPTS = -b $(BUILDER) -d build/doctrees -D latex_paper_size=$(PAPER) \
                $(SPHINXOPTS) . build/$(BUILDER) $(SOURCES)

.PHONY: help checkout update build html htmlhelp latex text changes linkcheck \
	suspicious coverage doctest pydoc-topics htmlview clean dist check serve \
	autobuild-dev autobuild-stable

help:
	@echo "Please use \`make <target>' where <target> is one of"
	@echo "  clean      to remove build files"
	@echo "  update     to update build tools"
	@echo "  html       to make standalone HTML files"
	@echo "  htmlhelp   to make HTML files and a HTML help project"
	@echo "  latex      to make LaTeX files, you can set PAPER=a4 or PAPER=letter"
	@echo "  text       to make plain text files"
<<<<<<< HEAD
=======
	@echo "  epub       to make EPUB files"
>>>>>>> 175d89ef
	@echo "  changes    to make an overview over all changed/added/deprecated items"
	@echo "  linkcheck  to check all external links for integrity"
	@echo "  coverage   to check documentation coverage for library and C API"
	@echo "  doctest    to run doctests in the documentation"
	@echo "  pydoc-topics  to regenerate the pydoc topics file"
	@echo "  dist       to create a \"dist\" directory with archived docs for download"
	@echo "  suspicious to check for suspicious markup in output text"
	@echo "  check      to run a check for frequent markup errors"
<<<<<<< HEAD
=======
	@echo "  serve      to serve the documentation on the localhost (8000)"
>>>>>>> 175d89ef

# Note: if you update versions here, do the same in make.bat and README.txt
checkout:
	@if [ ! -d tools/sphinx ]; then \
	  echo "Checking out Sphinx..."; \
<<<<<<< HEAD
	  svn checkout $(SVNROOT)/external/Sphinx-0.6.5/sphinx tools/sphinx; \
=======
	  svn checkout $(SVNROOT)/external/Sphinx-1.0.7/sphinx tools/sphinx; \
>>>>>>> 175d89ef
	fi
	@if [ ! -d tools/docutils ]; then \
	  echo "Checking out Docutils..."; \
	  svn checkout $(SVNROOT)/external/docutils-0.6/docutils tools/docutils; \
	fi
	@if [ ! -d tools/jinja2 ]; then \
	  echo "Checking out Jinja..."; \
	  svn checkout $(SVNROOT)/external/Jinja-2.3.1/jinja2 tools/jinja2; \
	fi
	@if [ ! -d tools/pygments ]; then \
	  echo "Checking out Pygments..."; \
	  svn checkout $(SVNROOT)/external/Pygments-1.3.1/pygments tools/pygments; \
	fi

update: clean checkout

build: checkout
	mkdir -p build/$(BUILDER) build/doctrees
	$(PYTHON) tools/sphinx-build.py $(ALLSPHINXOPTS)
	@echo

html: BUILDER = html
html: build
	@echo "Build finished. The HTML pages are in build/html."

htmlhelp: BUILDER = htmlhelp
htmlhelp: build
	@echo "Build finished; now you can run HTML Help Workshop with the" \
	      "build/htmlhelp/pydoc.hhp project file."

latex: BUILDER = latex
latex: build
	@echo "Build finished; the LaTeX files are in build/latex."
	@echo "Run \`make all-pdf' or \`make all-ps' in that directory to" \
	      "run these through (pdf)latex."

text: BUILDER = text
text: build
	@echo "Build finished; the text files are in build/text."

epub: BUILDER = epub
epub: build
	@echo "Build finished; the epub files are in build/epub."

changes: BUILDER = changes
changes: build
	@echo "The overview file is in build/changes."

linkcheck: BUILDER = linkcheck
linkcheck: build
	@echo "Link check complete; look for any errors in the above output" \
	      "or in build/$(BUILDER)/output.txt"

suspicious: BUILDER = suspicious
suspicious: build
	@echo "Suspicious check complete; look for any errors in the above output" \
	      "or in build/$(BUILDER)/suspicious.csv.  If all issues are false" \
	      "positives, append that file to tools/sphinxext/susp-ignored.csv."

coverage: BUILDER = coverage
coverage: build
	@echo "Coverage finished; see c.txt and python.txt in build/coverage"

doctest: BUILDER = doctest
doctest: build
	@echo "Testing of doctests in the sources finished, look at the" \
	      "results in build/doctest/output.txt"

pydoc-topics: BUILDER = pydoc-topics
pydoc-topics: build
	@echo "Building finished; now copy build/pydoc-topics/topics.py" \
	      "to Lib/pydoc_data/topics.py"

htmlview: html
	 $(PYTHON) -c "import webbrowser; webbrowser.open('build/html/index.html')"

clean:
	-rm -rf build/*
	-rm -rf tools/sphinx
	-rm -rf tools/pygments
	-rm -rf tools/jinja2
	-rm -rf tools/docutils

dist:
	rm -rf dist
	mkdir -p dist

	# archive the HTML
	make html
	cp -pPR build/html dist/python-$(DISTVERSION)-docs-html
	tar -C dist -cf dist/python-$(DISTVERSION)-docs-html.tar python-$(DISTVERSION)-docs-html
	bzip2 -9 -k dist/python-$(DISTVERSION)-docs-html.tar
	(cd dist; zip -q -r -9 python-$(DISTVERSION)-docs-html.zip python-$(DISTVERSION)-docs-html)
	rm -r dist/python-$(DISTVERSION)-docs-html
	rm dist/python-$(DISTVERSION)-docs-html.tar

	# archive the text build
	make text
	cp -pPR build/text dist/python-$(DISTVERSION)-docs-text
	tar -C dist -cf dist/python-$(DISTVERSION)-docs-text.tar python-$(DISTVERSION)-docs-text
	bzip2 -9 -k dist/python-$(DISTVERSION)-docs-text.tar
	(cd dist; zip -q -r -9 python-$(DISTVERSION)-docs-text.zip python-$(DISTVERSION)-docs-text)
	rm -r dist/python-$(DISTVERSION)-docs-text
	rm dist/python-$(DISTVERSION)-docs-text.tar

	# archive the A4 latex
	rm -rf build/latex
	make latex PAPER=a4
	-sed -i 's/makeindex/makeindex -q/' build/latex/Makefile
	(cd build/latex; make clean && make all-pdf && make FMT=pdf zip bz2)
	cp build/latex/docs-pdf.zip dist/python-$(DISTVERSION)-docs-pdf-a4.zip
	cp build/latex/docs-pdf.tar.bz2 dist/python-$(DISTVERSION)-docs-pdf-a4.tar.bz2

	# archive the letter latex
	rm -rf build/latex
	make latex PAPER=letter
	-sed -i 's/makeindex/makeindex -q/' build/latex/Makefile
	(cd build/latex; make clean && make all-pdf && make FMT=pdf zip bz2)
	cp build/latex/docs-pdf.zip dist/python-$(DISTVERSION)-docs-pdf-letter.zip
	cp build/latex/docs-pdf.tar.bz2 dist/python-$(DISTVERSION)-docs-pdf-letter.tar.bz2

	# archive the epub build
	rm -rf build/epub
	make epub
	mkdir -p dist/python-$(DISTVERSION)-docs-epub
	cp -pPR build/epub/*.epub dist/python-$(DISTVERSION)-docs-epub/
	tar -C dist -cf dist/python-$(DISTVERSION)-docs-epub.tar python-$(DISTVERSION)-docs-epub
	bzip2 -9 -k dist/python-$(DISTVERSION)-docs-epub.tar
	(cd dist; zip -q -r -9 python-$(DISTVERSION)-docs-epub.zip python-$(DISTVERSION)-docs-epub)
	rm -r dist/python-$(DISTVERSION)-docs-epub
	rm dist/python-$(DISTVERSION)-docs-epub.tar

check:
	$(PYTHON) tools/rstlint.py -i tools

<<<<<<< HEAD
=======
serve:
	../Tools/scripts/serve.py build/html

>>>>>>> 175d89ef
# Targets for daily automated doc build

# for development releases: always build
autobuild-dev:
	make update
	make dist SPHINXOPTS='-A daily=1'

# for stable releases: only build if not in pre-release stage (alpha, beta, rc)
autobuild-stable:
	@case $(DISTVERSION) in *[abc]*) \
		echo "Not building; $(DISTVERSION) is not a release version."; \
		exit 1;; \
	esac
	@make autobuild-dev<|MERGE_RESOLUTION|>--- conflicted
+++ resolved
@@ -26,10 +26,7 @@
 	@echo "  htmlhelp   to make HTML files and a HTML help project"
 	@echo "  latex      to make LaTeX files, you can set PAPER=a4 or PAPER=letter"
 	@echo "  text       to make plain text files"
-<<<<<<< HEAD
-=======
 	@echo "  epub       to make EPUB files"
->>>>>>> 175d89ef
 	@echo "  changes    to make an overview over all changed/added/deprecated items"
 	@echo "  linkcheck  to check all external links for integrity"
 	@echo "  coverage   to check documentation coverage for library and C API"
@@ -38,20 +35,13 @@
 	@echo "  dist       to create a \"dist\" directory with archived docs for download"
 	@echo "  suspicious to check for suspicious markup in output text"
 	@echo "  check      to run a check for frequent markup errors"
-<<<<<<< HEAD
-=======
 	@echo "  serve      to serve the documentation on the localhost (8000)"
->>>>>>> 175d89ef
 
 # Note: if you update versions here, do the same in make.bat and README.txt
 checkout:
 	@if [ ! -d tools/sphinx ]; then \
 	  echo "Checking out Sphinx..."; \
-<<<<<<< HEAD
-	  svn checkout $(SVNROOT)/external/Sphinx-0.6.5/sphinx tools/sphinx; \
-=======
 	  svn checkout $(SVNROOT)/external/Sphinx-1.0.7/sphinx tools/sphinx; \
->>>>>>> 175d89ef
 	fi
 	@if [ ! -d tools/docutils ]; then \
 	  echo "Checking out Docutils..."; \
@@ -187,12 +177,9 @@
 check:
 	$(PYTHON) tools/rstlint.py -i tools
 
-<<<<<<< HEAD
-=======
 serve:
 	../Tools/scripts/serve.py build/html
 
->>>>>>> 175d89ef
 # Targets for daily automated doc build
 
 # for development releases: always build

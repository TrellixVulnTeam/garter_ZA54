.. _idle:

IDLE
====

.. moduleauthor:: Guido van Rossum <guido@Python.org>

.. index::
   single: IDLE
   single: Python Editor
   single: Integrated Development Environment

IDLE is the Python IDE built with the :mod:`tkinter` GUI toolkit.

IDLE has the following features:

* coded in 100% pure Python, using the :mod:`tkinter` GUI toolkit

* cross-platform: works on Windows, Unix, and Mac OS X

* multi-window text editor with multiple undo, Python colorizing,
  smart indent, call tips, and many other features

* Python shell window (a.k.a. interactive interpreter)

* debugger (not complete, but you can set breakpoints, view and step)


Menus
-----

IDLE has two window types, the Shell window and the Editor window. It is
possible to have multiple editor windows simultaneously. IDLE's
menus dynamically change based on which window is currently selected. Each menu
documented below indicates which window type it is associated with. Click on
the dotted line at the top of a menu to "tear it off": a separate window
containing the menu is created (for Unix and Windows only).

File menu (Shell and Editor)
^^^^^^^^^^^^^^^^^^^^^^^^^^^^

<<<<<<< HEAD
New window
   Create a new editing window
=======
New file
   create a new file editing window
>>>>>>> dfe84da6

Open...
   Open an existing file

Open module...
   Open an existing module (searches sys.path)

Recent Files
   Open a list of recent files

Class browser
   Show classes and methods in current file

Path browser
   Show sys.path directories, modules, classes and methods

.. index::
   single: Class browser
   single: Path browser

Save
   Save current window to the associated file (unsaved windows have a
   \* before and after the window title)

Save As...
   Save current window to new file, which becomes the associated file

Save Copy As...
   Save current window to different file without changing the associated file

Print Window
   Print the current window

Close
   Close current window (asks to save if unsaved)

Exit
   Close all windows and quit IDLE (asks to save if unsaved)


Edit menu (Shell and Editor)
^^^^^^^^^^^^^^^^^^^^^^^^^^^^

Undo
   Undo last change to current window (a maximum of 1000 changes may be undone)

Redo
   Redo last undone change to current window

Cut
   Copy selection into system-wide clipboard; then delete the selection

Copy
   Copy selection into system-wide clipboard

Paste
   Insert system-wide clipboard into window

Select All
   Select the entire contents of the edit buffer

Find...
   Open a search dialog box with many options

Find again
   Repeat last search

Find selection
   Search for the string in the selection

Find in Files...
   Open a search dialog box for searching files

Replace...
   Open a search-and-replace dialog box

Go to line
   Ask for a line number and show that line

Expand word
   Expand the word you have typed to match another word in the same buffer;
   repeat to get a different expansion

Show call tip
   After an unclosed parenthesis for a function, open a small window with
   function parameter hints

Show surrounding parens
   Highlight the surrounding parenthesis

Show Completions
   Open a scroll window allowing selection keywords and attributes. See
   Completions below.


Format menu (Editor window only)
^^^^^^^^^^^^^^^^^^^^^^^^^^^^^^^^^^^

Indent region
   Shift selected lines right by the indent width (default 4 spaces)

Dedent region
   Shift selected lines left by the indent width (default 4 spaces)

Comment out region
   Insert ## in front of selected lines

Uncomment region
   Remove leading # or ## from selected lines

Tabify region
   Turns *leading* stretches of spaces into tabs. (Note: We recommend using
   4 space blocks to indent Python code.)

Untabify region
   Turn *all* tabs into the correct number of spaces

Toggle tabs
   Open a dialog to switch between indenting with spaces and tabs.

New Indent Width
   Open a dialog to change indent width. The accepted default by the Python
   community is 4 spaces.

Format Paragraph
   Reformat the current blank-line-separated paragraph. All lines in the
   paragraph will be formatted to less than 80 columns.

Strip trailing whitespace
   Removes any space characters after the end of the last non-space character

.. index::
   single: Import module
   single: Run script


Run menu (Editor window only)
^^^^^^^^^^^^^^^^^^^^^^^^^^^^^

Python Shell
   Open or wake up the Python Shell window

Check module
   Check the syntax of the module currently open in the Editor window. If the
   module has not been saved IDLE will prompt the user to save the code.

Run module
   Restart the shell to clean the environment, then execute the currently
   open module.  If the module has not been saved IDLE will prompt the user
   to save the code.

Shell menu (Shell window only)
^^^^^^^^^^^^^^^^^^^^^^^^^^^^^^

View Last Restart
  Scroll the shell window to the last Shell restart

Restart Shell
  Restart the shell to clean the environment

Debug menu (Shell window only)
^^^^^^^^^^^^^^^^^^^^^^^^^^^^^^

Go to file/line
   Look around the insert point for a filename and line number, open the file,
   and show the line.  Useful to view the source lines referenced in an
   exception traceback. Available in the context menu of the Shell window.

Debugger (toggle)
   This feature is not complete and considered experimental. Run commands in
   the shell under the debugger

Stack viewer
   Show the stack traceback of the last exception

Auto-open Stack Viewer
   Toggle automatically opening the stack viewer on unhandled exception

.. index::
   single: stack viewer
   single: debugger

Options menu (Shell and Editor)
^^^^^^^^^^^^^^^^^^^^^^^^^^^^^^^

Configure IDLE
   Open a configuration dialog.  Fonts, indentation, keybindings, and color
   themes may be altered.  Startup Preferences may be set, and additional
   help sources can be specified.

Code Context (toggle)(Editor Window only)
   Open a pane at the top of the edit window which shows the block context
   of the section of code which is scrolling off the top of the window.

Windows menu (Shell and Editor)
^^^^^^^^^^^^^^^^^^^^^^^^^^^^^^^

Zoom Height
   Toggles the window between normal size (40x80 initial setting) and maximum
   height. The initial size is in the Configure IDLE dialog under the general
   tab.

The rest of this menu lists the names of all open windows; select one to bring
it to the foreground (deiconifying it if necessary).

Help menu (Shell and Editor)
^^^^^^^^^^^^^^^^^^^^^^^^^^^^

About IDLE
   Version, copyright, license, credits

IDLE Help
   Display a help file for IDLE detailing the menu options, basic editing and
   navigation, and other tips.

Python Docs
   Access local Python documentation, if installed. Or will start a web browser
   and open docs.python.org showing the latest Python documentation.

Additional help sources may be added here with the Configure IDLE dialog under
the General tab.

Editor Window context menu
^^^^^^^^^^^^^^^^^^^^^^^^^^

* Right-click in Editor window (Control-click on OS X)

Cut
   Copy selection into system-wide clipboard; then delete selection

Copy
   Copy selection into system-wide clipboard

Paste
   Insert system-wide clipboard into window

Set Breakpoint
   Sets a breakpoint.  Breakpoints are only enabled when the debugger is open.

Clear Breakpoint
   Clears the breakpoint on that line.

.. index::
   single: Cut
   single: Copy
   single: Paste
   single: Set Breakpoint
   single: Clear Breakpoint
   single: breakpoints


Shell Window context menu
^^^^^^^^^^^^^^^^^^^^^^^^^

* Right-click in Python Shell window (Control-click on OS X)

Cut
   Copy selection into system-wide clipboard; then delete selection

Copy
   Copy selection into system-wide clipboard

Paste
   Insert system-wide clipboard into window

Go to file/line
   Same as in Debug menu.


Editing and navigation
----------------------

* :kbd:`Backspace` deletes to the left; :kbd:`Del` deletes to the right

* :kbd:`C-Backspace` delete word left; :kbd:`C-Del` delete word to the right

* Arrow keys and :kbd:`Page Up`/:kbd:`Page Down` to move around

* :kbd:`C-LeftArrow` and :kbd:`C-RightArrow` moves by words

* :kbd:`Home`/:kbd:`End` go to begin/end of line

* :kbd:`C-Home`/:kbd:`C-End` go to begin/end of file

* Some useful Emacs bindings are inherited from Tcl/Tk:

   * :kbd:`C-a` beginning of line

   * :kbd:`C-e` end of line

   * :kbd:`C-k` kill line (but doesn't put it in clipboard)

   * :kbd:`C-l` center window around the insertion point

   * :kbd:`C-b` go backwards one character without deleting (usually you can
     also use the cursor key for this)

   * :kbd:`C-f` go forward one character without deleting (usually you can
     also use the cursor key for this)

   * :kbd:`C-p` go up one line (usually you can also use the cursor key for
     this)

   * :kbd:`C-d` delete next character

Standard keybindings (like :kbd:`C-c` to copy and :kbd:`C-v` to paste)
may work.  Keybindings are selected in the Configure IDLE dialog.


Automatic indentation
^^^^^^^^^^^^^^^^^^^^^

After a block-opening statement, the next line is indented by 4 spaces (in the
Python Shell window by one tab).  After certain keywords (break, return etc.)
the next line is dedented.  In leading indentation, :kbd:`Backspace` deletes up
to 4 spaces if they are there. :kbd:`Tab` inserts spaces (in the Python
Shell window one tab), number depends on Indent width. Currently tabs
are restricted to four spaces due to Tcl/Tk limitations.

See also the indent/dedent region commands in the edit menu.

Completions
^^^^^^^^^^^

Completions are supplied for functions, classes, and attributes of classes,
both built-in and user-defined. Completions are also provided for
filenames.

The AutoCompleteWindow (ACW) will open after a predefined delay (default is
two seconds) after a '.' or (in a string) an os.sep is typed. If after one
of those characters (plus zero or more other characters) a tab is typed
the ACW will open immediately if a possible continuation is found.

If there is only one possible completion for the characters entered, a
:kbd:`Tab` will supply that completion without opening the ACW.

'Show Completions' will force open a completions window, by default the
:kbd:`C-space` will open a completions window. In an empty
string, this will contain the files in the current directory. On a
blank line, it will contain the built-in and user-defined functions and
classes in the current name spaces, plus any modules imported. If some
characters have been entered, the ACW will attempt to be more specific.

If a string of characters is typed, the ACW selection will jump to the
entry most closely matching those characters.  Entering a :kbd:`tab` will
cause the longest non-ambiguous match to be entered in the Editor window or
Shell.  Two :kbd:`tab` in a row will supply the current ACW selection, as
will return or a double click.  Cursor keys, Page Up/Down, mouse selection,
and the scroll wheel all operate on the ACW.

"Hidden" attributes can be accessed by typing the beginning of hidden
name after a '.', e.g. '_'. This allows access to modules with
``__all__`` set, or to class-private attributes.

Completions and the 'Expand Word' facility can save a lot of typing!

Completions are currently limited to those in the namespaces. Names in
an Editor window which are not via ``__main__`` and :data:`sys.modules` will
not be found.  Run the module once with your imports to correct this situation.
Note that IDLE itself places quite a few modules in sys.modules, so
much can be found by default, e.g. the re module.

If you don't like the ACW popping up unbidden, simply make the delay
longer or disable the extension.  Or another option is the delay could
be set to zero. Another alternative to preventing ACW popups is to
disable the call tips extension.

Python Shell window
^^^^^^^^^^^^^^^^^^^

* :kbd:`C-c` interrupts executing command

* :kbd:`C-d` sends end-of-file; closes window if typed at a ``>>>`` prompt
  (this is :kbd:`C-z` on Windows).

* :kbd:`Alt-/` (Expand word) is also useful to reduce typing

  Command history

  * :kbd:`Alt-p` retrieves previous command matching what you have typed. On
    OS X use :kbd:`C-p`.

  * :kbd:`Alt-n` retrieves next. On OS X use :kbd:`C-n`.

  * :kbd:`Return` while on any previous command retrieves that command


Syntax colors
-------------

The coloring is applied in a background "thread," so you may occasionally see
uncolorized text.  To change the color scheme, edit the ``[Colors]`` section in
:file:`config.txt`.

Python syntax colors:
   Keywords
      orange

   Strings
      green

   Comments
      red

   Definitions
      blue

Shell colors:
   Console output
      brown

   stdout
      blue

   stderr
      dark green

   stdin
      black


Startup
-------

Upon startup with the ``-s`` option, IDLE will execute the file referenced by
the environment variables :envvar:`IDLESTARTUP` or :envvar:`PYTHONSTARTUP`.
IDLE first checks for ``IDLESTARTUP``; if ``IDLESTARTUP`` is present the file
referenced is run.  If ``IDLESTARTUP`` is not present, IDLE checks for
``PYTHONSTARTUP``.  Files referenced by these environment variables are
convenient places to store functions that are used frequently from the IDLE
shell, or for executing import statements to import common modules.

In addition, ``Tk`` also loads a startup file if it is present.  Note that the
Tk file is loaded unconditionally.  This additional file is ``.Idle.py`` and is
looked for in the user's home directory.  Statements in this file will be
executed in the Tk namespace, so this file is not useful for importing functions
to be used from IDLE's Python shell.


Command line usage
^^^^^^^^^^^^^^^^^^

::

   idle.py [-c command] [-d] [-e] [-s] [-t title] [arg] ...

   -c command  run this command
   -d          enable debugger
   -e          edit mode; arguments are files to be edited
   -s          run $IDLESTARTUP or $PYTHONSTARTUP first
   -t title    set title of shell window

If there are arguments:

#. If ``-e`` is used, arguments are files opened for editing and
   ``sys.argv`` reflects the arguments passed to IDLE itself.

#. Otherwise, if ``-c`` is used, all arguments are placed in
   ``sys.argv[1:...]``, with ``sys.argv[0]`` set to ``'-c'``.

#. Otherwise, if neither ``-e`` nor ``-c`` is used, the first
   argument is a script which is executed with the remaining arguments in
   ``sys.argv[1:...]``  and ``sys.argv[0]`` set to the script name.  If the script
   name is '-', no script is executed but an interactive Python session is started;
   the arguments are still available in ``sys.argv``.


Additional help sources
-----------------------

IDLE includes a help menu entry called "Python Docs" that will open the
extensive sources of help, including tutorials, available at docs.python.org.
Selected URLs can be added or removed from the help menu at any time using the
Configure IDLE dialog. See the IDLE help option in the help menu of IDLE for
more information.


Other preferences
-----------------

The font preferences, highlighting, keys, and general preferences can be
changed via the Configure IDLE menu option.  Be sure to note that
keys can be user defined, IDLE ships with four built in key sets. In
addition a user can create a custom key set in the Configure IDLE dialog
under the keys tab.

Extensions
----------

IDLE contains an extension facility.  See the beginning of
config-extensions.def in the idlelib directory for further information.  The
default extensions are currently:

* FormatParagraph

* AutoExpand

* ZoomHeight

* ScriptBinding

* CallTips

* ParenMatch

* AutoComplete

* CodeContext
<|MERGE_RESOLUTION|>--- conflicted
+++ resolved
@@ -39,13 +39,8 @@
 File menu (Shell and Editor)
 ^^^^^^^^^^^^^^^^^^^^^^^^^^^^
 
-<<<<<<< HEAD
-New window
-   Create a new editing window
-=======
 New file
-   create a new file editing window
->>>>>>> dfe84da6
+   Create a new file editing window
 
 Open...
    Open an existing file

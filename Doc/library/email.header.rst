--- conflicted
+++ resolved
@@ -130,10 +130,6 @@
 
    .. method:: __str__()
 
-<<<<<<< HEAD
-      A helper for :class:`str`'s :func:`encode` method.  Returns the header as
-      a Unicode string.
-=======
       Returns an approximation of the :class:`Header` as a string, using an
       unlimited line length.  All pieces are converted to unicode using the
       specified encoding and joined together appropriately.  Any pieces with a
@@ -142,8 +138,6 @@
 
       .. versionchanged:: 3.2
          Added handling for the `unknown-8bit` charset.
-
->>>>>>> 175d89ef
 
 
    .. method:: __eq__(other)

from test.support import (TESTFN, run_unittest, import_module, unlink,
                          requires, _2G, _4G, gc_collect)
import unittest
import os
import re
import itertools
import socket
import sys
import weakref

# Skip test if we can't import mmap.
mmap = import_module('mmap')

PAGESIZE = mmap.PAGESIZE

class MmapTests(unittest.TestCase):

    def setUp(self):
        if os.path.exists(TESTFN):
            os.unlink(TESTFN)

    def tearDown(self):
        try:
            os.unlink(TESTFN)
        except OSError:
            pass

    def test_basic(self):
        # Test mmap module on Unix systems and Windows

        # Create a file to be mmap'ed.
        f = open(TESTFN, 'bw+')
        try:
            # Write 2 pages worth of data to the file
            f.write(b'\0'* PAGESIZE)
            f.write(b'foo')
            f.write(b'\0'* (PAGESIZE-3) )
            f.flush()
            m = mmap.mmap(f.fileno(), 2 * PAGESIZE)
        finally:
            f.close()

        # Simple sanity checks

        tp = str(type(m))  # SF bug 128713:  segfaulted on Linux
        self.assertEqual(m.find(b'foo'), PAGESIZE)

        self.assertEqual(len(m), 2*PAGESIZE)

        self.assertEqual(m[0], 0)
        self.assertEqual(m[0:3], b'\0\0\0')

        # Shouldn't crash on boundary (Issue #5292)
        self.assertRaises(IndexError, m.__getitem__, len(m))
        self.assertRaises(IndexError, m.__setitem__, len(m), b'\0')

        # Modify the file's content
        m[0] = b'3'[0]
        m[PAGESIZE +3: PAGESIZE +3+3] = b'bar'

        # Check that the modification worked
        self.assertEqual(m[0], b'3'[0])
        self.assertEqual(m[0:3], b'3\0\0')
        self.assertEqual(m[PAGESIZE-1 : PAGESIZE + 7], b'\0foobar\0')

        m.flush()

        # Test doing a regular expression match in an mmap'ed file
        match = re.search(b'[A-Za-z]+', m)
        if match is None:
            self.fail('regex match on mmap failed!')
        else:
            start, end = match.span(0)
            length = end - start

            self.assertEqual(start, PAGESIZE)
            self.assertEqual(end, PAGESIZE + 6)

        # test seeking around (try to overflow the seek implementation)
        m.seek(0,0)
        self.assertEqual(m.tell(), 0)
        m.seek(42,1)
        self.assertEqual(m.tell(), 42)
        m.seek(0,2)
        self.assertEqual(m.tell(), len(m))

        # Try to seek to negative position...
        self.assertRaises(ValueError, m.seek, -1)

        # Try to seek beyond end of mmap...
        self.assertRaises(ValueError, m.seek, 1, 2)

        # Try to seek to negative position...
        self.assertRaises(ValueError, m.seek, -len(m)-1, 2)

        # Try resizing map
        try:
            m.resize(512)
        except SystemError:
            # resize() not supported
            # No messages are printed, since the output of this test suite
            # would then be different across platforms.
            pass
        else:
            # resize() is supported
            self.assertEqual(len(m), 512)
            # Check that we can no longer seek beyond the new size.
            self.assertRaises(ValueError, m.seek, 513, 0)

            # Check that the underlying file is truncated too
            # (bug #728515)
            f = open(TESTFN, 'rb')
            try:
                f.seek(0, 2)
                self.assertEqual(f.tell(), 512)
            finally:
                f.close()
            self.assertEqual(m.size(), 512)

        m.close()

    def test_access_parameter(self):
        # Test for "access" keyword parameter
        mapsize = 10
        with open(TESTFN, "wb") as fp:
            fp.write(b"a"*mapsize)
        with open(TESTFN, "rb") as f:
            m = mmap.mmap(f.fileno(), mapsize, access=mmap.ACCESS_READ)
            self.assertEqual(m[:], b'a'*mapsize, "Readonly memory map data incorrect.")

            # Ensuring that readonly mmap can't be slice assigned
            try:
                m[:] = b'b'*mapsize
            except TypeError:
                pass
            else:
                self.fail("Able to write to readonly memory map")

            # Ensuring that readonly mmap can't be item assigned
            try:
                m[0] = b'b'
            except TypeError:
                pass
            else:
                self.fail("Able to write to readonly memory map")

            # Ensuring that readonly mmap can't be write() to
            try:
                m.seek(0,0)
                m.write(b'abc')
            except TypeError:
                pass
            else:
                self.fail("Able to write to readonly memory map")

            # Ensuring that readonly mmap can't be write_byte() to
            try:
                m.seek(0,0)
                m.write_byte(b'd')
            except TypeError:
                pass
            else:
                self.fail("Able to write to readonly memory map")

            # Ensuring that readonly mmap can't be resized
            try:
                m.resize(2*mapsize)
            except SystemError:   # resize is not universally supported
                pass
            except TypeError:
                pass
            else:
                self.fail("Able to resize readonly memory map")
            with open(TESTFN, "rb") as fp:
                self.assertEqual(fp.read(), b'a'*mapsize,
                                 "Readonly memory map data file was modified")

        # Opening mmap with size too big
        with open(TESTFN, "r+b") as f:
            try:
                m = mmap.mmap(f.fileno(), mapsize+1)
            except ValueError:
                # we do not expect a ValueError on Windows
                # CAUTION:  This also changes the size of the file on disk, and
                # later tests assume that the length hasn't changed.  We need to
                # repair that.
                if sys.platform.startswith('win'):
                    self.fail("Opening mmap with size+1 should work on Windows.")
            else:
                # we expect a ValueError on Unix, but not on Windows
                if not sys.platform.startswith('win'):
                    self.fail("Opening mmap with size+1 should raise ValueError.")
                m.close()
            if sys.platform.startswith('win'):
                # Repair damage from the resizing test.
                with open(TESTFN, 'r+b') as f:
                    f.truncate(mapsize)

        # Opening mmap with access=ACCESS_WRITE
        with open(TESTFN, "r+b") as f:
            m = mmap.mmap(f.fileno(), mapsize, access=mmap.ACCESS_WRITE)
            # Modifying write-through memory map
            m[:] = b'c'*mapsize
            self.assertEqual(m[:], b'c'*mapsize,
                   "Write-through memory map memory not updated properly.")
            m.flush()
            m.close()
        with open(TESTFN, 'rb') as f:
            stuff = f.read()
        self.assertEqual(stuff, b'c'*mapsize,
               "Write-through memory map data file not updated properly.")

        # Opening mmap with access=ACCESS_COPY
        with open(TESTFN, "r+b") as f:
            m = mmap.mmap(f.fileno(), mapsize, access=mmap.ACCESS_COPY)
            # Modifying copy-on-write memory map
            m[:] = b'd'*mapsize
            self.assertEqual(m[:], b'd' * mapsize,
                             "Copy-on-write memory map data not written correctly.")
            m.flush()
            with open(TESTFN, "rb") as fp:
                self.assertEqual(fp.read(), b'c'*mapsize,
                                 "Copy-on-write test data file should not be modified.")
            # Ensuring copy-on-write maps cannot be resized
            self.assertRaises(TypeError, m.resize, 2*mapsize)
            m.close()

        # Ensuring invalid access parameter raises exception
        with open(TESTFN, "r+b") as f:
            self.assertRaises(ValueError, mmap.mmap, f.fileno(), mapsize, access=4)

        if os.name == "posix":
            # Try incompatible flags, prot and access parameters.
            with open(TESTFN, "r+b") as f:
                self.assertRaises(ValueError, mmap.mmap, f.fileno(), mapsize,
                                  flags=mmap.MAP_PRIVATE,
                                  prot=mmap.PROT_READ, access=mmap.ACCESS_WRITE)

            # Try writing with PROT_EXEC and without PROT_WRITE
            prot = mmap.PROT_READ | getattr(mmap, 'PROT_EXEC', 0)
            with open(TESTFN, "r+b") as f:
                m = mmap.mmap(f.fileno(), mapsize, prot=prot)
                self.assertRaises(TypeError, m.write, b"abcdef")
                self.assertRaises(TypeError, m.write_byte, 0)
                m.close()

    def test_bad_file_desc(self):
        # Try opening a bad file descriptor...
        self.assertRaises(OSError, mmap.mmap, -2, 4096)

    def test_tougher_find(self):
        # Do a tougher .find() test.  SF bug 515943 pointed out that, in 2.2,
        # searching for data with embedded \0 bytes didn't work.
        with open(TESTFN, 'wb+') as f:

            data = b'aabaac\x00deef\x00\x00aa\x00'
            n = len(data)
            f.write(data)
            f.flush()
            m = mmap.mmap(f.fileno(), n)

        for start in range(n+1):
            for finish in range(start, n+1):
                slice = data[start : finish]
                self.assertEqual(m.find(slice), data.find(slice))
                self.assertEqual(m.find(slice + b'x'), -1)
        m.close()

    def test_find_end(self):
        # test the new 'end' parameter works as expected
        f = open(TESTFN, 'wb+')
        data = b'one two ones'
        n = len(data)
        f.write(data)
        f.flush()
        m = mmap.mmap(f.fileno(), n)
        f.close()

        self.assertEqual(m.find(b'one'), 0)
        self.assertEqual(m.find(b'ones'), 8)
        self.assertEqual(m.find(b'one', 0, -1), 0)
        self.assertEqual(m.find(b'one', 1), 8)
        self.assertEqual(m.find(b'one', 1, -1), 8)
        self.assertEqual(m.find(b'one', 1, -2), -1)


    def test_rfind(self):
        # test the new 'end' parameter works as expected
        f = open(TESTFN, 'wb+')
        data = b'one two ones'
        n = len(data)
        f.write(data)
        f.flush()
        m = mmap.mmap(f.fileno(), n)
        f.close()

        self.assertEqual(m.rfind(b'one'), 8)
        self.assertEqual(m.rfind(b'one '), 0)
        self.assertEqual(m.rfind(b'one', 0, -1), 8)
        self.assertEqual(m.rfind(b'one', 0, -2), 0)
        self.assertEqual(m.rfind(b'one', 1, -1), 8)
        self.assertEqual(m.rfind(b'one', 1, -2), -1)


    def test_double_close(self):
        # make sure a double close doesn't crash on Solaris (Bug# 665913)
        f = open(TESTFN, 'wb+')

        f.write(2**16 * b'a') # Arbitrary character
        f.close()

        f = open(TESTFN, 'rb')
        mf = mmap.mmap(f.fileno(), 2**16, access=mmap.ACCESS_READ)
        mf.close()
        mf.close()
        f.close()

    @unittest.skipUnless(hasattr(os, "stat"), "needs os.stat()")
    def test_entire_file(self):
        # test mapping of entire file by passing 0 for map length
        f = open(TESTFN, "wb+")

        f.write(2**16 * b'm') # Arbitrary character
        f.close()

        f = open(TESTFN, "rb+")
        mf = mmap.mmap(f.fileno(), 0)
        self.assertEqual(len(mf), 2**16, "Map size should equal file size.")
        self.assertEqual(mf.read(2**16), 2**16 * b"m")
        mf.close()
        f.close()

    @unittest.skipUnless(hasattr(os, "stat"), "needs os.stat()")
    def test_length_0_offset(self):
        # Issue #10916: test mapping of remainder of file by passing 0 for
        # map length with an offset doesn't cause a segfault.
        # NOTE: allocation granularity is currently 65536 under Win64,
        # and therefore the minimum offset alignment.
        with open(TESTFN, "wb") as f:
            f.write((65536 * 2) * b'm') # Arbitrary character

        with open(TESTFN, "rb") as f:
            with mmap.mmap(f.fileno(), 0, offset=65536, access=mmap.ACCESS_READ) as mf:
                self.assertRaises(IndexError, mf.__getitem__, 80000)

    @unittest.skipUnless(hasattr(os, "stat"), "needs os.stat()")
    def test_length_0_large_offset(self):
        # Issue #10959: test mapping of a file by passing 0 for
        # map length with a large offset doesn't cause a segfault.
        with open(TESTFN, "wb") as f:
            f.write(115699 * b'm') # Arbitrary character

        with open(TESTFN, "w+b") as f:
            self.assertRaises(ValueError, mmap.mmap, f.fileno(), 0,
                              offset=2147418112)

    def test_move(self):
        # make move works everywhere (64-bit format problem earlier)
        f = open(TESTFN, 'wb+')

        f.write(b"ABCDEabcde") # Arbitrary character
        f.flush()

        mf = mmap.mmap(f.fileno(), 10)
        mf.move(5, 0, 5)
        self.assertEqual(mf[:], b"ABCDEABCDE", "Map move should have duplicated front 5")
        mf.close()
        f.close()

        # more excessive test
        data = b"0123456789"
        for dest in range(len(data)):
            for src in range(len(data)):
                for count in range(len(data) - max(dest, src)):
                    expected = data[:dest] + data[src:src+count] + data[dest+count:]
                    m = mmap.mmap(-1, len(data))
                    m[:] = data
                    m.move(dest, src, count)
                    self.assertEqual(m[:], expected)
                    m.close()

        # segfault test (Issue 5387)
        m = mmap.mmap(-1, 100)
        offsets = [-100, -1, 0, 1, 100]
        for source, dest, size in itertools.product(offsets, offsets, offsets):
            try:
                m.move(source, dest, size)
            except ValueError:
                pass

        offsets = [(-1, -1, -1), (-1, -1, 0), (-1, 0, -1), (0, -1, -1),
                   (-1, 0, 0), (0, -1, 0), (0, 0, -1)]
        for source, dest, size in offsets:
            self.assertRaises(ValueError, m.move, source, dest, size)

        m.close()

        m = mmap.mmap(-1, 1) # single byte
        self.assertRaises(ValueError, m.move, 0, 0, 2)
        self.assertRaises(ValueError, m.move, 1, 0, 1)
        self.assertRaises(ValueError, m.move, 0, 1, 1)
        m.move(0, 0, 1)
        m.move(0, 0, 0)


    def test_anonymous(self):
        # anonymous mmap.mmap(-1, PAGE)
        m = mmap.mmap(-1, PAGESIZE)
        for x in range(PAGESIZE):
            self.assertEqual(m[x], 0,
                             "anonymously mmap'ed contents should be zero")

        for x in range(PAGESIZE):
            b = x & 0xff
            m[x] = b
            self.assertEqual(m[x], b)

    def test_read_all(self):
        m = mmap.mmap(-1, 16)
        self.addCleanup(m.close)

        # With no parameters, or None or a negative argument, reads all
        m.write(bytes(range(16)))
        m.seek(0)
        self.assertEqual(m.read(), bytes(range(16)))
        m.seek(8)
        self.assertEqual(m.read(), bytes(range(8, 16)))
        m.seek(16)
        self.assertEqual(m.read(), b'')
        m.seek(3)
        self.assertEqual(m.read(None), bytes(range(3, 16)))
        m.seek(4)
        self.assertEqual(m.read(-1), bytes(range(4, 16)))
        m.seek(5)
        self.assertEqual(m.read(-2), bytes(range(5, 16)))
        m.seek(9)
        self.assertEqual(m.read(-42), bytes(range(9, 16)))

    def test_read_invalid_arg(self):
        m = mmap.mmap(-1, 16)
        self.addCleanup(m.close)

        self.assertRaises(TypeError, m.read, 'foo')
        self.assertRaises(TypeError, m.read, 5.5)
        self.assertRaises(TypeError, m.read, [1, 2, 3])

    def test_extended_getslice(self):
        # Test extended slicing by comparing with list slicing.
        s = bytes(reversed(range(256)))
        m = mmap.mmap(-1, len(s))
        m[:] = s
        self.assertEqual(m[:], s)
        indices = (0, None, 1, 3, 19, 300, -1, -2, -31, -300)
        for start in indices:
            for stop in indices:
                # Skip step 0 (invalid)
                for step in indices[1:]:
                    self.assertEqual(m[start:stop:step],
                                     s[start:stop:step])

    def test_extended_set_del_slice(self):
        # Test extended slicing by comparing with list slicing.
        s = bytes(reversed(range(256)))
        m = mmap.mmap(-1, len(s))
        indices = (0, None, 1, 3, 19, 300, -1, -2, -31, -300)
        for start in indices:
            for stop in indices:
                # Skip invalid step 0
                for step in indices[1:]:
                    m[:] = s
                    self.assertEqual(m[:], s)
                    L = list(s)
                    # Make sure we have a slice of exactly the right length,
                    # but with different data.
                    data = L[start:stop:step]
                    data = bytes(reversed(data))
                    L[start:stop:step] = data
                    m[start:stop:step] = data
                    self.assertEqual(m[:], bytes(L))

    def make_mmap_file (self, f, halfsize):
        # Write 2 pages worth of data to the file
        f.write (b'\0' * halfsize)
        f.write (b'foo')
        f.write (b'\0' * (halfsize - 3))
        f.flush ()
        return mmap.mmap (f.fileno(), 0)

    def test_empty_file (self):
        f = open (TESTFN, 'w+b')
        f.close()
        with open(TESTFN, "rb") as f :
            self.assertRaisesRegex(ValueError,
                                   "cannot mmap an empty file",
                                   mmap.mmap, f.fileno(), 0,
                                   access=mmap.ACCESS_READ)

    def test_offset (self):
        f = open (TESTFN, 'w+b')

        try: # unlink TESTFN no matter what
            halfsize = mmap.ALLOCATIONGRANULARITY
            m = self.make_mmap_file (f, halfsize)
            m.close ()
            f.close ()

            mapsize = halfsize * 2
            # Try invalid offset
            f = open(TESTFN, "r+b")
            for offset in [-2, -1, None]:
                try:
                    m = mmap.mmap(f.fileno(), mapsize, offset=offset)
                    self.assertEqual(0, 1)
                except (ValueError, TypeError, OverflowError):
                    pass
                else:
                    self.assertEqual(0, 0)
            f.close()

            # Try valid offset, hopefully 8192 works on all OSes
            f = open(TESTFN, "r+b")
            m = mmap.mmap(f.fileno(), mapsize - halfsize, offset=halfsize)
            self.assertEqual(m[0:3], b'foo')
            f.close()

            # Try resizing map
            try:
                m.resize(512)
            except SystemError:
                pass
            else:
                # resize() is supported
                self.assertEqual(len(m), 512)
                # Check that we can no longer seek beyond the new size.
                self.assertRaises(ValueError, m.seek, 513, 0)
                # Check that the content is not changed
                self.assertEqual(m[0:3], b'foo')

                # Check that the underlying file is truncated too
                f = open(TESTFN, 'rb')
                f.seek(0, 2)
                self.assertEqual(f.tell(), halfsize + 512)
                f.close()
                self.assertEqual(m.size(), halfsize + 512)

            m.close()

        finally:
            f.close()
            try:
                os.unlink(TESTFN)
            except OSError:
                pass

    def test_subclass(self):
        class anon_mmap(mmap.mmap):
            def __new__(klass, *args, **kwargs):
                return mmap.mmap.__new__(klass, -1, *args, **kwargs)
        anon_mmap(PAGESIZE)

    @unittest.skipUnless(hasattr(mmap, 'PROT_READ'), "needs mmap.PROT_READ")
    def test_prot_readonly(self):
        mapsize = 10
        with open(TESTFN, "wb") as fp:
            fp.write(b"a"*mapsize)
        f = open(TESTFN, "rb")
        m = mmap.mmap(f.fileno(), mapsize, prot=mmap.PROT_READ)
        self.assertRaises(TypeError, m.write, "foo")
        f.close()

    def test_error(self):
        self.assertIs(mmap.error, OSError)

    def test_io_methods(self):
        data = b"0123456789"
        with open(TESTFN, "wb") as fp:
            fp.write(b"x"*len(data))
        f = open(TESTFN, "r+b")
        m = mmap.mmap(f.fileno(), len(data))
        f.close()
        # Test write_byte()
        for i in range(len(data)):
            self.assertEqual(m.tell(), i)
            m.write_byte(data[i])
            self.assertEqual(m.tell(), i+1)
        self.assertRaises(ValueError, m.write_byte, b"x"[0])
        self.assertEqual(m[:], data)
        # Test read_byte()
        m.seek(0)
        for i in range(len(data)):
            self.assertEqual(m.tell(), i)
            self.assertEqual(m.read_byte(), data[i])
            self.assertEqual(m.tell(), i+1)
        self.assertRaises(ValueError, m.read_byte)
        # Test read()
        m.seek(3)
        self.assertEqual(m.read(3), b"345")
        self.assertEqual(m.tell(), 6)
        # Test write()
        m.seek(3)
        m.write(b"bar")
        self.assertEqual(m.tell(), 6)
        self.assertEqual(m[:], b"012bar6789")
        m.seek(8)
        self.assertRaises(ValueError, m.write, b"bar")

    def test_non_ascii_byte(self):
        for b in (129, 200, 255): # > 128
            m = mmap.mmap(-1, 1)
            m.write_byte(b)
            self.assertEqual(m[0], b)
            m.seek(0)
            self.assertEqual(m.read_byte(), b)
            m.close()

    @unittest.skipUnless(os.name == 'nt', 'requires Windows')
    def test_tagname(self):
        data1 = b"0123456789"
        data2 = b"abcdefghij"
        assert len(data1) == len(data2)

        # Test same tag
        m1 = mmap.mmap(-1, len(data1), tagname="foo")
        m1[:] = data1
        m2 = mmap.mmap(-1, len(data2), tagname="foo")
        m2[:] = data2
        self.assertEqual(m1[:], data2)
        self.assertEqual(m2[:], data2)
        m2.close()
        m1.close()

        # Test different tag
        m1 = mmap.mmap(-1, len(data1), tagname="foo")
        m1[:] = data1
        m2 = mmap.mmap(-1, len(data2), tagname="boo")
        m2[:] = data2
        self.assertEqual(m1[:], data1)
        self.assertEqual(m2[:], data2)
        m2.close()
        m1.close()

    @unittest.skipUnless(os.name == 'nt', 'requires Windows')
    def test_crasher_on_windows(self):
        # Should not crash (Issue 1733986)
        m = mmap.mmap(-1, 1000, tagname="foo")
        try:
            mmap.mmap(-1, 5000, tagname="foo")[:] # same tagname, but larger size
        except:
            pass
        m.close()

        # Should not crash (Issue 5385)
        with open(TESTFN, "wb") as fp:
            fp.write(b"x"*10)
        f = open(TESTFN, "r+b")
        m = mmap.mmap(f.fileno(), 0)
        f.close()
        try:
<<<<<<< HEAD
            m.resize(0) # will raise WindowsError
=======
            m.resize(0) # will raise OSError
>>>>>>> 2ac3a1fd
        except:
            pass
        try:
            m[:]
        except:
            pass
        m.close()

    @unittest.skipUnless(os.name == 'nt', 'requires Windows')
    def test_invalid_descriptor(self):
        # socket file descriptors are valid, but out of range
        # for _get_osfhandle, causing a crash when validating the
        # parameters to _get_osfhandle.
        s = socket.socket()
        try:
<<<<<<< HEAD
            with self.assertRaises(mmap.error):
=======
            with self.assertRaises(OSError):
>>>>>>> 2ac3a1fd
                m = mmap.mmap(s.fileno(), 10)
        finally:
            s.close()

    def test_context_manager(self):
        with mmap.mmap(-1, 10) as m:
            self.assertFalse(m.closed)
        self.assertTrue(m.closed)

    def test_context_manager_exception(self):
        # Test that the OSError gets passed through
        with self.assertRaises(Exception) as exc:
            with mmap.mmap(-1, 10) as m:
                raise OSError
        self.assertIsInstance(exc.exception, OSError,
                              "wrong exception raised in context manager")
        self.assertTrue(m.closed, "context manager failed")

    def test_weakref(self):
        # Check mmap objects are weakrefable
        mm = mmap.mmap(-1, 16)
        wr = weakref.ref(mm)
        self.assertIs(wr(), mm)
        del mm
        gc_collect()
        self.assertIs(wr(), None)

class LargeMmapTests(unittest.TestCase):

    def setUp(self):
        unlink(TESTFN)

    def tearDown(self):
        unlink(TESTFN)

    def _make_test_file(self, num_zeroes, tail):
        if sys.platform[:3] == 'win' or sys.platform == 'darwin':
            requires('largefile',
                'test requires %s bytes and a long time to run' % str(0x180000000))
        f = open(TESTFN, 'w+b')
        try:
            f.seek(num_zeroes)
            f.write(tail)
            f.flush()
        except (OSError, OverflowError):
            f.close()
            raise unittest.SkipTest("filesystem does not have largefile support")
        return f

    def test_large_offset(self):
        with self._make_test_file(0x14FFFFFFF, b" ") as f:
            with mmap.mmap(f.fileno(), 0, offset=0x140000000, access=mmap.ACCESS_READ) as m:
                self.assertEqual(m[0xFFFFFFF], 32)

    def test_large_filesize(self):
        with self._make_test_file(0x17FFFFFFF, b" ") as f:
            if sys.maxsize < 0x180000000:
                # On 32 bit platforms the file is larger than sys.maxsize so
                # mapping the whole file should fail -- Issue #16743
                with self.assertRaises(OverflowError):
                    mmap.mmap(f.fileno(), 0x180000000, access=mmap.ACCESS_READ)
                with self.assertRaises(ValueError):
                    mmap.mmap(f.fileno(), 0, access=mmap.ACCESS_READ)
            with mmap.mmap(f.fileno(), 0x10000, access=mmap.ACCESS_READ) as m:
                self.assertEqual(m.size(), 0x180000000)

    # Issue 11277: mmap() with large (~4GB) sparse files crashes on OS X.

    def _test_around_boundary(self, boundary):
        tail = b'  DEARdear  '
        start = boundary - len(tail) // 2
        end = start + len(tail)
        with self._make_test_file(start, tail) as f:
            with mmap.mmap(f.fileno(), 0, access=mmap.ACCESS_READ) as m:
                self.assertEqual(m[start:end], tail)

    @unittest.skipUnless(sys.maxsize > _4G, "test cannot run on 32-bit systems")
    def test_around_2GB(self):
        self._test_around_boundary(_2G)

    @unittest.skipUnless(sys.maxsize > _4G, "test cannot run on 32-bit systems")
    def test_around_4GB(self):
        self._test_around_boundary(_4G)


def test_main():
    run_unittest(MmapTests, LargeMmapTests)

if __name__ == '__main__':
    test_main()<|MERGE_RESOLUTION|>--- conflicted
+++ resolved
@@ -656,11 +656,7 @@
         m = mmap.mmap(f.fileno(), 0)
         f.close()
         try:
-<<<<<<< HEAD
-            m.resize(0) # will raise WindowsError
-=======
             m.resize(0) # will raise OSError
->>>>>>> 2ac3a1fd
         except:
             pass
         try:
@@ -676,11 +672,7 @@
         # parameters to _get_osfhandle.
         s = socket.socket()
         try:
-<<<<<<< HEAD
-            with self.assertRaises(mmap.error):
-=======
             with self.assertRaises(OSError):
->>>>>>> 2ac3a1fd
                 m = mmap.mmap(s.fileno(), 10)
         finally:
             s.close()

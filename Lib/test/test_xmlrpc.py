--- conflicted
+++ resolved
@@ -909,11 +909,7 @@
         encoded = xmlrpclib.gzip_encode(data)
 
         with self.assertRaisesRegex(ValueError,
-<<<<<<< HEAD
-                                     "max gzipped payload length exceeded"):
-=======
                                     "max gzipped payload length exceeded"):
->>>>>>> b51dc1f0
             xmlrpclib.gzip_decode(encoded)
 
         xmlrpclib.gzip_decode(encoded, max_decode=-1)

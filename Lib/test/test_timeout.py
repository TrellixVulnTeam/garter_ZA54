--- conflicted
+++ resolved
@@ -1,13 +1,12 @@
 """Unit tests for socket timeout feature."""
 
 import unittest
-from test import support
+from test import test_support
 
 # This requires the 'network' resource as given on the regrtest command line.
-skip_expected = not support.is_resource_enabled('network')
+skip_expected = not test_support.is_resource_enabled('network')
 
 import time
-import errno
 import socket
 
 
@@ -47,11 +46,11 @@
     def testTypeCheck(self):
         # Test type checking by settimeout()
         self.sock.settimeout(0)
-        self.sock.settimeout(0)
+        self.sock.settimeout(0L)
         self.sock.settimeout(0.0)
         self.sock.settimeout(None)
         self.assertRaises(TypeError, self.sock.settimeout, "")
-        self.assertRaises(TypeError, self.sock.settimeout, "")
+        self.assertRaises(TypeError, self.sock.settimeout, u"")
         self.assertRaises(TypeError, self.sock.settimeout, ())
         self.assertRaises(TypeError, self.sock.settimeout, [])
         self.assertRaises(TypeError, self.sock.settimeout, {})
@@ -60,7 +59,7 @@
     def testRangeCheck(self):
         # Test range checking by settimeout()
         self.assertRaises(ValueError, self.sock.settimeout, -1)
-        self.assertRaises(ValueError, self.sock.settimeout, -1)
+        self.assertRaises(ValueError, self.sock.settimeout, -1L)
         self.assertRaises(ValueError, self.sock.settimeout, -1.0)
 
     def testTimeoutThenBlocking(self):
@@ -89,6 +88,8 @@
 
 
 class TimeoutTestCase(unittest.TestCase):
+    """Test case for socket.socket() timeout functions"""
+
     # There are a number of tests here trying to make sure that an operation
     # doesn't take too much longer than expected.  But competing machine
     # activity makes it inevitable that such tests will fail at times.
@@ -97,46 +98,10 @@
     # solution.
     fuzz = 2.0
 
-    localhost = '127.0.0.1'
-
-    def setUp(self):
-        raise NotImplementedError()
-
-    tearDown = setUp
-
-    def _sock_operation(self, count, timeout, method, *args):
-        """
-        Test the specified socket method.
-
-        The method is run at most `count` times and must raise a socket.timeout
-        within `timeout` + self.fuzz seconds.
-        """
-        self.sock.settimeout(timeout)
-        method = getattr(self.sock, method)
-        for i in range(count):
-            t1 = time.time()
-            try:
-                method(*args)
-            except socket.timeout as e:
-                delta = time.time() - t1
-                break
-        else:
-            self.fail('socket.timeout was not raised')
-        # These checks should account for timing unprecision
-        self.assertLess(delta, timeout + self.fuzz)
-        self.assertGreater(delta, timeout - 1.0)
-
-
-class TCPTimeoutTestCase(TimeoutTestCase):
-    """TCP test case for socket.socket() timeout functions"""
-
     def setUp(self):
         self.sock = socket.socket(socket.AF_INET, socket.SOCK_STREAM)
         self.addr_remote = ('www.python.org.', 80)
-<<<<<<< HEAD
-=======
         self.localhost = '127.0.0.1'
->>>>>>> 4f5f3481
 
     def tearDown(self):
         self.sock.close()
@@ -148,22 +113,6 @@
         # with the connect time.  This avoids failing the assertion that
         # the timeout occurred fast enough.
         addr = ('10.0.0.0', 12345)
-<<<<<<< HEAD
-        with support.transient_internet(addr[0]):
-            self._sock_operation(1, 0.001, 'connect', addr)
-
-    def testRecvTimeout(self):
-        # Test recv() timeout
-        with support.transient_internet(self.addr_remote[0]):
-            self.sock.connect(self.addr_remote)
-            self._sock_operation(1, 1.5, 'recv', 1024)
-
-    def testAcceptTimeout(self):
-        # Test accept() timeout
-        support.bind_port(self.sock, self.localhost)
-        self.sock.listen(5)
-        self._sock_operation(1, 1.5, 'accept')
-=======
 
         # Test connect() timeout
         _timeout = 0.001
@@ -228,60 +177,26 @@
         self.assertTrue(_delta < _timeout + self.fuzz,
                      "timeout (%g) is %g seconds more than expected (%g)"
                      %(_delta, self.fuzz, _timeout))
->>>>>>> 4f5f3481
 
     def testSend(self):
         # Test send() timeout
-        with socket.socket(socket.AF_INET, socket.SOCK_STREAM) as serv:
-            support.bind_port(serv, self.localhost)
-            serv.listen(5)
-            self.sock.connect(serv.getsockname())
-            # Send a lot of data in order to bypass buffering in the TCP stack.
-            self._sock_operation(100, 1.5, 'send', b"X" * 200000)
+        # couldn't figure out how to test it
+        pass
 
     def testSendto(self):
         # Test sendto() timeout
-        with socket.socket(socket.AF_INET, socket.SOCK_STREAM) as serv:
-            support.bind_port(serv, self.localhost)
-            serv.listen(5)
-            self.sock.connect(serv.getsockname())
-            # The address argument is ignored since we already connected.
-            self._sock_operation(100, 1.5, 'sendto', b"X" * 200000,
-                                 serv.getsockname())
+        # couldn't figure out how to test it
+        pass
 
     def testSendall(self):
         # Test sendall() timeout
-        with socket.socket(socket.AF_INET, socket.SOCK_STREAM) as serv:
-            support.bind_port(serv, self.localhost)
-            serv.listen(5)
-            self.sock.connect(serv.getsockname())
-            # Send a lot of data in order to bypass buffering in the TCP stack.
-            self._sock_operation(100, 1.5, 'sendall', b"X" * 200000)
-
-
-class UDPTimeoutTestCase(TimeoutTestCase):
-    """UDP test case for socket.socket() timeout functions"""
-
-    def setUp(self):
-        self.sock = socket.socket(socket.AF_INET, socket.SOCK_DGRAM)
-
-    def tearDown(self):
-        self.sock.close()
-
-    def testRecvfromTimeout(self):
-        # Test recvfrom() timeout
-        # Prevent "Address already in use" socket exceptions
-        support.bind_port(self.sock, self.localhost)
-        self._sock_operation(1, 1.5, 'recvfrom', 1024)
+        # couldn't figure out how to test it
+        pass
 
 
 def test_main():
-    support.requires('network')
-    support.run_unittest(
-        CreationTestCase,
-        TCPTimeoutTestCase,
-        UDPTimeoutTestCase,
-    )
+    test_support.requires('network')
+    test_support.run_unittest(CreationTestCase, TimeoutTestCase)
 
 if __name__ == "__main__":
     test_main()
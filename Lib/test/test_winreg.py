# Test the windows specific win32reg module.
# Only win32reg functions not hit here: FlushKey, LoadKey and SaveKey

<<<<<<< HEAD
import os, sys
import unittest
from test import support
threading = support.import_module("threading")
from platform import machine

# Do this first so test will be skipped if module doesn't exist
support.import_module('winreg')
# Now import everything
from winreg import *

=======
import os, sys, errno
import unittest
from test import test_support
threading = test_support.import_module("threading")
from platform import machine

# Do this first so test will be skipped if module doesn't exist
test_support.import_module('_winreg')
# Now import everything
from _winreg import *

>>>>>>> 4f5f3481
try:
    REMOTE_NAME = sys.argv[sys.argv.index("--remote")+1]
except (IndexError, ValueError):
    REMOTE_NAME = None

# tuple of (major, minor)
WIN_VER = sys.getwindowsversion()[:2]
# Some tests should only run on 64-bit architectures where WOW64 will be.
WIN64_MACHINE = True if machine() == "AMD64" else False

# Starting with Windows 7 and Windows Server 2008 R2, WOW64 no longer uses
# registry reflection and formerly reflected keys are shared instead.
# Windows 7 and Windows Server 2008 R2 are version 6.1. Due to this, some
# tests are only valid up until 6.1
HAS_REFLECTION = True if WIN_VER < (6, 1) else False

test_key_name = "SOFTWARE\\Python Registry Test Key - Delete Me"
# On OS'es that support reflection we should test with a reflected key
test_reflect_key_name = "SOFTWARE\\Classes\\Python Test Key - Delete Me"

test_data = [
    ("Int Value",     45,                                      REG_DWORD),
    ("String Val",    "A string value",                        REG_SZ),
    ("StringExpand",  "The path is %path%",                    REG_EXPAND_SZ),
    ("Multi-string",  ["Lots", "of", "string", "values"],      REG_MULTI_SZ),
    ("Raw Data",      b"binary\x00data",                       REG_BINARY),
    ("Big String",    "x"*(2**14-1),                           REG_SZ),
    ("Big Binary",    b"x"*(2**14),                            REG_BINARY),
    # Two and three kanjis, meaning: "Japan" and "Japanese")
    ("Japanese 日本", "日本語", REG_SZ),
]

<<<<<<< HEAD
=======
if test_support.have_unicode:
    test_data += [
        (unicode("Unicode Val"),  unicode("A Unicode value"), REG_SZ,),
        ("UnicodeExpand", unicode("The path is %path%"), REG_EXPAND_SZ),
        ("Multi-unicode", [unicode("Lots"), unicode("of"), unicode("unicode"),
                           unicode("values")], REG_MULTI_SZ),
        ("Multi-mixed",   [unicode("Unicode"), unicode("and"), "string",
                           "values"], REG_MULTI_SZ),
    ]

>>>>>>> 4f5f3481
class BaseWinregTests(unittest.TestCase):

    def setUp(self):
        # Make sure that the test key is absent when the test
        # starts.
        self.delete_tree(HKEY_CURRENT_USER, test_key_name)

    def delete_tree(self, root, subkey):
        try:
            hkey = OpenKey(root, subkey, KEY_ALL_ACCESS)
        except WindowsError:
            # subkey does not exist
            return
        while True:
            try:
                subsubkey = EnumKey(hkey, 0)
            except WindowsError:
                # no more subkeys
                break
            self.delete_tree(hkey, subsubkey)
        CloseKey(hkey)
        DeleteKey(root, subkey)

<<<<<<< HEAD
    def _write_test_data(self, root_key, subkeystr="sub_key",
                         CreateKey=CreateKey):
        # Set the default value for this key.
        SetValue(root_key, test_key_name, REG_SZ, "Default value")
        key = CreateKey(root_key, test_key_name)
        self.assertTrue(key.handle != 0)
        # Create a sub-key
        sub_key = CreateKey(key, subkeystr)
=======
    def _write_test_data(self, root_key, CreateKey=CreateKey):
        # Set the default value for this key.
        SetValue(root_key, test_key_name, REG_SZ, "Default value")
        key = CreateKey(root_key, test_key_name)
        # Create a sub-key
        sub_key = CreateKey(key, "sub_key")
>>>>>>> 4f5f3481
        # Give the sub-key some named values

        for value_name, value_data, value_type in test_data:
            SetValueEx(sub_key, value_name, 0, value_type, value_data)

        # Check we wrote as many items as we thought.
        nkeys, nvalues, since_mod = QueryInfoKey(key)
        self.assertEqual(nkeys, 1, "Not the correct number of sub keys")
        self.assertEqual(nvalues, 1, "Not the correct number of values")
        nkeys, nvalues, since_mod = QueryInfoKey(sub_key)
        self.assertEqual(nkeys, 0, "Not the correct number of sub keys")
        self.assertEqual(nvalues, len(test_data),
<<<<<<< HEAD
                         "Not the correct number of values")
=======
                          "Not the correct number of values")
>>>>>>> 4f5f3481
        # Close this key this way...
        # (but before we do, copy the key as an integer - this allows
        # us to test that the key really gets closed).
        int_sub_key = int(sub_key)
        CloseKey(sub_key)
        try:
            QueryInfoKey(int_sub_key)
            self.fail("It appears the CloseKey() function does "
                      "not close the actual key!")
        except EnvironmentError:
            pass
        # ... and close that key that way :-)
        int_key = int(key)
        key.Close()
        try:
            QueryInfoKey(int_key)
            self.fail("It appears the key.Close() function "
                      "does not close the actual key!")
        except EnvironmentError:
            pass

<<<<<<< HEAD
    def _read_test_data(self, root_key, subkeystr="sub_key", OpenKey=OpenKey):
=======
    def _read_test_data(self, root_key, OpenKey=OpenKey):
>>>>>>> 4f5f3481
        # Check we can get default value for this key.
        val = QueryValue(root_key, test_key_name)
        self.assertEqual(val, "Default value",
                         "Registry didn't give back the correct value")

        key = OpenKey(root_key, test_key_name)
        # Read the sub-keys
<<<<<<< HEAD
        with OpenKey(key, subkeystr) as sub_key:
=======
        with OpenKey(key, "sub_key") as sub_key:
>>>>>>> 4f5f3481
            # Check I can enumerate over the values.
            index = 0
            while 1:
                try:
                    data = EnumValue(sub_key, index)
                except EnvironmentError:
                    break
<<<<<<< HEAD
                self.assertEqual(data in test_data, True,
                                 "Didn't read back the correct test data")
=======
                self.assertIn(data, test_data,
                              "Didn't read back the correct test data")
>>>>>>> 4f5f3481
                index = index + 1
            self.assertEqual(index, len(test_data),
                             "Didn't read the correct number of items")
            # Check I can directly access each item
            for value_name, value_data, value_type in test_data:
                read_val, read_typ = QueryValueEx(sub_key, value_name)
                self.assertEqual(read_val, value_data,
                                 "Could not directly read the value")
                self.assertEqual(read_typ, value_type,
                                 "Could not directly read the value")
        sub_key.Close()
        # Enumerate our main key.
        read_val = EnumKey(key, 0)
<<<<<<< HEAD
        self.assertEqual(read_val, subkeystr, "Read subkey value wrong")
=======
        self.assertEqual(read_val, "sub_key", "Read subkey value wrong")
>>>>>>> 4f5f3481
        try:
            EnumKey(key, 1)
            self.fail("Was able to get a second key when I only have one!")
        except EnvironmentError:
            pass

        key.Close()

<<<<<<< HEAD
    def _delete_test_data(self, root_key, subkeystr="sub_key"):
        key = OpenKey(root_key, test_key_name, 0, KEY_ALL_ACCESS)
        sub_key = OpenKey(key, subkeystr, 0, KEY_ALL_ACCESS)
=======
    def _delete_test_data(self, root_key):
        key = OpenKey(root_key, test_key_name, 0, KEY_ALL_ACCESS)
        sub_key = OpenKey(key, "sub_key", 0, KEY_ALL_ACCESS)
>>>>>>> 4f5f3481
        # It is not necessary to delete the values before deleting
        # the key (although subkeys must not exist).  We delete them
        # manually just to prove we can :-)
        for value_name, value_data, value_type in test_data:
            DeleteValue(sub_key, value_name)

        nkeys, nvalues, since_mod = QueryInfoKey(sub_key)
        self.assertEqual(nkeys, 0, "subkey not empty before delete")
        self.assertEqual(nvalues, 0, "subkey not empty before delete")
        sub_key.Close()
<<<<<<< HEAD
        DeleteKey(key, subkeystr)

        try:
            # Shouldnt be able to delete it twice!
            DeleteKey(key, subkeystr)
=======
        DeleteKey(key, "sub_key")

        try:
            # Shouldnt be able to delete it twice!
            DeleteKey(key, "sub_key")
>>>>>>> 4f5f3481
            self.fail("Deleting the key twice succeeded")
        except EnvironmentError:
            pass
        key.Close()
        DeleteKey(root_key, test_key_name)
        # Opening should now fail!
        try:
            key = OpenKey(root_key, test_key_name)
            self.fail("Could open the non-existent key")
        except WindowsError: # Use this error name this time
            pass

<<<<<<< HEAD
    def _test_all(self, root_key, subkeystr="sub_key"):
        self._write_test_data(root_key, subkeystr)
        self._read_test_data(root_key, subkeystr)
        self._delete_test_data(root_key, subkeystr)

    def _test_named_args(self, key, sub_key):
        with CreateKeyEx(key=key, sub_key=sub_key, reserved=0,
                         access=KEY_ALL_ACCESS) as ckey:
            self.assertTrue(ckey.handle != 0)

        with OpenKeyEx(key=key, sub_key=sub_key, reserved=0,
                       access=KEY_ALL_ACCESS) as okey:
            self.assertTrue(okey.handle != 0)

=======
    def _test_all(self, root_key):
        self._write_test_data(root_key)
        self._read_test_data(root_key)
        self._delete_test_data(root_key)
>>>>>>> 4f5f3481

class LocalWinregTests(BaseWinregTests):

    def test_registry_works(self):
        self._test_all(HKEY_CURRENT_USER)
<<<<<<< HEAD
        self._test_all(HKEY_CURRENT_USER, "日本-subkey")
=======
>>>>>>> 4f5f3481

    def test_registry_works_extended_functions(self):
        # Substitute the regular CreateKey and OpenKey calls with their
        # extended counterparts.
        # Note: DeleteKeyEx is not used here because it is platform dependent
        cke = lambda key, sub_key: CreateKeyEx(key, sub_key, 0, KEY_ALL_ACCESS)
<<<<<<< HEAD
        self._write_test_data(HKEY_CURRENT_USER, CreateKey=cke)

        oke = lambda key, sub_key: OpenKeyEx(key, sub_key, 0, KEY_READ)
        self._read_test_data(HKEY_CURRENT_USER, OpenKey=oke)

        self._delete_test_data(HKEY_CURRENT_USER)

    def test_named_arguments(self):
        self._test_named_args(HKEY_CURRENT_USER, test_key_name)
        # Use the regular DeleteKey to clean up
        # DeleteKeyEx takes named args and is tested separately
        DeleteKey(HKEY_CURRENT_USER, test_key_name)

=======
        self._write_test_data(HKEY_CURRENT_USER, cke)

        oke = lambda key, sub_key: OpenKeyEx(key, sub_key, 0, KEY_READ)
        self._read_test_data(HKEY_CURRENT_USER, oke)

        self._delete_test_data(HKEY_CURRENT_USER)

>>>>>>> 4f5f3481
    def test_connect_registry_to_local_machine_works(self):
        # perform minimal ConnectRegistry test which just invokes it
        h = ConnectRegistry(None, HKEY_LOCAL_MACHINE)
        self.assertNotEqual(h.handle, 0)
        h.Close()
        self.assertEqual(h.handle, 0)

    def test_inexistant_remote_registry(self):
        connect = lambda: ConnectRegistry("abcdefghijkl", HKEY_CURRENT_USER)
        self.assertRaises(WindowsError, connect)

<<<<<<< HEAD
    def testExpandEnvironmentStrings(self):
        r = ExpandEnvironmentStrings("%windir%\\test")
        self.assertEqual(type(r), str)
=======
    def test_expand_environment_strings(self):
        r = ExpandEnvironmentStrings(u"%windir%\\test")
        self.assertEqual(type(r), unicode)
>>>>>>> 4f5f3481
        self.assertEqual(r, os.environ["windir"] + "\\test")

    def test_context_manager(self):
        # ensure that the handle is closed if an exception occurs
        try:
            with ConnectRegistry(None, HKEY_LOCAL_MACHINE) as h:
                self.assertNotEqual(h.handle, 0)
                raise WindowsError
        except WindowsError:
            self.assertEqual(h.handle, 0)

    def test_changing_value(self):
        # Issue2810: A race condition in 2.6 and 3.1 may cause
        # EnumValue or QueryValue to throw "WindowsError: More data is
        # available"
        done = False

        class VeryActiveThread(threading.Thread):
            def run(self):
                with CreateKey(HKEY_CURRENT_USER, test_key_name) as key:
                    use_short = True
                    long_string = 'x'*2000
                    while not done:
                        s = 'x' if use_short else long_string
                        use_short = not use_short
                        SetValue(key, 'changing_value', REG_SZ, s)

        thread = VeryActiveThread()
        thread.start()
        try:
            with CreateKey(HKEY_CURRENT_USER,
                           test_key_name+'\\changing_value') as key:
                for _ in range(1000):
                    num_subkeys, num_values, t = QueryInfoKey(key)
                    for i in range(num_values):
                        name = EnumValue(key, i)
                        QueryValue(key, name[0])
        finally:
            done = True
            thread.join()
<<<<<<< HEAD
            DeleteKey(HKEY_CURRENT_USER, test_key_name+'\\changing_value')
=======
            with OpenKey(HKEY_CURRENT_USER, test_key_name, 0, KEY_ALL_ACCESS) as key:
                DeleteKey(key, 'changing_value')
>>>>>>> 4f5f3481
            DeleteKey(HKEY_CURRENT_USER, test_key_name)

    def test_long_key(self):
        # Issue2810, in 2.6 and 3.1 when the key name was exactly 256
        # characters, EnumKey threw "WindowsError: More data is
        # available"
        name = 'x'*256
        try:
            with CreateKey(HKEY_CURRENT_USER, test_key_name) as key:
                SetValue(key, name, REG_SZ, 'x')
                num_subkeys, num_values, t = QueryInfoKey(key)
                EnumKey(key, 0)
        finally:
<<<<<<< HEAD
            DeleteKey(HKEY_CURRENT_USER, '\\'.join((test_key_name, name)))
=======
            with OpenKey(HKEY_CURRENT_USER, test_key_name, 0, KEY_ALL_ACCESS) as key:
                DeleteKey(key, name)
>>>>>>> 4f5f3481
            DeleteKey(HKEY_CURRENT_USER, test_key_name)

    def test_dynamic_key(self):
        # Issue2810, when the value is dynamically generated, these
        # throw "WindowsError: More data is available" in 2.6 and 3.1
<<<<<<< HEAD
        EnumValue(HKEY_PERFORMANCE_DATA, 0)
        QueryValueEx(HKEY_PERFORMANCE_DATA, "")
=======
        try:
            EnumValue(HKEY_PERFORMANCE_DATA, 0)
        except OSError as e:
            if e.errno in (errno.EPERM, errno.EACCES):
                self.skipTest("access denied to registry key "
                              "(are you running in a non-interactive session?)")
            raise
        QueryValueEx(HKEY_PERFORMANCE_DATA, None)
>>>>>>> 4f5f3481

    # Reflection requires XP x64/Vista at a minimum. XP doesn't have this stuff
    # or DeleteKeyEx so make sure their use raises NotImplementedError
    @unittest.skipUnless(WIN_VER < (5, 2), "Requires Windows XP")
    def test_reflection_unsupported(self):
        try:
            with CreateKey(HKEY_CURRENT_USER, test_key_name) as ck:
                self.assertNotEqual(ck.handle, 0)

            key = OpenKey(HKEY_CURRENT_USER, test_key_name)
            self.assertNotEqual(key.handle, 0)

            with self.assertRaises(NotImplementedError):
                DisableReflectionKey(key)
            with self.assertRaises(NotImplementedError):
                EnableReflectionKey(key)
            with self.assertRaises(NotImplementedError):
                QueryReflectionKey(key)
            with self.assertRaises(NotImplementedError):
                DeleteKeyEx(HKEY_CURRENT_USER, test_key_name)
        finally:
            DeleteKey(HKEY_CURRENT_USER, test_key_name)


@unittest.skipUnless(REMOTE_NAME, "Skipping remote registry tests")
class RemoteWinregTests(BaseWinregTests):

    def test_remote_registry_works(self):
        remote_key = ConnectRegistry(REMOTE_NAME, HKEY_CURRENT_USER)
        self._test_all(remote_key)


@unittest.skipUnless(WIN64_MACHINE, "x64 specific registry tests")
class Win64WinregTests(BaseWinregTests):

<<<<<<< HEAD
    def test_named_arguments(self):
        self._test_named_args(HKEY_CURRENT_USER, test_key_name)
        # Clean up and also exercise the named arguments
        DeleteKeyEx(key=HKEY_CURRENT_USER, sub_key=test_key_name,
                    access=KEY_ALL_ACCESS, reserved=0)

=======
>>>>>>> 4f5f3481
    def test_reflection_functions(self):
        # Test that we can call the query, enable, and disable functions
        # on a key which isn't on the reflection list with no consequences.
        with OpenKey(HKEY_LOCAL_MACHINE, "Software") as key:
            # HKLM\Software is redirected but not reflected in all OSes
            self.assertTrue(QueryReflectionKey(key))
<<<<<<< HEAD
            self.assertIsNone(EnableReflectionKey(key))
            self.assertIsNone(DisableReflectionKey(key))
=======
            self.assertEqual(None, EnableReflectionKey(key))
            self.assertEqual(None, DisableReflectionKey(key))
>>>>>>> 4f5f3481
            self.assertTrue(QueryReflectionKey(key))

    @unittest.skipUnless(HAS_REFLECTION, "OS doesn't support reflection")
    def test_reflection(self):
        # Test that we can create, open, and delete keys in the 32-bit
        # area. Because we are doing this in a key which gets reflected,
        # test the differences of 32 and 64-bit keys before and after the
        # reflection occurs (ie. when the created key is closed).
        try:
            with CreateKeyEx(HKEY_CURRENT_USER, test_reflect_key_name, 0,
                             KEY_ALL_ACCESS | KEY_WOW64_32KEY) as created_key:
                self.assertNotEqual(created_key.handle, 0)

                # The key should now be available in the 32-bit area
                with OpenKey(HKEY_CURRENT_USER, test_reflect_key_name, 0,
                             KEY_ALL_ACCESS | KEY_WOW64_32KEY) as key:
                    self.assertNotEqual(key.handle, 0)

                # Write a value to what currently is only in the 32-bit area
                SetValueEx(created_key, "", 0, REG_SZ, "32KEY")

                # The key is not reflected until created_key is closed.
                # The 64-bit version of the key should not be available yet.
                open_fail = lambda: OpenKey(HKEY_CURRENT_USER,
                                            test_reflect_key_name, 0,
                                            KEY_READ | KEY_WOW64_64KEY)
                self.assertRaises(WindowsError, open_fail)

            # Now explicitly open the 64-bit version of the key
            with OpenKey(HKEY_CURRENT_USER, test_reflect_key_name, 0,
                         KEY_ALL_ACCESS | KEY_WOW64_64KEY) as key:
                self.assertNotEqual(key.handle, 0)
                # Make sure the original value we set is there
                self.assertEqual("32KEY", QueryValue(key, ""))
                # Set a new value, which will get reflected to 32-bit
                SetValueEx(key, "", 0, REG_SZ, "64KEY")

            # Reflection uses a "last-writer wins policy, so the value we set
            # on the 64-bit key should be the same on 32-bit
            with OpenKey(HKEY_CURRENT_USER, test_reflect_key_name, 0,
                         KEY_READ | KEY_WOW64_32KEY) as key:
                self.assertEqual("64KEY", QueryValue(key, ""))
        finally:
            DeleteKeyEx(HKEY_CURRENT_USER, test_reflect_key_name,
                        KEY_WOW64_32KEY, 0)

    @unittest.skipUnless(HAS_REFLECTION, "OS doesn't support reflection")
    def test_disable_reflection(self):
        # Make use of a key which gets redirected and reflected
        try:
            with CreateKeyEx(HKEY_CURRENT_USER, test_reflect_key_name, 0,
                             KEY_ALL_ACCESS | KEY_WOW64_32KEY) as created_key:
                # QueryReflectionKey returns whether or not the key is disabled
                disabled = QueryReflectionKey(created_key)
                self.assertEqual(type(disabled), bool)
                # HKCU\Software\Classes is reflected by default
                self.assertFalse(disabled)

                DisableReflectionKey(created_key)
                self.assertTrue(QueryReflectionKey(created_key))

            # The key is now closed and would normally be reflected to the
            # 64-bit area, but let's make sure that didn't happen.
            open_fail = lambda: OpenKeyEx(HKEY_CURRENT_USER,
                                          test_reflect_key_name, 0,
                                          KEY_READ | KEY_WOW64_64KEY)
            self.assertRaises(WindowsError, open_fail)

            # Make sure the 32-bit key is actually there
            with OpenKeyEx(HKEY_CURRENT_USER, test_reflect_key_name, 0,
                           KEY_READ | KEY_WOW64_32KEY) as key:
                self.assertNotEqual(key.handle, 0)
        finally:
            DeleteKeyEx(HKEY_CURRENT_USER, test_reflect_key_name,
                        KEY_WOW64_32KEY, 0)


def test_main():
<<<<<<< HEAD
    support.run_unittest(LocalWinregTests, RemoteWinregTests,
                         Win64WinregTests)

if __name__ == "__main__":
    if not REMOTE_NAME:
        print("Remote registry calls can be tested using",
              "'test_winreg.py --remote \\\\machine_name'")
=======
    test_support.run_unittest(LocalWinregTests, RemoteWinregTests,
                              Win64WinregTests)

if __name__ == "__main__":
    if not REMOTE_NAME:
        print "Remote registry calls can be tested using",
        print "'test_winreg.py --remote \\\\machine_name'"
>>>>>>> 4f5f3481
    test_main()<|MERGE_RESOLUTION|>--- conflicted
+++ resolved
@@ -1,19 +1,6 @@
 # Test the windows specific win32reg module.
 # Only win32reg functions not hit here: FlushKey, LoadKey and SaveKey
 
-<<<<<<< HEAD
-import os, sys
-import unittest
-from test import support
-threading = support.import_module("threading")
-from platform import machine
-
-# Do this first so test will be skipped if module doesn't exist
-support.import_module('winreg')
-# Now import everything
-from winreg import *
-
-=======
 import os, sys, errno
 import unittest
 from test import test_support
@@ -25,7 +12,6 @@
 # Now import everything
 from _winreg import *
 
->>>>>>> 4f5f3481
 try:
     REMOTE_NAME = sys.argv[sys.argv.index("--remote")+1]
 except (IndexError, ValueError):
@@ -51,15 +37,11 @@
     ("String Val",    "A string value",                        REG_SZ),
     ("StringExpand",  "The path is %path%",                    REG_EXPAND_SZ),
     ("Multi-string",  ["Lots", "of", "string", "values"],      REG_MULTI_SZ),
-    ("Raw Data",      b"binary\x00data",                       REG_BINARY),
+    ("Raw Data",      ("binary"+chr(0)+"data"),                REG_BINARY),
     ("Big String",    "x"*(2**14-1),                           REG_SZ),
-    ("Big Binary",    b"x"*(2**14),                            REG_BINARY),
-    # Two and three kanjis, meaning: "Japan" and "Japanese")
-    ("Japanese 日本", "日本語", REG_SZ),
+    ("Big Binary",    "x"*(2**14),                             REG_BINARY),
 ]
 
-<<<<<<< HEAD
-=======
 if test_support.have_unicode:
     test_data += [
         (unicode("Unicode Val"),  unicode("A Unicode value"), REG_SZ,),
@@ -70,7 +52,6 @@
                            "values"], REG_MULTI_SZ),
     ]
 
->>>>>>> 4f5f3481
 class BaseWinregTests(unittest.TestCase):
 
     def setUp(self):
@@ -94,23 +75,12 @@
         CloseKey(hkey)
         DeleteKey(root, subkey)
 
-<<<<<<< HEAD
-    def _write_test_data(self, root_key, subkeystr="sub_key",
-                         CreateKey=CreateKey):
-        # Set the default value for this key.
-        SetValue(root_key, test_key_name, REG_SZ, "Default value")
-        key = CreateKey(root_key, test_key_name)
-        self.assertTrue(key.handle != 0)
-        # Create a sub-key
-        sub_key = CreateKey(key, subkeystr)
-=======
     def _write_test_data(self, root_key, CreateKey=CreateKey):
         # Set the default value for this key.
         SetValue(root_key, test_key_name, REG_SZ, "Default value")
         key = CreateKey(root_key, test_key_name)
         # Create a sub-key
         sub_key = CreateKey(key, "sub_key")
->>>>>>> 4f5f3481
         # Give the sub-key some named values
 
         for value_name, value_data, value_type in test_data:
@@ -123,11 +93,7 @@
         nkeys, nvalues, since_mod = QueryInfoKey(sub_key)
         self.assertEqual(nkeys, 0, "Not the correct number of sub keys")
         self.assertEqual(nvalues, len(test_data),
-<<<<<<< HEAD
-                         "Not the correct number of values")
-=======
                           "Not the correct number of values")
->>>>>>> 4f5f3481
         # Close this key this way...
         # (but before we do, copy the key as an integer - this allows
         # us to test that the key really gets closed).
@@ -149,11 +115,7 @@
         except EnvironmentError:
             pass
 
-<<<<<<< HEAD
-    def _read_test_data(self, root_key, subkeystr="sub_key", OpenKey=OpenKey):
-=======
     def _read_test_data(self, root_key, OpenKey=OpenKey):
->>>>>>> 4f5f3481
         # Check we can get default value for this key.
         val = QueryValue(root_key, test_key_name)
         self.assertEqual(val, "Default value",
@@ -161,11 +123,7 @@
 
         key = OpenKey(root_key, test_key_name)
         # Read the sub-keys
-<<<<<<< HEAD
-        with OpenKey(key, subkeystr) as sub_key:
-=======
         with OpenKey(key, "sub_key") as sub_key:
->>>>>>> 4f5f3481
             # Check I can enumerate over the values.
             index = 0
             while 1:
@@ -173,13 +131,8 @@
                     data = EnumValue(sub_key, index)
                 except EnvironmentError:
                     break
-<<<<<<< HEAD
-                self.assertEqual(data in test_data, True,
-                                 "Didn't read back the correct test data")
-=======
                 self.assertIn(data, test_data,
                               "Didn't read back the correct test data")
->>>>>>> 4f5f3481
                 index = index + 1
             self.assertEqual(index, len(test_data),
                              "Didn't read the correct number of items")
@@ -193,11 +146,7 @@
         sub_key.Close()
         # Enumerate our main key.
         read_val = EnumKey(key, 0)
-<<<<<<< HEAD
-        self.assertEqual(read_val, subkeystr, "Read subkey value wrong")
-=======
         self.assertEqual(read_val, "sub_key", "Read subkey value wrong")
->>>>>>> 4f5f3481
         try:
             EnumKey(key, 1)
             self.fail("Was able to get a second key when I only have one!")
@@ -206,15 +155,9 @@
 
         key.Close()
 
-<<<<<<< HEAD
-    def _delete_test_data(self, root_key, subkeystr="sub_key"):
-        key = OpenKey(root_key, test_key_name, 0, KEY_ALL_ACCESS)
-        sub_key = OpenKey(key, subkeystr, 0, KEY_ALL_ACCESS)
-=======
     def _delete_test_data(self, root_key):
         key = OpenKey(root_key, test_key_name, 0, KEY_ALL_ACCESS)
         sub_key = OpenKey(key, "sub_key", 0, KEY_ALL_ACCESS)
->>>>>>> 4f5f3481
         # It is not necessary to delete the values before deleting
         # the key (although subkeys must not exist).  We delete them
         # manually just to prove we can :-)
@@ -225,19 +168,11 @@
         self.assertEqual(nkeys, 0, "subkey not empty before delete")
         self.assertEqual(nvalues, 0, "subkey not empty before delete")
         sub_key.Close()
-<<<<<<< HEAD
-        DeleteKey(key, subkeystr)
-
-        try:
-            # Shouldnt be able to delete it twice!
-            DeleteKey(key, subkeystr)
-=======
         DeleteKey(key, "sub_key")
 
         try:
             # Shouldnt be able to delete it twice!
             DeleteKey(key, "sub_key")
->>>>>>> 4f5f3481
             self.fail("Deleting the key twice succeeded")
         except EnvironmentError:
             pass
@@ -250,57 +185,21 @@
         except WindowsError: # Use this error name this time
             pass
 
-<<<<<<< HEAD
-    def _test_all(self, root_key, subkeystr="sub_key"):
-        self._write_test_data(root_key, subkeystr)
-        self._read_test_data(root_key, subkeystr)
-        self._delete_test_data(root_key, subkeystr)
-
-    def _test_named_args(self, key, sub_key):
-        with CreateKeyEx(key=key, sub_key=sub_key, reserved=0,
-                         access=KEY_ALL_ACCESS) as ckey:
-            self.assertTrue(ckey.handle != 0)
-
-        with OpenKeyEx(key=key, sub_key=sub_key, reserved=0,
-                       access=KEY_ALL_ACCESS) as okey:
-            self.assertTrue(okey.handle != 0)
-
-=======
     def _test_all(self, root_key):
         self._write_test_data(root_key)
         self._read_test_data(root_key)
         self._delete_test_data(root_key)
->>>>>>> 4f5f3481
 
 class LocalWinregTests(BaseWinregTests):
 
     def test_registry_works(self):
         self._test_all(HKEY_CURRENT_USER)
-<<<<<<< HEAD
-        self._test_all(HKEY_CURRENT_USER, "日本-subkey")
-=======
->>>>>>> 4f5f3481
 
     def test_registry_works_extended_functions(self):
         # Substitute the regular CreateKey and OpenKey calls with their
         # extended counterparts.
         # Note: DeleteKeyEx is not used here because it is platform dependent
         cke = lambda key, sub_key: CreateKeyEx(key, sub_key, 0, KEY_ALL_ACCESS)
-<<<<<<< HEAD
-        self._write_test_data(HKEY_CURRENT_USER, CreateKey=cke)
-
-        oke = lambda key, sub_key: OpenKeyEx(key, sub_key, 0, KEY_READ)
-        self._read_test_data(HKEY_CURRENT_USER, OpenKey=oke)
-
-        self._delete_test_data(HKEY_CURRENT_USER)
-
-    def test_named_arguments(self):
-        self._test_named_args(HKEY_CURRENT_USER, test_key_name)
-        # Use the regular DeleteKey to clean up
-        # DeleteKeyEx takes named args and is tested separately
-        DeleteKey(HKEY_CURRENT_USER, test_key_name)
-
-=======
         self._write_test_data(HKEY_CURRENT_USER, cke)
 
         oke = lambda key, sub_key: OpenKeyEx(key, sub_key, 0, KEY_READ)
@@ -308,7 +207,6 @@
 
         self._delete_test_data(HKEY_CURRENT_USER)
 
->>>>>>> 4f5f3481
     def test_connect_registry_to_local_machine_works(self):
         # perform minimal ConnectRegistry test which just invokes it
         h = ConnectRegistry(None, HKEY_LOCAL_MACHINE)
@@ -320,15 +218,9 @@
         connect = lambda: ConnectRegistry("abcdefghijkl", HKEY_CURRENT_USER)
         self.assertRaises(WindowsError, connect)
 
-<<<<<<< HEAD
-    def testExpandEnvironmentStrings(self):
-        r = ExpandEnvironmentStrings("%windir%\\test")
-        self.assertEqual(type(r), str)
-=======
     def test_expand_environment_strings(self):
         r = ExpandEnvironmentStrings(u"%windir%\\test")
         self.assertEqual(type(r), unicode)
->>>>>>> 4f5f3481
         self.assertEqual(r, os.environ["windir"] + "\\test")
 
     def test_context_manager(self):
@@ -369,12 +261,8 @@
         finally:
             done = True
             thread.join()
-<<<<<<< HEAD
-            DeleteKey(HKEY_CURRENT_USER, test_key_name+'\\changing_value')
-=======
             with OpenKey(HKEY_CURRENT_USER, test_key_name, 0, KEY_ALL_ACCESS) as key:
                 DeleteKey(key, 'changing_value')
->>>>>>> 4f5f3481
             DeleteKey(HKEY_CURRENT_USER, test_key_name)
 
     def test_long_key(self):
@@ -388,21 +276,13 @@
                 num_subkeys, num_values, t = QueryInfoKey(key)
                 EnumKey(key, 0)
         finally:
-<<<<<<< HEAD
-            DeleteKey(HKEY_CURRENT_USER, '\\'.join((test_key_name, name)))
-=======
             with OpenKey(HKEY_CURRENT_USER, test_key_name, 0, KEY_ALL_ACCESS) as key:
                 DeleteKey(key, name)
->>>>>>> 4f5f3481
             DeleteKey(HKEY_CURRENT_USER, test_key_name)
 
     def test_dynamic_key(self):
         # Issue2810, when the value is dynamically generated, these
         # throw "WindowsError: More data is available" in 2.6 and 3.1
-<<<<<<< HEAD
-        EnumValue(HKEY_PERFORMANCE_DATA, 0)
-        QueryValueEx(HKEY_PERFORMANCE_DATA, "")
-=======
         try:
             EnumValue(HKEY_PERFORMANCE_DATA, 0)
         except OSError as e:
@@ -411,7 +291,6 @@
                               "(are you running in a non-interactive session?)")
             raise
         QueryValueEx(HKEY_PERFORMANCE_DATA, None)
->>>>>>> 4f5f3481
 
     # Reflection requires XP x64/Vista at a minimum. XP doesn't have this stuff
     # or DeleteKeyEx so make sure their use raises NotImplementedError
@@ -447,28 +326,14 @@
 @unittest.skipUnless(WIN64_MACHINE, "x64 specific registry tests")
 class Win64WinregTests(BaseWinregTests):
 
-<<<<<<< HEAD
-    def test_named_arguments(self):
-        self._test_named_args(HKEY_CURRENT_USER, test_key_name)
-        # Clean up and also exercise the named arguments
-        DeleteKeyEx(key=HKEY_CURRENT_USER, sub_key=test_key_name,
-                    access=KEY_ALL_ACCESS, reserved=0)
-
-=======
->>>>>>> 4f5f3481
     def test_reflection_functions(self):
         # Test that we can call the query, enable, and disable functions
         # on a key which isn't on the reflection list with no consequences.
         with OpenKey(HKEY_LOCAL_MACHINE, "Software") as key:
             # HKLM\Software is redirected but not reflected in all OSes
             self.assertTrue(QueryReflectionKey(key))
-<<<<<<< HEAD
-            self.assertIsNone(EnableReflectionKey(key))
-            self.assertIsNone(DisableReflectionKey(key))
-=======
             self.assertEqual(None, EnableReflectionKey(key))
             self.assertEqual(None, DisableReflectionKey(key))
->>>>>>> 4f5f3481
             self.assertTrue(QueryReflectionKey(key))
 
     @unittest.skipUnless(HAS_REFLECTION, "OS doesn't support reflection")
@@ -547,15 +412,6 @@
 
 
 def test_main():
-<<<<<<< HEAD
-    support.run_unittest(LocalWinregTests, RemoteWinregTests,
-                         Win64WinregTests)
-
-if __name__ == "__main__":
-    if not REMOTE_NAME:
-        print("Remote registry calls can be tested using",
-              "'test_winreg.py --remote \\\\machine_name'")
-=======
     test_support.run_unittest(LocalWinregTests, RemoteWinregTests,
                               Win64WinregTests)
 
@@ -563,5 +419,4 @@
     if not REMOTE_NAME:
         print "Remote registry calls can be tested using",
         print "'test_winreg.py --remote \\\\machine_name'"
->>>>>>> 4f5f3481
     test_main()
# Very rudimentary test of threading module

<<<<<<< HEAD
import test.support
from test.support import verbose, strip_python_stderr
import random
import re
import sys
_thread = test.support.import_module('_thread')
threading = test.support.import_module('threading')
=======
import test.test_support
from test.test_support import verbose
from test.script_helper import assert_python_ok

import random
import re
import sys
thread = test.test_support.import_module('thread')
threading = test.test_support.import_module('threading')
>>>>>>> 4f5f3481
import time
import unittest
import weakref
import os
import subprocess

from test import lock_tests

# A trivial mutable counter.
class Counter(object):
    def __init__(self):
        self.value = 0
    def inc(self):
        self.value += 1
    def dec(self):
        self.value -= 1
    def get(self):
        return self.value

class TestThread(threading.Thread):
    def __init__(self, name, testcase, sema, mutex, nrunning):
        threading.Thread.__init__(self, name=name)
        self.testcase = testcase
        self.sema = sema
        self.mutex = mutex
        self.nrunning = nrunning

    def run(self):
        delay = random.random() / 10000.0
        if verbose:
<<<<<<< HEAD
            print('task %s will run for %.1f usec' %
                  (self.name, delay * 1e6))
=======
            print 'task %s will run for %.1f usec' % (
                self.name, delay * 1e6)
>>>>>>> 4f5f3481

        with self.sema:
            with self.mutex:
                self.nrunning.inc()
                if verbose:
<<<<<<< HEAD
                    print(self.nrunning.get(), 'tasks are running')
=======
                    print self.nrunning.get(), 'tasks are running'
>>>>>>> 4f5f3481
                self.testcase.assertTrue(self.nrunning.get() <= 3)

            time.sleep(delay)
            if verbose:
<<<<<<< HEAD
                print('task', self.name, 'done')
=======
                print 'task', self.name, 'done'
>>>>>>> 4f5f3481

            with self.mutex:
                self.nrunning.dec()
                self.testcase.assertTrue(self.nrunning.get() >= 0)
                if verbose:
<<<<<<< HEAD
                    print('%s is finished. %d tasks are running' %
                          (self.name, self.nrunning.get()))


class BaseTestCase(unittest.TestCase):
    def setUp(self):
        self._threads = test.support.threading_setup()

    def tearDown(self):
        test.support.threading_cleanup(*self._threads)
        test.support.reap_children()


=======
                    print '%s is finished. %d tasks are running' % (
                        self.name, self.nrunning.get())

class BaseTestCase(unittest.TestCase):
    def setUp(self):
        self._threads = test.test_support.threading_setup()

    def tearDown(self):
        test.test_support.threading_cleanup(*self._threads)
        test.test_support.reap_children()


>>>>>>> 4f5f3481
class ThreadTests(BaseTestCase):

    # Create a bunch of threads, let each do some work, wait until all are
    # done.
    def test_various_ops(self):
        # This takes about n/3 seconds to run (about n/3 clumps of tasks,
        # times about 1 second per clump).
        NUMTASKS = 10

        # no more than 3 of the 10 can run at once
        sema = threading.BoundedSemaphore(value=3)
        mutex = threading.RLock()
        numrunning = Counter()

        threads = []

        for i in range(NUMTASKS):
            t = TestThread("<thread %d>"%i, self, sema, mutex, numrunning)
            threads.append(t)
            self.assertEqual(t.ident, None)
            self.assertTrue(re.match('<TestThread\(.*, initial\)>', repr(t)))
            t.start()

        if verbose:
            print('waiting for all tasks to complete')
        for t in threads:
            t.join(NUMTASKS)
            self.assertTrue(not t.is_alive())
            self.assertNotEqual(t.ident, 0)
            self.assertFalse(t.ident is None)
<<<<<<< HEAD
            self.assertTrue(re.match('<TestThread\(.*, stopped -?\d+\)>',
                                     repr(t)))
=======
            self.assertTrue(re.match('<TestThread\(.*, \w+ -?\d+\)>', repr(t)))
>>>>>>> 4f5f3481
        if verbose:
            print('all tasks done')
        self.assertEqual(numrunning.get(), 0)

    def test_ident_of_no_threading_threads(self):
        # The ident still must work for the main thread and dummy threads.
        self.assertFalse(threading.currentThread().ident is None)
        def f():
            ident.append(threading.currentThread().ident)
            done.set()
        done = threading.Event()
        ident = []
<<<<<<< HEAD
        _thread.start_new_thread(f, ())
=======
        thread.start_new_thread(f, ())
>>>>>>> 4f5f3481
        done.wait()
        self.assertFalse(ident[0] is None)
        # Kill the "immortal" _DummyThread
        del threading._active[ident[0]]

    # run with a small(ish) thread stack size (256kB)
    def test_various_ops_small_stack(self):
        if verbose:
<<<<<<< HEAD
            print('with 256kB thread stack size...')
        try:
            threading.stack_size(262144)
        except _thread.error:
            raise unittest.SkipTest(
                'platform does not support changing thread stack size')
=======
            print 'with 256kB thread stack size...'
        try:
            threading.stack_size(262144)
        except thread.error:
            if verbose:
                print 'platform does not support changing thread stack size'
            return
>>>>>>> 4f5f3481
        self.test_various_ops()
        threading.stack_size(0)

    # run with a large thread stack size (1MB)
    def test_various_ops_large_stack(self):
        if verbose:
<<<<<<< HEAD
            print('with 1MB thread stack size...')
        try:
            threading.stack_size(0x100000)
        except _thread.error:
            raise unittest.SkipTest(
                'platform does not support changing thread stack size')
=======
            print 'with 1MB thread stack size...'
        try:
            threading.stack_size(0x100000)
        except thread.error:
            if verbose:
                print 'platform does not support changing thread stack size'
            return
>>>>>>> 4f5f3481
        self.test_various_ops()
        threading.stack_size(0)

    def test_foreign_thread(self):
        # Check that a "foreign" thread can use the threading module.
        def f(mutex):
            # Calling current_thread() forces an entry for the foreign
            # thread to get made in the threading._active map.
            threading.current_thread()
            mutex.release()

        mutex = threading.Lock()
        mutex.acquire()
        tid = _thread.start_new_thread(f, (mutex,))
        # Wait for the thread to finish.
        mutex.acquire()
        self.assertIn(tid, threading._active)
        self.assertIsInstance(threading._active[tid], threading._DummyThread)
        del threading._active[tid]

    # PyThreadState_SetAsyncExc() is a CPython-only gimmick, not (currently)
    # exposed at the Python level.  This test relies on ctypes to get at it.
    def test_PyThreadState_SetAsyncExc(self):
        try:
            import ctypes
        except ImportError:
<<<<<<< HEAD
            raise unittest.SkipTest("cannot import ctypes")
=======
            if verbose:
                print "test_PyThreadState_SetAsyncExc can't import ctypes"
            return  # can't do anything
>>>>>>> 4f5f3481

        set_async_exc = ctypes.pythonapi.PyThreadState_SetAsyncExc

        class AsyncExc(Exception):
            pass

        exception = ctypes.py_object(AsyncExc)

        # First check it works when setting the exception from the same thread.
<<<<<<< HEAD
        tid = _thread.get_ident()
=======
        tid = thread.get_ident()
>>>>>>> 4f5f3481

        try:
            result = set_async_exc(ctypes.c_long(tid), exception)
            # The exception is async, so we might have to keep the VM busy until
            # it notices.
            while True:
                pass
        except AsyncExc:
            pass
        else:
            # This code is unreachable but it reflects the intent. If we wanted
            # to be smarter the above loop wouldn't be infinite.
            self.fail("AsyncExc not raised")
        try:
            self.assertEqual(result, 1) # one thread state modified
        except UnboundLocalError:
            # The exception was raised too quickly for us to get the result.
            pass

        # `worker_started` is set by the thread when it's inside a try/except
        # block waiting to catch the asynchronously set AsyncExc exception.
        # `worker_saw_exception` is set by the thread upon catching that
        # exception.
        worker_started = threading.Event()
        worker_saw_exception = threading.Event()

        class Worker(threading.Thread):
            def run(self):
<<<<<<< HEAD
                self.id = _thread.get_ident()
=======
                self.id = thread.get_ident()
>>>>>>> 4f5f3481
                self.finished = False

                try:
                    while True:
                        worker_started.set()
                        time.sleep(0.1)
                except AsyncExc:
                    self.finished = True
                    worker_saw_exception.set()

        t = Worker()
        t.daemon = True # so if this fails, we don't hang Python at shutdown
        t.start()
        if verbose:
<<<<<<< HEAD
            print("    started worker thread")

        # Try a thread id that doesn't make sense.
        if verbose:
            print("    trying nonsensical thread id")
=======
            print "    started worker thread"

        # Try a thread id that doesn't make sense.
        if verbose:
            print "    trying nonsensical thread id"
>>>>>>> 4f5f3481
        result = set_async_exc(ctypes.c_long(-1), exception)
        self.assertEqual(result, 0)  # no thread states modified

        # Now raise an exception in the worker thread.
        if verbose:
<<<<<<< HEAD
            print("    waiting for worker thread to get started")
        ret = worker_started.wait()
        self.assertTrue(ret)
        if verbose:
            print("    verifying worker hasn't exited")
        self.assertTrue(not t.finished)
        if verbose:
            print("    attempting to raise asynch exception in worker")
        result = set_async_exc(ctypes.c_long(t.id), exception)
        self.assertEqual(result, 1) # one thread state modified
        if verbose:
            print("    waiting for worker to say it caught the exception")
        worker_saw_exception.wait(timeout=10)
        self.assertTrue(t.finished)
        if verbose:
            print("    all OK -- joining worker")
=======
            print "    waiting for worker thread to get started"
        ret = worker_started.wait()
        self.assertTrue(ret)
        if verbose:
            print "    verifying worker hasn't exited"
        self.assertTrue(not t.finished)
        if verbose:
            print "    attempting to raise asynch exception in worker"
        result = set_async_exc(ctypes.c_long(t.id), exception)
        self.assertEqual(result, 1) # one thread state modified
        if verbose:
            print "    waiting for worker to say it caught the exception"
        worker_saw_exception.wait(timeout=10)
        self.assertTrue(t.finished)
        if verbose:
            print "    all OK -- joining worker"
>>>>>>> 4f5f3481
        if t.finished:
            t.join()
        # else the thread is still running, and we have no way to kill it

    def test_limbo_cleanup(self):
        # Issue 7481: Failure to start thread should cleanup the limbo map.
        def fail_new_thread(*args):
<<<<<<< HEAD
            raise threading.ThreadError()
=======
            raise thread.error()
>>>>>>> 4f5f3481
        _start_new_thread = threading._start_new_thread
        threading._start_new_thread = fail_new_thread
        try:
            t = threading.Thread(target=lambda: None)
<<<<<<< HEAD
            self.assertRaises(threading.ThreadError, t.start)
=======
            self.assertRaises(thread.error, t.start)
>>>>>>> 4f5f3481
            self.assertFalse(
                t in threading._limbo,
                "Failed to cleanup _limbo map on failure of Thread.start().")
        finally:
            threading._start_new_thread = _start_new_thread

    def test_finalize_runnning_thread(self):
        # Issue 1402: the PyGILState_Ensure / _Release functions may be called
        # very late on python exit: on deallocation of a running thread for
        # example.
        try:
            import ctypes
        except ImportError:
<<<<<<< HEAD
            raise unittest.SkipTest("cannot import ctypes")

        rc = subprocess.call([sys.executable, "-c", """if 1:
            import ctypes, sys, time, _thread

            # This lock is used as a simple event variable.
            ready = _thread.allocate_lock()
=======
            if verbose:
                print("test_finalize_with_runnning_thread can't import ctypes")
            return  # can't do anything

        rc = subprocess.call([sys.executable, "-c", """if 1:
            import ctypes, sys, time, thread

            # This lock is used as a simple event variable.
            ready = thread.allocate_lock()
>>>>>>> 4f5f3481
            ready.acquire()

            # Module globals are cleared before __del__ is run
            # So we save the functions in class dict
            class C:
                ensure = ctypes.pythonapi.PyGILState_Ensure
                release = ctypes.pythonapi.PyGILState_Release
                def __del__(self):
                    state = self.ensure()
                    self.release(state)

            def waitingThread():
                x = C()
                ready.release()
                time.sleep(100)

<<<<<<< HEAD
            _thread.start_new_thread(waitingThread, ())
=======
            thread.start_new_thread(waitingThread, ())
>>>>>>> 4f5f3481
            ready.acquire()  # Be sure the other thread is waiting.
            sys.exit(42)
            """])
        self.assertEqual(rc, 42)

    def test_finalize_with_trace(self):
        # Issue1733757
        # Avoid a deadlock when sys.settrace steps into threading._shutdown
        p = subprocess.Popen([sys.executable, "-c", """if 1:
            import sys, threading

            # A deadlock-killer, to prevent the
            # testsuite to hang forever
            def killer():
                import os, time
                time.sleep(2)
<<<<<<< HEAD
                print('program blocked; aborting')
=======
                print 'program blocked; aborting'
>>>>>>> 4f5f3481
                os._exit(2)
            t = threading.Thread(target=killer)
            t.daemon = True
            t.start()

            # This is the trace function
            def func(frame, event, arg):
                threading.current_thread()
                return func

            sys.settrace(func)
            """],
            stdout=subprocess.PIPE,
            stderr=subprocess.PIPE)
        self.addCleanup(p.stdout.close)
        self.addCleanup(p.stderr.close)
        stdout, stderr = p.communicate()
        rc = p.returncode
        self.assertFalse(rc == 2, "interpreted was blocked")
        self.assertTrue(rc == 0,
<<<<<<< HEAD
                        "Unexpected error: " + ascii(stderr))
=======
                        "Unexpected error: " + repr(stderr))
>>>>>>> 4f5f3481

    def test_join_nondaemon_on_shutdown(self):
        # Issue 1722344
        # Raising SystemExit skipped threading._shutdown
        p = subprocess.Popen([sys.executable, "-c", """if 1:
                import threading
                from time import sleep

                def child():
                    sleep(1)
                    # As a non-daemon thread we SHOULD wake up and nothing
                    # should be torn down yet
<<<<<<< HEAD
                    print("Woke up, sleep function is:", sleep)
=======
                    print "Woke up, sleep function is:", sleep
>>>>>>> 4f5f3481

                threading.Thread(target=child).start()
                raise SystemExit
            """],
            stdout=subprocess.PIPE,
            stderr=subprocess.PIPE)
        self.addCleanup(p.stdout.close)
        self.addCleanup(p.stderr.close)
        stdout, stderr = p.communicate()
        self.assertEqual(stdout.strip(),
<<<<<<< HEAD
            b"Woke up, sleep function is: <built-in function sleep>")
        stderr = strip_python_stderr(stderr)
        self.assertEqual(stderr, b"")
=======
            "Woke up, sleep function is: <built-in function sleep>")
        stderr = re.sub(r"^\[\d+ refs\]", "", stderr, re.MULTILINE).strip()
        self.assertEqual(stderr, "")
>>>>>>> 4f5f3481

    def test_enumerate_after_join(self):
        # Try hard to trigger #1703448: a thread is still returned in
        # threading.enumerate() after it has been join()ed.
        enum = threading.enumerate
<<<<<<< HEAD
        old_interval = sys.getswitchinterval()
        try:
            for i in range(1, 100):
                sys.setswitchinterval(i * 0.0002)
=======
        old_interval = sys.getcheckinterval()
        try:
            for i in xrange(1, 100):
                # Try a couple times at each thread-switching interval
                # to get more interleavings.
                sys.setcheckinterval(i // 5)
>>>>>>> 4f5f3481
                t = threading.Thread(target=lambda: None)
                t.start()
                t.join()
                l = enum()
                self.assertNotIn(t, l,
                    "#1703448 triggered after %d trials: %s" % (i, l))
        finally:
<<<<<<< HEAD
            sys.setswitchinterval(old_interval)
=======
            sys.setcheckinterval(old_interval)
>>>>>>> 4f5f3481

    def test_no_refcycle_through_target(self):
        class RunSelfFunction(object):
            def __init__(self, should_raise):
                # The links in this refcycle from Thread back to self
                # should be cleaned up when the thread completes.
                self.should_raise = should_raise
                self.thread = threading.Thread(target=self._run,
                                               args=(self,),
                                               kwargs={'yet_another':self})
                self.thread.start()

            def _run(self, other_ref, yet_another):
                if self.should_raise:
                    raise SystemExit

        cyclic_object = RunSelfFunction(should_raise=False)
        weak_cyclic_object = weakref.ref(cyclic_object)
        cyclic_object.thread.join()
        del cyclic_object
<<<<<<< HEAD
        self.assertIsNone(weak_cyclic_object(),
=======
        self.assertEqual(None, weak_cyclic_object(),
>>>>>>> 4f5f3481
                         msg=('%d references still around' %
                              sys.getrefcount(weak_cyclic_object())))

        raising_cyclic_object = RunSelfFunction(should_raise=True)
        weak_raising_cyclic_object = weakref.ref(raising_cyclic_object)
        raising_cyclic_object.thread.join()
        del raising_cyclic_object
<<<<<<< HEAD
        self.assertIsNone(weak_raising_cyclic_object(),
                         msg=('%d references still around' %
                              sys.getrefcount(weak_raising_cyclic_object())))

    def test_old_threading_api(self):
        # Just a quick sanity check to make sure the old method names are
        # still present
        t = threading.Thread()
        t.isDaemon()
        t.setDaemon(True)
        t.getName()
        t.setName("name")
        t.isAlive()
        e = threading.Event()
        e.isSet()
        threading.activeCount()

    def test_repr_daemon(self):
        t = threading.Thread()
        self.assertFalse('daemon' in repr(t))
        t.daemon = True
        self.assertTrue('daemon' in repr(t))
=======
        self.assertEqual(None, weak_raising_cyclic_object(),
                         msg=('%d references still around' %
                              sys.getrefcount(weak_raising_cyclic_object())))

    @unittest.skipUnless(hasattr(os, 'fork'), 'test needs fork()')
    def test_dummy_thread_after_fork(self):
        # Issue #14308: a dummy thread in the active list doesn't mess up
        # the after-fork mechanism.
        code = """if 1:
            import thread, threading, os, time

            def background_thread(evt):
                # Creates and registers the _DummyThread instance
                threading.current_thread()
                evt.set()
                time.sleep(10)

            evt = threading.Event()
            thread.start_new_thread(background_thread, (evt,))
            evt.wait()
            assert threading.active_count() == 2, threading.active_count()
            if os.fork() == 0:
                assert threading.active_count() == 1, threading.active_count()
                os._exit(0)
            else:
                os.wait()
        """
        _, out, err = assert_python_ok("-c", code)
        self.assertEqual(out, '')
        self.assertEqual(err, '')
>>>>>>> 4f5f3481


class ThreadJoinOnShutdown(BaseTestCase):

<<<<<<< HEAD
=======
    # Between fork() and exec(), only async-safe functions are allowed (issues
    # #12316 and #11870), and fork() from a worker thread is known to trigger
    # problems with some operating systems (issue #3863): skip problematic tests
    # on platforms known to behave badly.
    platforms_to_skip = ('freebsd4', 'freebsd5', 'freebsd6', 'netbsd5',
                         'os2emx')

>>>>>>> 4f5f3481
    def _run_and_join(self, script):
        script = """if 1:
            import sys, os, time, threading

            # a thread, which waits for the main program to terminate
            def joiningfunc(mainthread):
                mainthread.join()
<<<<<<< HEAD
                print('end of thread')
                # stdout is fully buffered because not a tty, we have to flush
                # before exit.
                sys.stdout.flush()
=======
                print 'end of thread'
>>>>>>> 4f5f3481
        \n""" + script

        p = subprocess.Popen([sys.executable, "-c", script], stdout=subprocess.PIPE)
        rc = p.wait()
<<<<<<< HEAD
        data = p.stdout.read().decode().replace('\r', '')
=======
        data = p.stdout.read().replace('\r', '')
>>>>>>> 4f5f3481
        p.stdout.close()
        self.assertEqual(data, "end of main\nend of thread\n")
        self.assertFalse(rc == 2, "interpreter was blocked")
        self.assertTrue(rc == 0, "Unexpected error")

    def test_1_join_on_shutdown(self):
        # The usual case: on exit, wait for a non-daemon thread
        script = """if 1:
            import os
            t = threading.Thread(target=joiningfunc,
                                 args=(threading.current_thread(),))
            t.start()
            time.sleep(0.1)
<<<<<<< HEAD
            print('end of main')
=======
            print 'end of main'
>>>>>>> 4f5f3481
            """
        self._run_and_join(script)


    @unittest.skipUnless(hasattr(os, 'fork'), "needs os.fork()")
<<<<<<< HEAD
=======
    @unittest.skipIf(sys.platform in platforms_to_skip, "due to known OS bug")
>>>>>>> 4f5f3481
    def test_2_join_in_forked_process(self):
        # Like the test above, but from a forked interpreter
        script = """if 1:
            childpid = os.fork()
            if childpid != 0:
                os.waitpid(childpid, 0)
                sys.exit(0)

            t = threading.Thread(target=joiningfunc,
                                 args=(threading.current_thread(),))
            t.start()
<<<<<<< HEAD
            print('end of main')
=======
            print 'end of main'
>>>>>>> 4f5f3481
            """
        self._run_and_join(script)

    @unittest.skipUnless(hasattr(os, 'fork'), "needs os.fork()")
<<<<<<< HEAD
    def test_3_join_in_forked_from_thread(self):
        # Like the test above, but fork() was called from a worker thread
        # In the forked process, the main Thread object must be marked as stopped.

        # Skip platforms with known problems forking from a worker thread.
        # See http://bugs.python.org/issue3863.
        if sys.platform in ('freebsd4', 'freebsd5', 'freebsd6', 'netbsd5',
                           'os2emx'):
            raise unittest.SkipTest('due to known OS bugs on ' + sys.platform)
=======
    @unittest.skipIf(sys.platform in platforms_to_skip, "due to known OS bug")
    def test_3_join_in_forked_from_thread(self):
        # Like the test above, but fork() was called from a worker thread
        # In the forked process, the main Thread object must be marked as stopped.
>>>>>>> 4f5f3481
        script = """if 1:
            main_thread = threading.current_thread()
            def worker():
                childpid = os.fork()
                if childpid != 0:
                    os.waitpid(childpid, 0)
                    sys.exit(0)

                t = threading.Thread(target=joiningfunc,
                                     args=(main_thread,))
<<<<<<< HEAD
                print('end of main')
=======
                print 'end of main'
>>>>>>> 4f5f3481
                t.start()
                t.join() # Should not block: main_thread is already stopped

            w = threading.Thread(target=worker)
            w.start()
            """
        self._run_and_join(script)

    def assertScriptHasOutput(self, script, expected_output):
        p = subprocess.Popen([sys.executable, "-c", script],
                             stdout=subprocess.PIPE)
<<<<<<< HEAD
        stdout, stderr = p.communicate()
        data = stdout.decode().replace('\r', '')
        self.assertEqual(p.returncode, 0, "Unexpected error")
        self.assertEqual(data, expected_output)

    @unittest.skipUnless(hasattr(os, 'fork'), "needs os.fork()")
=======
        rc = p.wait()
        data = p.stdout.read().decode().replace('\r', '')
        self.assertEqual(rc, 0, "Unexpected error")
        self.assertEqual(data, expected_output)

    @unittest.skipUnless(hasattr(os, 'fork'), "needs os.fork()")
    @unittest.skipIf(sys.platform in platforms_to_skip, "due to known OS bug")
>>>>>>> 4f5f3481
    def test_4_joining_across_fork_in_worker_thread(self):
        # There used to be a possible deadlock when forking from a child
        # thread.  See http://bugs.python.org/issue6643.

<<<<<<< HEAD
        # Skip platforms with known problems forking from a worker thread.
        # See http://bugs.python.org/issue3863.
        if sys.platform in ('freebsd4', 'freebsd5', 'freebsd6', 'os2emx'):
            raise unittest.SkipTest('due to known OS bugs on ' + sys.platform)

=======
>>>>>>> 4f5f3481
        # The script takes the following steps:
        # - The main thread in the parent process starts a new thread and then
        #   tries to join it.
        # - The join operation acquires the Lock inside the thread's _block
        #   Condition.  (See threading.py:Thread.join().)
        # - We stub out the acquire method on the condition to force it to wait
        #   until the child thread forks.  (See LOCK ACQUIRED HERE)
        # - The child thread forks.  (See LOCK HELD and WORKER THREAD FORKS
        #   HERE)
        # - The main thread of the parent process enters Condition.wait(),
        #   which releases the lock on the child thread.
        # - The child process returns.  Without the necessary fix, when the
        #   main thread of the child process (which used to be the child thread
        #   in the parent process) attempts to exit, it will try to acquire the
        #   lock in the Thread._block Condition object and hang, because the
        #   lock was held across the fork.

        script = """if 1:
            import os, time, threading

            finish_join = False
            start_fork = False

            def worker():
                # Wait until this thread's lock is acquired before forking to
                # create the deadlock.
                global finish_join
                while not start_fork:
                    time.sleep(0.01)
                # LOCK HELD: Main thread holds lock across this call.
                childpid = os.fork()
                finish_join = True
                if childpid != 0:
                    # Parent process just waits for child.
                    os.waitpid(childpid, 0)
                # Child process should just return.

            w = threading.Thread(target=worker)

            # Stub out the private condition variable's lock acquire method.
            # This acquires the lock and then waits until the child has forked
            # before returning, which will release the lock soon after.  If
            # someone else tries to fix this test case by acquiring this lock
<<<<<<< HEAD
            # before forking instead of reseting it, the test case will
=======
            # before forking instead of resetting it, the test case will
>>>>>>> 4f5f3481
            # deadlock when it shouldn't.
            condition = w._block
            orig_acquire = condition.acquire
            call_count_lock = threading.Lock()
            call_count = 0
            def my_acquire():
                global call_count
                global start_fork
                orig_acquire()  # LOCK ACQUIRED HERE
                start_fork = True
                if call_count == 0:
                    while not finish_join:
                        time.sleep(0.01)  # WORKER THREAD FORKS HERE
                with call_count_lock:
                    call_count += 1
            condition.acquire = my_acquire

            w.start()
            w.join()
            print('end of main')
            """
        self.assertScriptHasOutput(script, "end of main\n")

    @unittest.skipUnless(hasattr(os, 'fork'), "needs os.fork()")
<<<<<<< HEAD
=======
    @unittest.skipIf(sys.platform in platforms_to_skip, "due to known OS bug")
>>>>>>> 4f5f3481
    def test_5_clear_waiter_locks_to_avoid_crash(self):
        # Check that a spawned thread that forks doesn't segfault on certain
        # platforms, namely OS X.  This used to happen if there was a waiter
        # lock in the thread's condition variable's waiters list.  Even though
        # we know the lock will be held across the fork, it is not safe to
        # release locks held across forks on all platforms, so releasing the
        # waiter lock caused a segfault on OS X.  Furthermore, since locks on
        # OS X are (as of this writing) implemented with a mutex + condition
        # variable instead of a semaphore, while we know that the Python-level
        # lock will be acquired, we can't know if the internal mutex will be
        # acquired at the time of the fork.

<<<<<<< HEAD
        # Skip platforms with known problems forking from a worker thread.
        # See http://bugs.python.org/issue3863.
        if sys.platform in ('freebsd4', 'freebsd5', 'freebsd6', 'os2emx'):
            raise unittest.SkipTest('due to known OS bugs on ' + sys.platform)
=======
>>>>>>> 4f5f3481
        script = """if True:
            import os, time, threading

            start_fork = False

            def worker():
                # Wait until the main thread has attempted to join this thread
                # before continuing.
                while not start_fork:
                    time.sleep(0.01)
                childpid = os.fork()
                if childpid != 0:
                    # Parent process just waits for child.
                    (cpid, rc) = os.waitpid(childpid, 0)
                    assert cpid == childpid
                    assert rc == 0
                    print('end of worker thread')
                else:
                    # Child process should just return.
                    pass

            w = threading.Thread(target=worker)

            # Stub out the private condition variable's _release_save method.
            # This releases the condition's lock and flips the global that
            # causes the worker to fork.  At this point, the problematic waiter
            # lock has been acquired once by the waiter and has been put onto
            # the waiters list.
            condition = w._block
            orig_release_save = condition._release_save
            def my_release_save():
                global start_fork
                orig_release_save()
                # Waiter lock held here, condition lock released.
                start_fork = True
            condition._release_save = my_release_save

            w.start()
            w.join()
            print('end of main thread')
            """
        output = "end of worker thread\nend of main thread\n"
        self.assertScriptHasOutput(script, output)

<<<<<<< HEAD
=======
    @unittest.skipUnless(hasattr(os, 'fork'), "needs os.fork()")
    @unittest.skipIf(sys.platform in platforms_to_skip, "due to known OS bug")
    def test_reinit_tls_after_fork(self):
        # Issue #13817: fork() would deadlock in a multithreaded program with
        # the ad-hoc TLS implementation.

        def do_fork_and_wait():
            # just fork a child process and wait it
            pid = os.fork()
            if pid > 0:
                os.waitpid(pid, 0)
            else:
                os._exit(0)

        # start a bunch of threads that will fork() child processes
        threads = []
        for i in range(16):
            t = threading.Thread(target=do_fork_and_wait)
            threads.append(t)
            t.start()

        for t in threads:
            t.join()

>>>>>>> 4f5f3481

class ThreadingExceptionTests(BaseTestCase):
    # A RuntimeError should be raised if Thread.start() is called
    # multiple times.
    def test_start_thread_again(self):
        thread = threading.Thread()
        thread.start()
        self.assertRaises(RuntimeError, thread.start)

    def test_joining_current_thread(self):
        current_thread = threading.current_thread()
        self.assertRaises(RuntimeError, current_thread.join);

    def test_joining_inactive_thread(self):
        thread = threading.Thread()
        self.assertRaises(RuntimeError, thread.join)

    def test_daemonize_active_thread(self):
        thread = threading.Thread()
        thread.start()
        self.assertRaises(RuntimeError, setattr, thread, "daemon", True)


class LockTests(lock_tests.LockTests):
    locktype = staticmethod(threading.Lock)

<<<<<<< HEAD
class PyRLockTests(lock_tests.RLockTests):
    locktype = staticmethod(threading._PyRLock)

class CRLockTests(lock_tests.RLockTests):
    locktype = staticmethod(threading._CRLock)
=======
class RLockTests(lock_tests.RLockTests):
    locktype = staticmethod(threading.RLock)
>>>>>>> 4f5f3481

class EventTests(lock_tests.EventTests):
    eventtype = staticmethod(threading.Event)

class ConditionAsRLockTests(lock_tests.RLockTests):
    # An Condition uses an RLock by default and exports its API.
    locktype = staticmethod(threading.Condition)

class ConditionTests(lock_tests.ConditionTests):
    condtype = staticmethod(threading.Condition)

class SemaphoreTests(lock_tests.SemaphoreTests):
    semtype = staticmethod(threading.Semaphore)

class BoundedSemaphoreTests(lock_tests.BoundedSemaphoreTests):
    semtype = staticmethod(threading.BoundedSemaphore)

<<<<<<< HEAD
class BarrierTests(lock_tests.BarrierTests):
    barriertype = staticmethod(threading.Barrier)

def test_main():
    test.support.run_unittest(LockTests, PyRLockTests, CRLockTests, EventTests,
                              ConditionAsRLockTests, ConditionTests,
                              SemaphoreTests, BoundedSemaphoreTests,
                              ThreadTests,
                              ThreadJoinOnShutdown,
                              ThreadingExceptionTests,
                              BarrierTests
                              )
=======
    @unittest.skipUnless(sys.platform == 'darwin', 'test macosx problem')
    def test_recursion_limit(self):
        # Issue 9670
        # test that excessive recursion within a non-main thread causes
        # an exception rather than crashing the interpreter on platforms
        # like Mac OS X or FreeBSD which have small default stack sizes
        # for threads
        script = """if True:
            import threading

            def recurse():
                return recurse()

            def outer():
                try:
                    recurse()
                except RuntimeError:
                    pass

            w = threading.Thread(target=outer)
            w.start()
            w.join()
            print('end of main thread')
            """
        expected_output = "end of main thread\n"
        p = subprocess.Popen([sys.executable, "-c", script],
                             stdout=subprocess.PIPE)
        stdout, stderr = p.communicate()
        data = stdout.decode().replace('\r', '')
        self.assertEqual(p.returncode, 0, "Unexpected error")
        self.assertEqual(data, expected_output)

def test_main():
    test.test_support.run_unittest(LockTests, RLockTests, EventTests,
                                   ConditionAsRLockTests, ConditionTests,
                                   SemaphoreTests, BoundedSemaphoreTests,
                                   ThreadTests,
                                   ThreadJoinOnShutdown,
                                   ThreadingExceptionTests,
                                   )
>>>>>>> 4f5f3481

if __name__ == "__main__":
    test_main()<|MERGE_RESOLUTION|>--- conflicted
+++ resolved
@@ -1,14 +1,5 @@
 # Very rudimentary test of threading module
 
-<<<<<<< HEAD
-import test.support
-from test.support import verbose, strip_python_stderr
-import random
-import re
-import sys
-_thread = test.support.import_module('_thread')
-threading = test.support.import_module('threading')
-=======
 import test.test_support
 from test.test_support import verbose
 from test.script_helper import assert_python_ok
@@ -18,7 +9,6 @@
 import sys
 thread = test.test_support.import_module('thread')
 threading = test.test_support.import_module('threading')
->>>>>>> 4f5f3481
 import time
 import unittest
 import weakref
@@ -49,52 +39,24 @@
     def run(self):
         delay = random.random() / 10000.0
         if verbose:
-<<<<<<< HEAD
-            print('task %s will run for %.1f usec' %
-                  (self.name, delay * 1e6))
-=======
             print 'task %s will run for %.1f usec' % (
                 self.name, delay * 1e6)
->>>>>>> 4f5f3481
 
         with self.sema:
             with self.mutex:
                 self.nrunning.inc()
                 if verbose:
-<<<<<<< HEAD
-                    print(self.nrunning.get(), 'tasks are running')
-=======
                     print self.nrunning.get(), 'tasks are running'
->>>>>>> 4f5f3481
                 self.testcase.assertTrue(self.nrunning.get() <= 3)
 
             time.sleep(delay)
             if verbose:
-<<<<<<< HEAD
-                print('task', self.name, 'done')
-=======
                 print 'task', self.name, 'done'
->>>>>>> 4f5f3481
 
             with self.mutex:
                 self.nrunning.dec()
                 self.testcase.assertTrue(self.nrunning.get() >= 0)
                 if verbose:
-<<<<<<< HEAD
-                    print('%s is finished. %d tasks are running' %
-                          (self.name, self.nrunning.get()))
-
-
-class BaseTestCase(unittest.TestCase):
-    def setUp(self):
-        self._threads = test.support.threading_setup()
-
-    def tearDown(self):
-        test.support.threading_cleanup(*self._threads)
-        test.support.reap_children()
-
-
-=======
                     print '%s is finished. %d tasks are running' % (
                         self.name, self.nrunning.get())
 
@@ -107,7 +69,6 @@
         test.test_support.reap_children()
 
 
->>>>>>> 4f5f3481
 class ThreadTests(BaseTestCase):
 
     # Create a bunch of threads, let each do some work, wait until all are
@@ -132,20 +93,15 @@
             t.start()
 
         if verbose:
-            print('waiting for all tasks to complete')
+            print 'waiting for all tasks to complete'
         for t in threads:
             t.join(NUMTASKS)
             self.assertTrue(not t.is_alive())
             self.assertNotEqual(t.ident, 0)
             self.assertFalse(t.ident is None)
-<<<<<<< HEAD
-            self.assertTrue(re.match('<TestThread\(.*, stopped -?\d+\)>',
-                                     repr(t)))
-=======
             self.assertTrue(re.match('<TestThread\(.*, \w+ -?\d+\)>', repr(t)))
->>>>>>> 4f5f3481
-        if verbose:
-            print('all tasks done')
+        if verbose:
+            print 'all tasks done'
         self.assertEqual(numrunning.get(), 0)
 
     def test_ident_of_no_threading_threads(self):
@@ -156,11 +112,7 @@
             done.set()
         done = threading.Event()
         ident = []
-<<<<<<< HEAD
-        _thread.start_new_thread(f, ())
-=======
         thread.start_new_thread(f, ())
->>>>>>> 4f5f3481
         done.wait()
         self.assertFalse(ident[0] is None)
         # Kill the "immortal" _DummyThread
@@ -169,14 +121,6 @@
     # run with a small(ish) thread stack size (256kB)
     def test_various_ops_small_stack(self):
         if verbose:
-<<<<<<< HEAD
-            print('with 256kB thread stack size...')
-        try:
-            threading.stack_size(262144)
-        except _thread.error:
-            raise unittest.SkipTest(
-                'platform does not support changing thread stack size')
-=======
             print 'with 256kB thread stack size...'
         try:
             threading.stack_size(262144)
@@ -184,21 +128,12 @@
             if verbose:
                 print 'platform does not support changing thread stack size'
             return
->>>>>>> 4f5f3481
         self.test_various_ops()
         threading.stack_size(0)
 
     # run with a large thread stack size (1MB)
     def test_various_ops_large_stack(self):
         if verbose:
-<<<<<<< HEAD
-            print('with 1MB thread stack size...')
-        try:
-            threading.stack_size(0x100000)
-        except _thread.error:
-            raise unittest.SkipTest(
-                'platform does not support changing thread stack size')
-=======
             print 'with 1MB thread stack size...'
         try:
             threading.stack_size(0x100000)
@@ -206,7 +141,6 @@
             if verbose:
                 print 'platform does not support changing thread stack size'
             return
->>>>>>> 4f5f3481
         self.test_various_ops()
         threading.stack_size(0)
 
@@ -220,7 +154,7 @@
 
         mutex = threading.Lock()
         mutex.acquire()
-        tid = _thread.start_new_thread(f, (mutex,))
+        tid = thread.start_new_thread(f, (mutex,))
         # Wait for the thread to finish.
         mutex.acquire()
         self.assertIn(tid, threading._active)
@@ -233,13 +167,9 @@
         try:
             import ctypes
         except ImportError:
-<<<<<<< HEAD
-            raise unittest.SkipTest("cannot import ctypes")
-=======
             if verbose:
                 print "test_PyThreadState_SetAsyncExc can't import ctypes"
             return  # can't do anything
->>>>>>> 4f5f3481
 
         set_async_exc = ctypes.pythonapi.PyThreadState_SetAsyncExc
 
@@ -249,11 +179,7 @@
         exception = ctypes.py_object(AsyncExc)
 
         # First check it works when setting the exception from the same thread.
-<<<<<<< HEAD
-        tid = _thread.get_ident()
-=======
         tid = thread.get_ident()
->>>>>>> 4f5f3481
 
         try:
             result = set_async_exc(ctypes.c_long(tid), exception)
@@ -282,11 +208,7 @@
 
         class Worker(threading.Thread):
             def run(self):
-<<<<<<< HEAD
-                self.id = _thread.get_ident()
-=======
                 self.id = thread.get_ident()
->>>>>>> 4f5f3481
                 self.finished = False
 
                 try:
@@ -301,42 +223,16 @@
         t.daemon = True # so if this fails, we don't hang Python at shutdown
         t.start()
         if verbose:
-<<<<<<< HEAD
-            print("    started worker thread")
+            print "    started worker thread"
 
         # Try a thread id that doesn't make sense.
         if verbose:
-            print("    trying nonsensical thread id")
-=======
-            print "    started worker thread"
-
-        # Try a thread id that doesn't make sense.
-        if verbose:
             print "    trying nonsensical thread id"
->>>>>>> 4f5f3481
         result = set_async_exc(ctypes.c_long(-1), exception)
         self.assertEqual(result, 0)  # no thread states modified
 
         # Now raise an exception in the worker thread.
         if verbose:
-<<<<<<< HEAD
-            print("    waiting for worker thread to get started")
-        ret = worker_started.wait()
-        self.assertTrue(ret)
-        if verbose:
-            print("    verifying worker hasn't exited")
-        self.assertTrue(not t.finished)
-        if verbose:
-            print("    attempting to raise asynch exception in worker")
-        result = set_async_exc(ctypes.c_long(t.id), exception)
-        self.assertEqual(result, 1) # one thread state modified
-        if verbose:
-            print("    waiting for worker to say it caught the exception")
-        worker_saw_exception.wait(timeout=10)
-        self.assertTrue(t.finished)
-        if verbose:
-            print("    all OK -- joining worker")
-=======
             print "    waiting for worker thread to get started"
         ret = worker_started.wait()
         self.assertTrue(ret)
@@ -353,7 +249,6 @@
         self.assertTrue(t.finished)
         if verbose:
             print "    all OK -- joining worker"
->>>>>>> 4f5f3481
         if t.finished:
             t.join()
         # else the thread is still running, and we have no way to kill it
@@ -361,20 +256,12 @@
     def test_limbo_cleanup(self):
         # Issue 7481: Failure to start thread should cleanup the limbo map.
         def fail_new_thread(*args):
-<<<<<<< HEAD
-            raise threading.ThreadError()
-=======
             raise thread.error()
->>>>>>> 4f5f3481
         _start_new_thread = threading._start_new_thread
         threading._start_new_thread = fail_new_thread
         try:
             t = threading.Thread(target=lambda: None)
-<<<<<<< HEAD
-            self.assertRaises(threading.ThreadError, t.start)
-=======
             self.assertRaises(thread.error, t.start)
->>>>>>> 4f5f3481
             self.assertFalse(
                 t in threading._limbo,
                 "Failed to cleanup _limbo map on failure of Thread.start().")
@@ -388,15 +275,6 @@
         try:
             import ctypes
         except ImportError:
-<<<<<<< HEAD
-            raise unittest.SkipTest("cannot import ctypes")
-
-        rc = subprocess.call([sys.executable, "-c", """if 1:
-            import ctypes, sys, time, _thread
-
-            # This lock is used as a simple event variable.
-            ready = _thread.allocate_lock()
-=======
             if verbose:
                 print("test_finalize_with_runnning_thread can't import ctypes")
             return  # can't do anything
@@ -406,7 +284,6 @@
 
             # This lock is used as a simple event variable.
             ready = thread.allocate_lock()
->>>>>>> 4f5f3481
             ready.acquire()
 
             # Module globals are cleared before __del__ is run
@@ -423,11 +300,7 @@
                 ready.release()
                 time.sleep(100)
 
-<<<<<<< HEAD
-            _thread.start_new_thread(waitingThread, ())
-=======
             thread.start_new_thread(waitingThread, ())
->>>>>>> 4f5f3481
             ready.acquire()  # Be sure the other thread is waiting.
             sys.exit(42)
             """])
@@ -444,11 +317,7 @@
             def killer():
                 import os, time
                 time.sleep(2)
-<<<<<<< HEAD
-                print('program blocked; aborting')
-=======
                 print 'program blocked; aborting'
->>>>>>> 4f5f3481
                 os._exit(2)
             t = threading.Thread(target=killer)
             t.daemon = True
@@ -469,11 +338,7 @@
         rc = p.returncode
         self.assertFalse(rc == 2, "interpreted was blocked")
         self.assertTrue(rc == 0,
-<<<<<<< HEAD
-                        "Unexpected error: " + ascii(stderr))
-=======
                         "Unexpected error: " + repr(stderr))
->>>>>>> 4f5f3481
 
     def test_join_nondaemon_on_shutdown(self):
         # Issue 1722344
@@ -486,11 +351,7 @@
                     sleep(1)
                     # As a non-daemon thread we SHOULD wake up and nothing
                     # should be torn down yet
-<<<<<<< HEAD
-                    print("Woke up, sleep function is:", sleep)
-=======
                     print "Woke up, sleep function is:", sleep
->>>>>>> 4f5f3481
 
                 threading.Thread(target=child).start()
                 raise SystemExit
@@ -501,33 +362,20 @@
         self.addCleanup(p.stderr.close)
         stdout, stderr = p.communicate()
         self.assertEqual(stdout.strip(),
-<<<<<<< HEAD
-            b"Woke up, sleep function is: <built-in function sleep>")
-        stderr = strip_python_stderr(stderr)
-        self.assertEqual(stderr, b"")
-=======
             "Woke up, sleep function is: <built-in function sleep>")
         stderr = re.sub(r"^\[\d+ refs\]", "", stderr, re.MULTILINE).strip()
         self.assertEqual(stderr, "")
->>>>>>> 4f5f3481
 
     def test_enumerate_after_join(self):
         # Try hard to trigger #1703448: a thread is still returned in
         # threading.enumerate() after it has been join()ed.
         enum = threading.enumerate
-<<<<<<< HEAD
-        old_interval = sys.getswitchinterval()
-        try:
-            for i in range(1, 100):
-                sys.setswitchinterval(i * 0.0002)
-=======
         old_interval = sys.getcheckinterval()
         try:
             for i in xrange(1, 100):
                 # Try a couple times at each thread-switching interval
                 # to get more interleavings.
                 sys.setcheckinterval(i // 5)
->>>>>>> 4f5f3481
                 t = threading.Thread(target=lambda: None)
                 t.start()
                 t.join()
@@ -535,11 +383,7 @@
                 self.assertNotIn(t, l,
                     "#1703448 triggered after %d trials: %s" % (i, l))
         finally:
-<<<<<<< HEAD
-            sys.setswitchinterval(old_interval)
-=======
             sys.setcheckinterval(old_interval)
->>>>>>> 4f5f3481
 
     def test_no_refcycle_through_target(self):
         class RunSelfFunction(object):
@@ -560,11 +404,7 @@
         weak_cyclic_object = weakref.ref(cyclic_object)
         cyclic_object.thread.join()
         del cyclic_object
-<<<<<<< HEAD
-        self.assertIsNone(weak_cyclic_object(),
-=======
         self.assertEqual(None, weak_cyclic_object(),
->>>>>>> 4f5f3481
                          msg=('%d references still around' %
                               sys.getrefcount(weak_cyclic_object())))
 
@@ -572,30 +412,6 @@
         weak_raising_cyclic_object = weakref.ref(raising_cyclic_object)
         raising_cyclic_object.thread.join()
         del raising_cyclic_object
-<<<<<<< HEAD
-        self.assertIsNone(weak_raising_cyclic_object(),
-                         msg=('%d references still around' %
-                              sys.getrefcount(weak_raising_cyclic_object())))
-
-    def test_old_threading_api(self):
-        # Just a quick sanity check to make sure the old method names are
-        # still present
-        t = threading.Thread()
-        t.isDaemon()
-        t.setDaemon(True)
-        t.getName()
-        t.setName("name")
-        t.isAlive()
-        e = threading.Event()
-        e.isSet()
-        threading.activeCount()
-
-    def test_repr_daemon(self):
-        t = threading.Thread()
-        self.assertFalse('daemon' in repr(t))
-        t.daemon = True
-        self.assertTrue('daemon' in repr(t))
-=======
         self.assertEqual(None, weak_raising_cyclic_object(),
                          msg=('%d references still around' %
                               sys.getrefcount(weak_raising_cyclic_object())))
@@ -626,13 +442,10 @@
         _, out, err = assert_python_ok("-c", code)
         self.assertEqual(out, '')
         self.assertEqual(err, '')
->>>>>>> 4f5f3481
 
 
 class ThreadJoinOnShutdown(BaseTestCase):
 
-<<<<<<< HEAD
-=======
     # Between fork() and exec(), only async-safe functions are allowed (issues
     # #12316 and #11870), and fork() from a worker thread is known to trigger
     # problems with some operating systems (issue #3863): skip problematic tests
@@ -640,7 +453,6 @@
     platforms_to_skip = ('freebsd4', 'freebsd5', 'freebsd6', 'netbsd5',
                          'os2emx')
 
->>>>>>> 4f5f3481
     def _run_and_join(self, script):
         script = """if 1:
             import sys, os, time, threading
@@ -648,23 +460,12 @@
             # a thread, which waits for the main program to terminate
             def joiningfunc(mainthread):
                 mainthread.join()
-<<<<<<< HEAD
-                print('end of thread')
-                # stdout is fully buffered because not a tty, we have to flush
-                # before exit.
-                sys.stdout.flush()
-=======
                 print 'end of thread'
->>>>>>> 4f5f3481
         \n""" + script
 
         p = subprocess.Popen([sys.executable, "-c", script], stdout=subprocess.PIPE)
         rc = p.wait()
-<<<<<<< HEAD
-        data = p.stdout.read().decode().replace('\r', '')
-=======
         data = p.stdout.read().replace('\r', '')
->>>>>>> 4f5f3481
         p.stdout.close()
         self.assertEqual(data, "end of main\nend of thread\n")
         self.assertFalse(rc == 2, "interpreter was blocked")
@@ -678,20 +479,13 @@
                                  args=(threading.current_thread(),))
             t.start()
             time.sleep(0.1)
-<<<<<<< HEAD
-            print('end of main')
-=======
             print 'end of main'
->>>>>>> 4f5f3481
             """
         self._run_and_join(script)
 
 
     @unittest.skipUnless(hasattr(os, 'fork'), "needs os.fork()")
-<<<<<<< HEAD
-=======
     @unittest.skipIf(sys.platform in platforms_to_skip, "due to known OS bug")
->>>>>>> 4f5f3481
     def test_2_join_in_forked_process(self):
         # Like the test above, but from a forked interpreter
         script = """if 1:
@@ -703,31 +497,15 @@
             t = threading.Thread(target=joiningfunc,
                                  args=(threading.current_thread(),))
             t.start()
-<<<<<<< HEAD
-            print('end of main')
-=======
             print 'end of main'
->>>>>>> 4f5f3481
             """
         self._run_and_join(script)
 
     @unittest.skipUnless(hasattr(os, 'fork'), "needs os.fork()")
-<<<<<<< HEAD
-    def test_3_join_in_forked_from_thread(self):
-        # Like the test above, but fork() was called from a worker thread
-        # In the forked process, the main Thread object must be marked as stopped.
-
-        # Skip platforms with known problems forking from a worker thread.
-        # See http://bugs.python.org/issue3863.
-        if sys.platform in ('freebsd4', 'freebsd5', 'freebsd6', 'netbsd5',
-                           'os2emx'):
-            raise unittest.SkipTest('due to known OS bugs on ' + sys.platform)
-=======
     @unittest.skipIf(sys.platform in platforms_to_skip, "due to known OS bug")
     def test_3_join_in_forked_from_thread(self):
         # Like the test above, but fork() was called from a worker thread
         # In the forked process, the main Thread object must be marked as stopped.
->>>>>>> 4f5f3481
         script = """if 1:
             main_thread = threading.current_thread()
             def worker():
@@ -738,11 +516,7 @@
 
                 t = threading.Thread(target=joiningfunc,
                                      args=(main_thread,))
-<<<<<<< HEAD
-                print('end of main')
-=======
                 print 'end of main'
->>>>>>> 4f5f3481
                 t.start()
                 t.join() # Should not block: main_thread is already stopped
 
@@ -754,14 +528,6 @@
     def assertScriptHasOutput(self, script, expected_output):
         p = subprocess.Popen([sys.executable, "-c", script],
                              stdout=subprocess.PIPE)
-<<<<<<< HEAD
-        stdout, stderr = p.communicate()
-        data = stdout.decode().replace('\r', '')
-        self.assertEqual(p.returncode, 0, "Unexpected error")
-        self.assertEqual(data, expected_output)
-
-    @unittest.skipUnless(hasattr(os, 'fork'), "needs os.fork()")
-=======
         rc = p.wait()
         data = p.stdout.read().decode().replace('\r', '')
         self.assertEqual(rc, 0, "Unexpected error")
@@ -769,19 +535,10 @@
 
     @unittest.skipUnless(hasattr(os, 'fork'), "needs os.fork()")
     @unittest.skipIf(sys.platform in platforms_to_skip, "due to known OS bug")
->>>>>>> 4f5f3481
     def test_4_joining_across_fork_in_worker_thread(self):
         # There used to be a possible deadlock when forking from a child
         # thread.  See http://bugs.python.org/issue6643.
 
-<<<<<<< HEAD
-        # Skip platforms with known problems forking from a worker thread.
-        # See http://bugs.python.org/issue3863.
-        if sys.platform in ('freebsd4', 'freebsd5', 'freebsd6', 'os2emx'):
-            raise unittest.SkipTest('due to known OS bugs on ' + sys.platform)
-
-=======
->>>>>>> 4f5f3481
         # The script takes the following steps:
         # - The main thread in the parent process starts a new thread and then
         #   tries to join it.
@@ -825,11 +582,7 @@
             # This acquires the lock and then waits until the child has forked
             # before returning, which will release the lock soon after.  If
             # someone else tries to fix this test case by acquiring this lock
-<<<<<<< HEAD
-            # before forking instead of reseting it, the test case will
-=======
             # before forking instead of resetting it, the test case will
->>>>>>> 4f5f3481
             # deadlock when it shouldn't.
             condition = w._block
             orig_acquire = condition.acquire
@@ -854,10 +607,7 @@
         self.assertScriptHasOutput(script, "end of main\n")
 
     @unittest.skipUnless(hasattr(os, 'fork'), "needs os.fork()")
-<<<<<<< HEAD
-=======
     @unittest.skipIf(sys.platform in platforms_to_skip, "due to known OS bug")
->>>>>>> 4f5f3481
     def test_5_clear_waiter_locks_to_avoid_crash(self):
         # Check that a spawned thread that forks doesn't segfault on certain
         # platforms, namely OS X.  This used to happen if there was a waiter
@@ -870,13 +620,6 @@
         # lock will be acquired, we can't know if the internal mutex will be
         # acquired at the time of the fork.
 
-<<<<<<< HEAD
-        # Skip platforms with known problems forking from a worker thread.
-        # See http://bugs.python.org/issue3863.
-        if sys.platform in ('freebsd4', 'freebsd5', 'freebsd6', 'os2emx'):
-            raise unittest.SkipTest('due to known OS bugs on ' + sys.platform)
-=======
->>>>>>> 4f5f3481
         script = """if True:
             import os, time, threading
 
@@ -921,8 +664,6 @@
         output = "end of worker thread\nend of main thread\n"
         self.assertScriptHasOutput(script, output)
 
-<<<<<<< HEAD
-=======
     @unittest.skipUnless(hasattr(os, 'fork'), "needs os.fork()")
     @unittest.skipIf(sys.platform in platforms_to_skip, "due to known OS bug")
     def test_reinit_tls_after_fork(self):
@@ -947,7 +688,6 @@
         for t in threads:
             t.join()
 
->>>>>>> 4f5f3481
 
 class ThreadingExceptionTests(BaseTestCase):
     # A RuntimeError should be raised if Thread.start() is called
@@ -974,16 +714,8 @@
 class LockTests(lock_tests.LockTests):
     locktype = staticmethod(threading.Lock)
 
-<<<<<<< HEAD
-class PyRLockTests(lock_tests.RLockTests):
-    locktype = staticmethod(threading._PyRLock)
-
-class CRLockTests(lock_tests.RLockTests):
-    locktype = staticmethod(threading._CRLock)
-=======
 class RLockTests(lock_tests.RLockTests):
     locktype = staticmethod(threading.RLock)
->>>>>>> 4f5f3481
 
 class EventTests(lock_tests.EventTests):
     eventtype = staticmethod(threading.Event)
@@ -1001,20 +733,6 @@
 class BoundedSemaphoreTests(lock_tests.BoundedSemaphoreTests):
     semtype = staticmethod(threading.BoundedSemaphore)
 
-<<<<<<< HEAD
-class BarrierTests(lock_tests.BarrierTests):
-    barriertype = staticmethod(threading.Barrier)
-
-def test_main():
-    test.support.run_unittest(LockTests, PyRLockTests, CRLockTests, EventTests,
-                              ConditionAsRLockTests, ConditionTests,
-                              SemaphoreTests, BoundedSemaphoreTests,
-                              ThreadTests,
-                              ThreadJoinOnShutdown,
-                              ThreadingExceptionTests,
-                              BarrierTests
-                              )
-=======
     @unittest.skipUnless(sys.platform == 'darwin', 'test macosx problem')
     def test_recursion_limit(self):
         # Issue 9670
@@ -1055,7 +773,6 @@
                                    ThreadJoinOnShutdown,
                                    ThreadingExceptionTests,
                                    )
->>>>>>> 4f5f3481
 
 if __name__ == "__main__":
     test_main()
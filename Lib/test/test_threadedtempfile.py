--- conflicted
+++ resolved
@@ -15,10 +15,6 @@
 
 NUM_THREADS = 20
 FILES_PER_THREAD = 50
-<<<<<<< HEAD
-
-import tempfile
-=======
 
 import tempfile
 
@@ -26,13 +22,6 @@
 threading = import_module('threading')
 import unittest
 import StringIO
-from traceback import print_exc
->>>>>>> 4f5f3481
-
-from test.support import threading_setup, threading_cleanup, run_unittest, import_module
-threading = import_module('threading')
-import unittest
-import io
 from traceback import print_exc
 
 startEvent = threading.Event()
@@ -42,7 +31,7 @@
     ok_count = 0
 
     def run(self):
-        self.errors = io.StringIO()
+        self.errors = StringIO.StringIO()
         startEvent.wait()
         for i in range(FILES_PER_THREAD):
             try:
@@ -73,11 +62,7 @@
             t.join()
             ok += t.ok_count
             if t.error_count:
-<<<<<<< HEAD
-                errors.append(str(t.name) + str(t.errors.getvalue()))
-=======
                 errors.append(str(t.getName()) + str(t.errors.getvalue()))
->>>>>>> 4f5f3481
 
         threading_cleanup(*thread_info)
 

--- conflicted
+++ resolved
@@ -6,11 +6,7 @@
 import time
 import unittest
 
-<<<<<<< HEAD
-from test import support
-=======
 from test import test_support
->>>>>>> 4f5f3481
 from test.test_importhooks import ImportHooksBaseTestCase, test_src, test_co
 
 # some tests can be ran even without zlib
@@ -18,19 +14,6 @@
     import zlib
 except ImportError:
     zlib = None
-<<<<<<< HEAD
-
-from zipfile import ZipFile, ZipInfo, ZIP_STORED, ZIP_DEFLATED
-
-import zipimport
-import linecache
-import doctest
-import inspect
-import io
-from traceback import extract_tb, extract_stack, print_tb
-raise_src = 'def do_raise(): raise TypeError\n'
-=======
->>>>>>> 4f5f3481
 
 from zipfile import ZipFile, ZipInfo, ZIP_STORED, ZIP_DEFLATED
 
@@ -49,7 +32,7 @@
         if mtime < 0x7fffffff:
             mtime = int(mtime)
         else:
-            mtime = int(-0x100000000 + int(mtime))
+            mtime = int(-0x100000000L + long(mtime))
     pyc = imp.get_magic() + struct.pack("<i", int(mtime)) + data
     return pyc
 
@@ -58,16 +41,18 @@
 
 NOW = time.time()
 test_pyc = make_pyc(test_co, NOW)
+
+
+if __debug__:
+    pyc_ext = ".pyc"
+else:
+    pyc_ext = ".pyo"
 
 
 TESTMOD = "ziptestmodule"
 TESTPACK = "ziptestpackage"
 TESTPACK2 = "ziptestpackage2"
-TEMP_ZIP = os.path.abspath("junk95142.zip")
-
-pyc_file = imp.cache_from_source(TESTMOD + '.py')
-pyc_ext = ('.pyc' if __debug__ else '.pyo')
-
+TEMP_ZIP = os.path.abspath("junk95142" + os.extsep + "zip")
 
 
 class UncompressedZipImportTestCase(ImportHooksBaseTestCase):
@@ -93,11 +78,14 @@
             stuff = kw.get("stuff", None)
             if stuff is not None:
                 # Prepend 'stuff' to the start of the zipfile
-                with open(TEMP_ZIP, "rb") as f:
-                    data = f.read()
-                with open(TEMP_ZIP, "wb") as f:
-                    f.write(stuff)
-                    f.write(data)
+                f = open(TEMP_ZIP, "rb")
+                data = f.read()
+                f.close()
+
+                f = open(TEMP_ZIP, "wb")
+                f.write(stuff)
+                f.write(data)
+                f.close()
 
             sys.path.insert(0, TEMP_ZIP)
 
@@ -167,16 +155,18 @@
 
     def testBadMagic(self):
         # make pyc magic word invalid, forcing loading from .py
-        badmagic_pyc = bytearray(test_pyc)
-        badmagic_pyc[0] ^= 0x04  # flip an arbitrary bit
+        m0 = ord(test_pyc[0])
+        m0 ^= 0x04  # flip an arbitrary bit
+        badmagic_pyc = chr(m0) + test_pyc[1:]
         files = {TESTMOD + ".py": (NOW, test_src),
                  TESTMOD + pyc_ext: (NOW, badmagic_pyc)}
         self.doTest(".py", files, TESTMOD)
 
     def testBadMagic2(self):
         # make pyc magic word invalid, causing an ImportError
-        badmagic_pyc = bytearray(test_pyc)
-        badmagic_pyc[0] ^= 0x04  # flip an arbitrary bit
+        m0 = ord(test_pyc[0])
+        m0 ^= 0x04  # flip an arbitrary bit
+        badmagic_pyc = chr(m0) + test_pyc[1:]
         files = {TESTMOD + pyc_ext: (NOW, badmagic_pyc)}
         try:
             self.doTest(".py", files, TESTMOD)
@@ -186,10 +176,10 @@
             self.fail("expected ImportError; import from bad pyc")
 
     def testBadMTime(self):
-        badtime_pyc = bytearray(test_pyc)
-        # flip the second bit -- not the first as that one isn't stored in the
-        # .py's mtime in the zip archive.
-        badtime_pyc[7] ^= 0x02
+        t3 = ord(test_pyc[7])
+        t3 ^= 0x02  # flip the second bit -- not the first as that one
+                    # isn't stored in the .py's mtime in the zip archive.
+        badtime_pyc = test_pyc[:7] + chr(t3) + test_pyc[8:]
         files = {TESTMOD + ".py": (NOW, test_src),
                  TESTMOD + pyc_ext: (NOW, badtime_pyc)}
         self.doTest(".py", files, TESTMOD)
@@ -240,12 +230,7 @@
             self.assertEqual(zi.get_source(TESTPACK), None)
             self.assertEqual(zi.get_source(mod_path), None)
             self.assertEqual(zi.get_filename(mod_path), mod.__file__)
-<<<<<<< HEAD
-            # To pass in the module name instead of the path, we must use the
-            # right importer
-=======
             # To pass in the module name instead of the path, we must use the right importer
->>>>>>> 4f5f3481
             loader = mod.__loader__
             self.assertEqual(loader.get_source(mod_name), None)
             self.assertEqual(loader.get_filename(mod_name), mod.__file__)
@@ -279,15 +264,8 @@
             mod = zi.load_module(TESTPACK2)
             self.assertEqual(zi.get_filename(TESTPACK2), mod.__file__)
 
-<<<<<<< HEAD
-            self.assertEqual(
-                zi.is_package(TESTPACK2 + os.sep + '__init__'), False)
-            self.assertEqual(
-                zi.is_package(TESTPACK2 + os.sep + TESTMOD), False)
-=======
             self.assertEqual(zi.is_package(TESTPACK2 + os.sep + '__init__'), False)
             self.assertEqual(zi.is_package(TESTPACK2 + os.sep + TESTMOD), False)
->>>>>>> 4f5f3481
 
             mod_path = TESTPACK2 + os.sep + TESTMOD
             mod_name = module_path_to_dotted_name(mod_path)
@@ -296,12 +274,7 @@
             self.assertEqual(zi.get_source(TESTPACK2), None)
             self.assertEqual(zi.get_source(mod_path), None)
             self.assertEqual(zi.get_filename(mod_path), mod.__file__)
-<<<<<<< HEAD
-            # To pass in the module name instead of the path, we must use the
-            # right importer
-=======
             # To pass in the module name instead of the path, we must use the right importer
->>>>>>> 4f5f3481
             loader = mod.__loader__
             self.assertEqual(loader.get_source(mod_name), None)
             self.assertEqual(loader.get_filename(mod_name), mod.__file__)
@@ -314,7 +287,7 @@
         z.compression = self.compression
         try:
             name = "testdata.dat"
-            data = bytes(x for x in range(256))
+            data = "".join([chr(x) for x in range(256)]) * 500
             z.writestr(name, data)
             z.close()
             zi = zipimport.zipimporter(TEMP_ZIP)
@@ -328,8 +301,8 @@
         src = """if 1:  # indent hack
         def get_file():
             return __file__
-        if __loader__.get_data("some.data") != b"some data":
-            raise AssertionError("bad data")\n"""
+        if __loader__.get_data("some.data") != "some data":
+            raise AssertionError, "bad data"\n"""
         pyc = make_pyc(compile(src, "<???>", "exec"), NOW)
         files = {TESTMOD + pyc_ext: (NOW, pyc),
                  "some.data": (NOW, "some data")}
@@ -340,7 +313,7 @@
         # stuff at the beginning of the file
         files = {TESTMOD + ".py": (NOW, test_src)}
         self.doTest(".py", files, TESTMOD,
-                    stuff=b"Some Stuff"*31)
+                    stuff="Some Stuff"*31)
 
     def assertModuleSource(self, module):
         self.assertEqual(inspect.getsource(module), test_src)
@@ -398,89 +371,6 @@
             f,lno,n,line = extract_stack(tb.tb_frame, 1)[0]
             self.assertEqual(line, raise_src.strip())
 
-            s = io.StringIO()
-            print_tb(tb, 1, s)
-            self.assertTrue(s.getvalue().endswith(raise_src))
-        else:
-            raise AssertionError("This ought to be impossible")
-
-    def testTraceback(self):
-        files = {TESTMOD + ".py": (NOW, raise_src)}
-        self.doTest(None, files, TESTMOD, call=self.doTraceback)
-
-    @unittest.skipIf(support.TESTFN_UNENCODABLE is None,
-                     "need an unencodable filename")
-    def testUnencodable(self):
-        filename = support.TESTFN_UNENCODABLE + ".zip"
-        z = ZipFile(filename, "w")
-        zinfo = ZipInfo(TESTMOD + ".py", time.localtime(NOW))
-        zinfo.compress_type = self.compression
-        z.writestr(zinfo, test_src)
-        z.close()
-        try:
-            zipimport.zipimporter(filename)
-        finally:
-            os.remove(filename)
-
-
-<<<<<<< HEAD
-=======
-    def assertModuleSource(self, module):
-        self.assertEqual(inspect.getsource(module), test_src)
-
-    def testGetSource(self):
-        files = {TESTMOD + ".py": (NOW, test_src)}
-        self.doTest(".py", files, TESTMOD, call=self.assertModuleSource)
-
-    def testGetCompiledSource(self):
-        pyc = make_pyc(compile(test_src, "<???>", "exec"), NOW)
-        files = {TESTMOD + ".py": (NOW, test_src),
-                 TESTMOD + pyc_ext: (NOW, pyc)}
-        self.doTest(pyc_ext, files, TESTMOD, call=self.assertModuleSource)
-
-    def runDoctest(self, callback):
-        files = {TESTMOD + ".py": (NOW, test_src),
-                 "xyz.txt": (NOW, ">>> log.append(True)\n")}
-        self.doTest(".py", files, TESTMOD, call=callback)
-
-    def doDoctestFile(self, module):
-        log = []
-        old_master, doctest.master = doctest.master, None
-        try:
-            doctest.testfile(
-                'xyz.txt', package=module, module_relative=True,
-                globs=locals()
-            )
-        finally:
-            doctest.master = old_master
-        self.assertEqual(log,[True])
-
-    def testDoctestFile(self):
-        self.runDoctest(self.doDoctestFile)
-
-    def doDoctestSuite(self, module):
-        log = []
-        doctest.DocFileTest(
-            'xyz.txt', package=module, module_relative=True,
-            globs=locals()
-        ).run()
-        self.assertEqual(log,[True])
-
-    def testDoctestSuite(self):
-        self.runDoctest(self.doDoctestSuite)
-
-    def doTraceback(self, module):
-        try:
-            module.do_raise()
-        except:
-            tb = sys.exc_info()[2].tb_next
-
-            f,lno,n,line = extract_tb(tb, 1)[0]
-            self.assertEqual(line, raise_src.strip())
-
-            f,lno,n,line = extract_stack(tb.tb_frame, 1)[0]
-            self.assertEqual(line, raise_src.strip())
-
             s = StringIO.StringIO()
             print_tb(tb, 1, s)
             self.assertTrue(s.getvalue().endswith(raise_src))
@@ -492,7 +382,6 @@
         self.doTest(None, files, TESTMOD, call=self.doTraceback)
 
 
->>>>>>> 4f5f3481
 @unittest.skipUnless(zlib, "requires zlib")
 class CompressedZipImportTestCase(UncompressedZipImportTestCase):
     compression = ZIP_DEFLATED
@@ -517,12 +406,12 @@
         self.assertZipFailure('A' * 33000)
 
     def testEmptyFile(self):
-        support.unlink(TESTMOD)
+        test_support.unlink(TESTMOD)
         open(TESTMOD, 'w+').close()
         self.assertZipFailure(TESTMOD)
 
     def testFileUnreadable(self):
-        support.unlink(TESTMOD)
+        test_support.unlink(TESTMOD)
         fd = os.open(TESTMOD, os.O_CREAT, 000)
         try:
             os.close(fd)
@@ -530,11 +419,11 @@
         finally:
             # If we leave "the read-only bit" set on Windows, nothing can
             # delete TESTMOD, and later tests suffer bogus failures.
-            os.chmod(TESTMOD, 0o666)
-            support.unlink(TESTMOD)
+            os.chmod(TESTMOD, 0666)
+            test_support.unlink(TESTMOD)
 
     def testNotZipFile(self):
-        support.unlink(TESTMOD)
+        test_support.unlink(TESTMOD)
         fp = open(TESTMOD, 'w+')
         fp.write('a' * 22)
         fp.close()
@@ -542,7 +431,7 @@
 
     # XXX: disabled until this works on Big-endian machines
     def _testBogusZipFile(self):
-        support.unlink(TESTMOD)
+        test_support.unlink(TESTMOD)
         fp = open(TESTMOD, 'w+')
         fp.write(struct.pack('=I', 0x06054B50))
         fp.write('a' * 18)
@@ -571,13 +460,13 @@
 
 def test_main():
     try:
-        support.run_unittest(
+        test_support.run_unittest(
               UncompressedZipImportTestCase,
               CompressedZipImportTestCase,
               BadFileZipImportTestCase,
             )
     finally:
-        support.unlink(TESTMOD)
+        test_support.unlink(TESTMOD)
 
 if __name__ == "__main__":
     test_main()
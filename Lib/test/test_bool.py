# Test properties of bool promised by PEP 285

import unittest
from test import support

import os

class BoolTest(unittest.TestCase):

<<<<<<< HEAD
    def assertIs(self, a, b):
        self.assertTrue(a is b)

    def assertIsNot(self, a, b):
        self.assertTrue(a is not b)

=======
>>>>>>> 175d89ef
    def test_subclass(self):
        try:
            class C(bool):
                pass
        except TypeError:
            pass
        else:
            self.fail("bool should not be subclassable")

        self.assertRaises(TypeError, int.__new__, bool, 0)

    def test_print(self):
        try:
            fo = open(support.TESTFN, "w")
            print(False, True, file=fo)
            fo.close()
            fo = open(support.TESTFN, "r")
            self.assertEqual(fo.read(), 'False True\n')
        finally:
            fo.close()
            os.remove(support.TESTFN)

    def test_repr(self):
        self.assertEqual(repr(False), 'False')
        self.assertEqual(repr(True), 'True')
        self.assertEqual(eval(repr(False)), False)
        self.assertEqual(eval(repr(True)), True)

    def test_str(self):
        self.assertEqual(str(False), 'False')
        self.assertEqual(str(True), 'True')

    def test_int(self):
        self.assertEqual(int(False), 0)
        self.assertIsNot(int(False), False)
        self.assertEqual(int(True), 1)
        self.assertIsNot(int(True), True)

    def test_float(self):
        self.assertEqual(float(False), 0.0)
        self.assertIsNot(float(False), False)
        self.assertEqual(float(True), 1.0)
        self.assertIsNot(float(True), True)

    def test_math(self):
        self.assertEqual(+False, 0)
        self.assertIsNot(+False, False)
        self.assertEqual(-False, 0)
        self.assertIsNot(-False, False)
        self.assertEqual(abs(False), 0)
        self.assertIsNot(abs(False), False)
        self.assertEqual(+True, 1)
        self.assertIsNot(+True, True)
        self.assertEqual(-True, -1)
        self.assertEqual(abs(True), 1)
        self.assertIsNot(abs(True), True)
        self.assertEqual(~False, -1)
        self.assertEqual(~True, -2)

        self.assertEqual(False+2, 2)
        self.assertEqual(True+2, 3)
        self.assertEqual(2+False, 2)
        self.assertEqual(2+True, 3)

        self.assertEqual(False+False, 0)
        self.assertIsNot(False+False, False)
        self.assertEqual(False+True, 1)
        self.assertIsNot(False+True, True)
        self.assertEqual(True+False, 1)
        self.assertIsNot(True+False, True)
        self.assertEqual(True+True, 2)

        self.assertEqual(True-True, 0)
        self.assertIsNot(True-True, False)
        self.assertEqual(False-False, 0)
        self.assertIsNot(False-False, False)
        self.assertEqual(True-False, 1)
        self.assertIsNot(True-False, True)
        self.assertEqual(False-True, -1)

        self.assertEqual(True*1, 1)
        self.assertEqual(False*1, 0)
        self.assertIsNot(False*1, False)

        self.assertEqual(True/1, 1)
        self.assertIsNot(True/1, True)
        self.assertEqual(False/1, 0)
        self.assertIsNot(False/1, False)

        for b in False, True:
            for i in 0, 1, 2:
                self.assertEqual(b**i, int(b)**i)
                self.assertIsNot(b**i, bool(int(b)**i))

        for a in False, True:
            for b in False, True:
                self.assertIs(a&b, bool(int(a)&int(b)))
                self.assertIs(a|b, bool(int(a)|int(b)))
                self.assertIs(a^b, bool(int(a)^int(b)))
                self.assertEqual(a&int(b), int(a)&int(b))
                self.assertIsNot(a&int(b), bool(int(a)&int(b)))
                self.assertEqual(a|int(b), int(a)|int(b))
                self.assertIsNot(a|int(b), bool(int(a)|int(b)))
                self.assertEqual(a^int(b), int(a)^int(b))
                self.assertIsNot(a^int(b), bool(int(a)^int(b)))
                self.assertEqual(int(a)&b, int(a)&int(b))
                self.assertIsNot(int(a)&b, bool(int(a)&int(b)))
                self.assertEqual(int(a)|b, int(a)|int(b))
                self.assertIsNot(int(a)|b, bool(int(a)|int(b)))
                self.assertEqual(int(a)^b, int(a)^int(b))
                self.assertIsNot(int(a)^b, bool(int(a)^int(b)))

        self.assertIs(1==1, True)
        self.assertIs(1==0, False)
        self.assertIs(0<1, True)
        self.assertIs(1<0, False)
        self.assertIs(0<=0, True)
        self.assertIs(1<=0, False)
        self.assertIs(1>0, True)
        self.assertIs(1>1, False)
        self.assertIs(1>=1, True)
        self.assertIs(0>=1, False)
        self.assertIs(0!=1, True)
        self.assertIs(0!=0, False)

        x = [1]
        self.assertIs(x is x, True)
        self.assertIs(x is not x, False)

        self.assertIs(1 in x, True)
        self.assertIs(0 in x, False)
        self.assertIs(1 not in x, False)
        self.assertIs(0 not in x, True)

        x = {1: 2}
        self.assertIs(x is x, True)
        self.assertIs(x is not x, False)

        self.assertIs(1 in x, True)
        self.assertIs(0 in x, False)
        self.assertIs(1 not in x, False)
        self.assertIs(0 not in x, True)

        self.assertIs(not True, False)
        self.assertIs(not False, True)

    def test_convert(self):
        self.assertRaises(TypeError, bool, 42, 42)
        self.assertIs(bool(10), True)
        self.assertIs(bool(1), True)
        self.assertIs(bool(-1), True)
        self.assertIs(bool(0), False)
        self.assertIs(bool("hello"), True)
        self.assertIs(bool(""), False)
        self.assertIs(bool(), False)

    def test_format(self):
        self.assertEqual("%d" % False, "0")
        self.assertEqual("%d" % True, "1")
        self.assertEqual("%x" % False, "0")
        self.assertEqual("%x" % True, "1")

    def test_hasattr(self):
        self.assertIs(hasattr([], "append"), True)
        self.assertIs(hasattr([], "wobble"), False)

    def test_callable(self):
        self.assertIs(callable(len), True)
        self.assertIs(callable(1), False)

    def test_isinstance(self):
        self.assertIs(isinstance(True, bool), True)
        self.assertIs(isinstance(False, bool), True)
        self.assertIs(isinstance(True, int), True)
        self.assertIs(isinstance(False, int), True)
        self.assertIs(isinstance(1, bool), False)
        self.assertIs(isinstance(0, bool), False)

    def test_issubclass(self):
        self.assertIs(issubclass(bool, int), True)
        self.assertIs(issubclass(int, bool), False)

    def test_contains(self):
        self.assertIs(1 in {}, False)
        self.assertIs(1 in {1:1}, True)

    def test_string(self):
        self.assertIs("xyz".endswith("z"), True)
        self.assertIs("xyz".endswith("x"), False)
        self.assertIs("xyz0123".isalnum(), True)
        self.assertIs("@#$%".isalnum(), False)
        self.assertIs("xyz".isalpha(), True)
        self.assertIs("@#$%".isalpha(), False)
        self.assertIs("0123".isdigit(), True)
        self.assertIs("xyz".isdigit(), False)
        self.assertIs("xyz".islower(), True)
        self.assertIs("XYZ".islower(), False)
        self.assertIs("0123".isdecimal(), True)
        self.assertIs("xyz".isdecimal(), False)
        self.assertIs("0123".isnumeric(), True)
        self.assertIs("xyz".isnumeric(), False)
        self.assertIs(" ".isspace(), True)
        self.assertIs("\xa0".isspace(), True)
        self.assertIs("\u3000".isspace(), True)
        self.assertIs("XYZ".isspace(), False)
        self.assertIs("X".istitle(), True)
        self.assertIs("x".istitle(), False)
        self.assertIs("XYZ".isupper(), True)
        self.assertIs("xyz".isupper(), False)
        self.assertIs("xyz".startswith("x"), True)
        self.assertIs("xyz".startswith("z"), False)

    def test_boolean(self):
        self.assertEqual(True & 1, 1)
<<<<<<< HEAD
        self.assertTrue(not isinstance(True & 1, bool))
        self.assertIs(True & True, True)

        self.assertEqual(True | 1, 1)
        self.assertTrue(not isinstance(True | 1, bool))
        self.assertIs(True | True, True)

        self.assertEqual(True ^ 1, 0)
        self.assertTrue(not isinstance(True ^ 1, bool))
=======
        self.assertNotIsInstance(True & 1, bool)
        self.assertIs(True & True, True)

        self.assertEqual(True | 1, 1)
        self.assertNotIsInstance(True | 1, bool)
        self.assertIs(True | True, True)

        self.assertEqual(True ^ 1, 0)
        self.assertNotIsInstance(True ^ 1, bool)
>>>>>>> 175d89ef
        self.assertIs(True ^ True, False)

    def test_fileclosed(self):
        try:
            f = open(support.TESTFN, "w")
            self.assertIs(f.closed, False)
            f.close()
            self.assertIs(f.closed, True)
        finally:
            os.remove(support.TESTFN)

    def test_types(self):
        # types are always true.
        for t in [bool, complex, dict, float, int, list, object,
                  set, str, tuple, type]:
            self.assertIs(bool(t), True)

    def test_operator(self):
        import operator
        self.assertIs(operator.truth(0), False)
        self.assertIs(operator.truth(1), True)
        self.assertIs(operator.not_(1), False)
        self.assertIs(operator.not_(0), True)
        self.assertIs(operator.contains([], 1), False)
        self.assertIs(operator.contains([1], 1), True)
        self.assertIs(operator.lt(0, 0), False)
        self.assertIs(operator.lt(0, 1), True)
        self.assertIs(operator.is_(True, True), True)
        self.assertIs(operator.is_(True, False), False)
        self.assertIs(operator.is_not(True, True), False)
        self.assertIs(operator.is_not(True, False), True)

    def test_marshal(self):
        import marshal
        self.assertIs(marshal.loads(marshal.dumps(True)), True)
        self.assertIs(marshal.loads(marshal.dumps(False)), False)

    def test_pickle(self):
        import pickle
        self.assertIs(pickle.loads(pickle.dumps(True)), True)
        self.assertIs(pickle.loads(pickle.dumps(False)), False)
        self.assertIs(pickle.loads(pickle.dumps(True, True)), True)
        self.assertIs(pickle.loads(pickle.dumps(False, True)), False)

    def test_picklevalues(self):
        # Test for specific backwards-compatible pickle values
        import pickle
        self.assertEqual(pickle.dumps(True, protocol=0), b"I01\n.")
        self.assertEqual(pickle.dumps(False, protocol=0), b"I00\n.")
        self.assertEqual(pickle.dumps(True, protocol=1), b"I01\n.")
        self.assertEqual(pickle.dumps(False, protocol=1), b"I00\n.")
        self.assertEqual(pickle.dumps(True, protocol=2), b'\x80\x02\x88.')
        self.assertEqual(pickle.dumps(False, protocol=2), b'\x80\x02\x89.')

    def test_convert_to_bool(self):
        # Verify that TypeError occurs when bad things are returned
        # from __bool__().  This isn't really a bool test, but
        # it's related.
        check = lambda o: self.assertRaises(TypeError, bool, o)
        class Foo(object):
            def __bool__(self):
                return self
        check(Foo())

        class Bar(object):
            def __bool__(self):
                return "Yes"
        check(Bar())

        class Baz(int):
            def __bool__(self):
                return self
        check(Baz())

        # __bool__() must return a bool not an int
        class Spam(int):
            def __bool__(self):
                return 1
        check(Spam())

        class Eggs:
            def __len__(self):
                return -1
        self.assertRaises(ValueError, bool, Eggs())

    def test_sane_len(self):
        # this test just tests our assumptions about __len__
        # this will start failing if __len__ changes assertions
        for badval in ['illegal', -1, 1 << 32]:
            class A:
                def __len__(self):
                    return badval
            try:
                bool(A())
            except (Exception) as e_bool:
                try:
                    len(A())
                except (Exception) as e_len:
                    self.assertEqual(str(e_bool), str(e_len))

def test_main():
    support.run_unittest(BoolTest)

if __name__ == "__main__":
    test_main()<|MERGE_RESOLUTION|>--- conflicted
+++ resolved
@@ -7,15 +7,6 @@
 
 class BoolTest(unittest.TestCase):
 
-<<<<<<< HEAD
-    def assertIs(self, a, b):
-        self.assertTrue(a is b)
-
-    def assertIsNot(self, a, b):
-        self.assertTrue(a is not b)
-
-=======
->>>>>>> 175d89ef
     def test_subclass(self):
         try:
             class C(bool):
@@ -230,17 +221,6 @@
 
     def test_boolean(self):
         self.assertEqual(True & 1, 1)
-<<<<<<< HEAD
-        self.assertTrue(not isinstance(True & 1, bool))
-        self.assertIs(True & True, True)
-
-        self.assertEqual(True | 1, 1)
-        self.assertTrue(not isinstance(True | 1, bool))
-        self.assertIs(True | True, True)
-
-        self.assertEqual(True ^ 1, 0)
-        self.assertTrue(not isinstance(True ^ 1, bool))
-=======
         self.assertNotIsInstance(True & 1, bool)
         self.assertIs(True & True, True)
 
@@ -250,7 +230,6 @@
 
         self.assertEqual(True ^ 1, 0)
         self.assertNotIsInstance(True ^ 1, bool)
->>>>>>> 175d89ef
         self.assertIs(True ^ True, False)
 
     def test_fileclosed(self):

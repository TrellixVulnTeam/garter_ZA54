"""Unit tests for collections.py."""

import unittest, doctest, operator
import inspect
from test import support
from collections import namedtuple, Counter, OrderedDict, _count_elements
from test import mapping_tests
import pickle, copy
from random import randrange, shuffle
import keyword
import re
import sys
from collections import _ChainMap as ChainMap
from collections import Hashable, Iterable, Iterator
from collections import Sized, Container, Callable
from collections import Set, MutableSet
from collections import Mapping, MutableMapping, KeysView, ItemsView, UserDict
from collections import Sequence, MutableSequence
from collections import ByteString


################################################################################
### _ChainMap (helper class for configparser)
################################################################################

class TestChainMap(unittest.TestCase):

    def test_basics(self):
        c = ChainMap()
        c['a'] = 1
        c['b'] = 2
        d = c.new_child()
        d['b'] = 20
        d['c'] = 30
        self.assertEqual(d.maps, [{'b':20, 'c':30}, {'a':1, 'b':2}])  # check internal state
        self.assertEqual(d.items(), dict(a=1, b=20, c=30).items())    # check items/iter/getitem
        self.assertEqual(len(d), 3)                                   # check len
        for key in 'abc':                                             # check contains
            self.assertIn(key, d)
        for k, v in dict(a=1, b=20, c=30, z=100).items():             # check get
            self.assertEqual(d.get(k, 100), v)

        del d['b']                                                    # unmask a value
        self.assertEqual(d.maps, [{'c':30}, {'a':1, 'b':2}])          # check internal state
        self.assertEqual(d.items(), dict(a=1, b=2, c=30).items())     # check items/iter/getitem
        self.assertEqual(len(d), 3)                                   # check len
        for key in 'abc':                                             # check contains
            self.assertIn(key, d)
        for k, v in dict(a=1, b=2, c=30, z=100).items():              # check get
            self.assertEqual(d.get(k, 100), v)
        self.assertIn(repr(d), [                                      # check repr
            type(d).__name__ + "({'c': 30}, {'a': 1, 'b': 2})",
            type(d).__name__ + "({'c': 30}, {'b': 2, 'a': 1})"
        ])

        for e in d.copy(), copy.copy(d):                               # check shallow copies
            self.assertEqual(d, e)
            self.assertEqual(d.maps, e.maps)
            self.assertIsNot(d, e)
            self.assertIsNot(d.maps[0], e.maps[0])
            for m1, m2 in zip(d.maps[1:], e.maps[1:]):
                self.assertIs(m1, m2)

        for e in [pickle.loads(pickle.dumps(d)),
                  copy.deepcopy(d),
                  eval(repr(d))
                ]:                                                    # check deep copies
            self.assertEqual(d, e)
            self.assertEqual(d.maps, e.maps)
            self.assertIsNot(d, e)
            for m1, m2 in zip(d.maps, e.maps):
                self.assertIsNot(m1, m2, e)

        d.new_child()
        d['b'] = 5
        self.assertEqual(d.maps, [{'b': 5}, {'c':30}, {'a':1, 'b':2}])
        self.assertEqual(d.parents.maps, [{'c':30}, {'a':1, 'b':2}])   # check parents
        self.assertEqual(d['b'], 5)                                    # find first in chain
        self.assertEqual(d.parents['b'], 2)                            # look beyond maps[0]

    def test_contructor(self):
        self.assertEqual(ChainedContext().maps, [{}])                  # no-args --> one new dict
        self.assertEqual(ChainMap({1:2}).maps, [{1:2}])                # 1 arg --> list

    def test_missing(self):
        class DefaultChainMap(ChainMap):
            def __missing__(self, key):
                return 999
        d = DefaultChainMap(dict(a=1, b=2), dict(b=20, c=30))
        for k, v in dict(a=1, b=2, c=30, d=999).items():
            self.assertEqual(d[k], v)                                  # check __getitem__ w/missing
        for k, v in dict(a=1, b=2, c=30, d=77).items():
            self.assertEqual(d.get(k, 77), v)                          # check get() w/ missing
        for k, v in dict(a=True, b=True, c=True, d=False).items():
            self.assertEqual(k in d, v)                                # check __contains__ w/missing
        self.assertEqual(d.pop('a', 1001), 1, d)
        self.assertEqual(d.pop('a', 1002), 1002)                       # check pop() w/missing
        self.assertEqual(d.popitem(), ('b', 2))                        # check popitem() w/missing
        with self.assertRaises(KeyError):
            d.popitem()

    def test_dict_coercion(self):
        d = ChainMap(dict(a=1, b=2), dict(b=20, c=30))
        self.assertEqual(dict(d), dict(a=1, b=2, c=30))
        self.assertEqual(dict(d.items()), dict(a=1, b=2, c=30))


################################################################################
### Named Tuples
################################################################################

TestNT = namedtuple('TestNT', 'x y z')    # type used for pickle tests

class TestNamedTuple(unittest.TestCase):

    def test_factory(self):
        Point = namedtuple('Point', 'x y')
        self.assertEqual(Point.__name__, 'Point')
        self.assertEqual(Point.__slots__, ())
        self.assertEqual(Point.__module__, __name__)
        self.assertEqual(Point.__getitem__, tuple.__getitem__)
        self.assertEqual(Point._fields, ('x', 'y'))

        self.assertRaises(ValueError, namedtuple, 'abc%', 'efg ghi')       # type has non-alpha char
        self.assertRaises(ValueError, namedtuple, 'class', 'efg ghi')      # type has keyword
        self.assertRaises(ValueError, namedtuple, '9abc', 'efg ghi')       # type starts with digit

        self.assertRaises(ValueError, namedtuple, 'abc', 'efg g%hi')       # field with non-alpha char
        self.assertRaises(ValueError, namedtuple, 'abc', 'abc class')      # field has keyword
        self.assertRaises(ValueError, namedtuple, 'abc', '8efg 9ghi')      # field starts with digit
        self.assertRaises(ValueError, namedtuple, 'abc', '_efg ghi')       # field with leading underscore
        self.assertRaises(ValueError, namedtuple, 'abc', 'efg efg ghi')    # duplicate field

        namedtuple('Point0', 'x1 y2')   # Verify that numbers are allowed in names
        namedtuple('_', 'a b c')        # Test leading underscores in a typename

        nt = namedtuple('nt', 'the quick brown fox')                       # check unicode input
<<<<<<< HEAD
        self.assertTrue("u'" not in repr(nt._fields))
        nt = namedtuple('nt', ('the', 'quick'))                           # check unicode input
        self.assertTrue("u'" not in repr(nt._fields))
=======
        self.assertNotIn("u'", repr(nt._fields))
        nt = namedtuple('nt', ('the', 'quick'))                           # check unicode input
        self.assertNotIn("u'", repr(nt._fields))
>>>>>>> 175d89ef

        self.assertRaises(TypeError, Point._make, [11])                     # catch too few args
        self.assertRaises(TypeError, Point._make, [11, 22, 33])             # catch too many args

    @unittest.skipIf(sys.flags.optimize >= 2,
                     "Docstrings are omitted with -O2 and above")
    def test_factory_doc_attr(self):
        Point = namedtuple('Point', 'x y')
        self.assertEqual(Point.__doc__, 'Point(x, y)')

    def test_name_fixer(self):
        for spec, renamed in [
            [('efg', 'g%hi'),  ('efg', '_1')],                              # field with non-alpha char
            [('abc', 'class'), ('abc', '_1')],                              # field has keyword
            [('8efg', '9ghi'), ('_0', '_1')],                               # field starts with digit
            [('abc', '_efg'), ('abc', '_1')],                               # field with leading underscore
            [('abc', 'efg', 'efg', 'ghi'), ('abc', 'efg', '_2', 'ghi')],    # duplicate field
            [('abc', '', 'x'), ('abc', '_1', 'x')],                         # fieldname is a space
        ]:
            self.assertEqual(namedtuple('NT', spec, rename=True)._fields, renamed)

    def test_instance(self):
        Point = namedtuple('Point', 'x y')
        p = Point(11, 22)
        self.assertEqual(p, Point(x=11, y=22))
        self.assertEqual(p, Point(11, y=22))
        self.assertEqual(p, Point(y=22, x=11))
        self.assertEqual(p, Point(*(11, 22)))
        self.assertEqual(p, Point(**dict(x=11, y=22)))
        self.assertRaises(TypeError, Point, 1)                              # too few args
        self.assertRaises(TypeError, Point, 1, 2, 3)                        # too many args
        self.assertRaises(TypeError, eval, 'Point(XXX=1, y=2)', locals())   # wrong keyword argument
        self.assertRaises(TypeError, eval, 'Point(x=1)', locals())          # missing keyword argument
        self.assertEqual(repr(p), 'Point(x=11, y=22)')
<<<<<<< HEAD
        self.assertTrue('__dict__' not in dir(p))                              # verify instance has no dict
        self.assertTrue('__weakref__' not in dir(p))
=======
        self.assertNotIn('__dict__', dir(p))                              # verify instance has no dict
        self.assertNotIn('__weakref__', dir(p))
>>>>>>> 175d89ef
        self.assertEqual(p, Point._make([11, 22]))                          # test _make classmethod
        self.assertEqual(p._fields, ('x', 'y'))                             # test _fields attribute
        self.assertEqual(p._replace(x=1), (1, 22))                          # test _replace method
        self.assertEqual(p._asdict(), dict(x=11, y=22))                     # test _asdict method

        try:
            p._replace(x=1, error=2)
        except ValueError:
            pass
        else:
            self._fail('Did not detect an incorrect fieldname')

        # verify that field string can have commas
        Point = namedtuple('Point', 'x, y')
        p = Point(x=11, y=22)
        self.assertEqual(repr(p), 'Point(x=11, y=22)')

        # verify that fieldspec can be a non-string sequence
        Point = namedtuple('Point', ('x', 'y'))
        p = Point(x=11, y=22)
        self.assertEqual(repr(p), 'Point(x=11, y=22)')

    def test_tupleness(self):
        Point = namedtuple('Point', 'x y')
        p = Point(11, 22)

<<<<<<< HEAD
        self.assertTrue(isinstance(p, tuple))
=======
        self.assertIsInstance(p, tuple)
>>>>>>> 175d89ef
        self.assertEqual(p, (11, 22))                                       # matches a real tuple
        self.assertEqual(tuple(p), (11, 22))                                # coercable to a real tuple
        self.assertEqual(list(p), [11, 22])                                 # coercable to a list
        self.assertEqual(max(p), 22)                                        # iterable
        self.assertEqual(max(*p), 22)                                       # star-able
        x, y = p
        self.assertEqual(p, (x, y))                                         # unpacks like a tuple
        self.assertEqual((p[0], p[1]), (11, 22))                            # indexable like a tuple
        self.assertRaises(IndexError, p.__getitem__, 3)

        self.assertEqual(p.x, x)
        self.assertEqual(p.y, y)
        self.assertRaises(AttributeError, eval, 'p.z', locals())

    def test_odd_sizes(self):
        Zero = namedtuple('Zero', '')
        self.assertEqual(Zero(), ())
        self.assertEqual(Zero._make([]), ())
        self.assertEqual(repr(Zero()), 'Zero()')
        self.assertEqual(Zero()._asdict(), {})
        self.assertEqual(Zero()._fields, ())

        Dot = namedtuple('Dot', 'd')
        self.assertEqual(Dot(1), (1,))
        self.assertEqual(Dot._make([1]), (1,))
        self.assertEqual(Dot(1).d, 1)
        self.assertEqual(repr(Dot(1)), 'Dot(d=1)')
        self.assertEqual(Dot(1)._asdict(), {'d':1})
        self.assertEqual(Dot(1)._replace(d=999), (999,))
        self.assertEqual(Dot(1)._fields, ('d',))

        # n = 5000
        n = 254 # SyntaxError: more than 255 arguments:
        import string, random
        names = list(set(''.join([random.choice(string.ascii_letters)
                                  for j in range(10)]) for i in range(n)))
        n = len(names)
        Big = namedtuple('Big', names)
        b = Big(*range(n))
        self.assertEqual(b, tuple(range(n)))
        self.assertEqual(Big._make(range(n)), tuple(range(n)))
        for pos, name in enumerate(names):
            self.assertEqual(getattr(b, name), pos)
        repr(b)                                 # make sure repr() doesn't blow-up
        d = b._asdict()
        d_expected = dict(zip(names, range(n)))
        self.assertEqual(d, d_expected)
        b2 = b._replace(**dict([(names[1], 999),(names[-5], 42)]))
        b2_expected = list(range(n))
        b2_expected[1] = 999
        b2_expected[-5] = 42
        self.assertEqual(b2, tuple(b2_expected))
        self.assertEqual(b._fields, tuple(names))

    def test_pickle(self):
        p = TestNT(x=10, y=20, z=30)
        for module in (pickle,):
            loads = getattr(module, 'loads')
            dumps = getattr(module, 'dumps')
            for protocol in -1, 0, 1, 2:
                q = loads(dumps(p, protocol))
                self.assertEqual(p, q)
                self.assertEqual(p._fields, q._fields)

    def test_copy(self):
        p = TestNT(x=10, y=20, z=30)
        for copier in copy.copy, copy.deepcopy:
            q = copier(p)
            self.assertEqual(p, q)
            self.assertEqual(p._fields, q._fields)

    def test_name_conflicts(self):
        # Some names like "self", "cls", "tuple", "itemgetter", and "property"
        # failed when used as field names.  Test to make sure these now work.
        T = namedtuple('T', 'itemgetter property self cls tuple')
        t = T(1, 2, 3, 4, 5)
        self.assertEqual(t, (1,2,3,4,5))
        newt = t._replace(itemgetter=10, property=20, self=30, cls=40, tuple=50)
        self.assertEqual(newt, (10,20,30,40,50))

        # Broader test of all interesting names in a template
        with support.captured_stdout() as template:
            T = namedtuple('T', 'x', verbose=True)
        words = set(re.findall('[A-Za-z]+', template.getvalue()))
        words -= set(keyword.kwlist)
        T = namedtuple('T', words)
        # test __new__
        values = tuple(range(len(words)))
        t = T(*values)
        self.assertEqual(t, values)
        t = T(**dict(zip(T._fields, values)))
        self.assertEqual(t, values)
        # test _make
        t = T._make(values)
        self.assertEqual(t, values)
        # exercise __repr__
        repr(t)
        # test _asdict
        self.assertEqual(t._asdict(), dict(zip(T._fields, values)))
        # test _replace
        t = T._make(values)
        newvalues = tuple(v*10 for v in values)
        newt = t._replace(**dict(zip(T._fields, newvalues)))
        self.assertEqual(newt, newvalues)
        # test _fields
        self.assertEqual(T._fields, tuple(words))
        # test __getnewargs__
        self.assertEqual(t.__getnewargs__(), values)

    def test_repr(self):
        with support.captured_stdout() as template:
            A = namedtuple('A', 'x', verbose=True)
        self.assertEqual(repr(A(1)), 'A(x=1)')
        # repr should show the name of the subclass
        class B(A):
            pass
        self.assertEqual(repr(B(1)), 'B(x=1)')


################################################################################
### Abstract Base Classes
################################################################################

class ABCTestCase(unittest.TestCase):

    def validate_abstract_methods(self, abc, *names):
        methodstubs = dict.fromkeys(names, lambda s, *args: 0)

        # everything should work will all required methods are present
        C = type('C', (abc,), methodstubs)
        C()

        # instantiation should fail if a required method is missing
        for name in names:
            stubs = methodstubs.copy()
            del stubs[name]
            C = type('C', (abc,), stubs)
            self.assertRaises(TypeError, C, name)

    def validate_isinstance(self, abc, name):
        stub = lambda s, *args: 0

        C = type('C', (object,), {'__hash__': None})
        setattr(C, name, stub)
        self.assertIsInstance(C(), abc)
        self.assertTrue(issubclass(C, abc))

        C = type('C', (object,), {'__hash__': None})
        self.assertNotIsInstance(C(), abc)
        self.assertFalse(issubclass(C, abc))

    def validate_comparison(self, instance):
        ops = ['lt', 'gt', 'le', 'ge', 'ne', 'or', 'and', 'xor', 'sub']
        operators = {}
        for op in ops:
            name = '__' + op + '__'
            operators[name] = getattr(operator, name)

        class Other:
            def __init__(self):
                self.right_side = False
            def __eq__(self, other):
                self.right_side = True
                return True
            __lt__ = __eq__
            __gt__ = __eq__
            __le__ = __eq__
            __ge__ = __eq__
            __ne__ = __eq__
            __ror__ = __eq__
            __rand__ = __eq__
            __rxor__ = __eq__
            __rsub__ = __eq__

        for name, op in operators.items():
            if not hasattr(instance, name):
                continue
            other = Other()
            op(instance, other)
            self.assertTrue(other.right_side,'Right side not called for %s.%s'
                            % (type(instance), name))

    def validate_comparison(self, instance):
        ops = ['lt', 'gt', 'le', 'ge', 'ne', 'or', 'and', 'xor', 'sub']
        operators = {}
        for op in ops:
            name = '__' + op + '__'
            operators[name] = getattr(operator, name)

        class Other:
            def __init__(self):
                self.right_side = False
            def __eq__(self, other):
                self.right_side = True
                return True
            __lt__ = __eq__
            __gt__ = __eq__
            __le__ = __eq__
            __ge__ = __eq__
            __ne__ = __eq__
            __ror__ = __eq__
            __rand__ = __eq__
            __rxor__ = __eq__
            __rsub__ = __eq__

        for name, op in operators.items():
            if not hasattr(instance, name):
                continue
            other = Other()
            op(instance, other)
            self.assertTrue(other.right_side,'Right side not called for %s.%s'
                            % (type(instance), name))

class TestOneTrickPonyABCs(ABCTestCase):

    def test_Hashable(self):
        # Check some non-hashables
        non_samples = [bytearray(), list(), set(), dict()]
        for x in non_samples:
<<<<<<< HEAD
            self.assertFalse(isinstance(x, Hashable), repr(x))
=======
            self.assertNotIsInstance(x, Hashable)
>>>>>>> 175d89ef
            self.assertFalse(issubclass(type(x), Hashable), repr(type(x)))
        # Check some hashables
        samples = [None,
                   int(), float(), complex(),
                   str(),
                   tuple(), frozenset(),
                   int, list, object, type, bytes()
                   ]
        for x in samples:
<<<<<<< HEAD
            self.assertTrue(isinstance(x, Hashable), repr(x))
=======
            self.assertIsInstance(x, Hashable)
>>>>>>> 175d89ef
            self.assertTrue(issubclass(type(x), Hashable), repr(type(x)))
        self.assertRaises(TypeError, Hashable)
        # Check direct subclassing
        class H(Hashable):
            def __hash__(self):
                return super().__hash__()
        self.assertEqual(hash(H()), 0)
        self.assertFalse(issubclass(int, H))
        self.validate_abstract_methods(Hashable, '__hash__')
        self.validate_isinstance(Hashable, '__hash__')

    def test_Iterable(self):
        # Check some non-iterables
        non_samples = [None, 42, 3.14, 1j]
        for x in non_samples:
<<<<<<< HEAD
            self.assertFalse(isinstance(x, Iterable), repr(x))
=======
            self.assertNotIsInstance(x, Iterable)
>>>>>>> 175d89ef
            self.assertFalse(issubclass(type(x), Iterable), repr(type(x)))
        # Check some iterables
        samples = [bytes(), str(),
                   tuple(), list(), set(), frozenset(), dict(),
                   dict().keys(), dict().items(), dict().values(),
                   (lambda: (yield))(),
                   (x for x in []),
                   ]
        for x in samples:
<<<<<<< HEAD
            self.assertTrue(isinstance(x, Iterable), repr(x))
=======
            self.assertIsInstance(x, Iterable)
>>>>>>> 175d89ef
            self.assertTrue(issubclass(type(x), Iterable), repr(type(x)))
        # Check direct subclassing
        class I(Iterable):
            def __iter__(self):
                return super().__iter__()
        self.assertEqual(list(I()), [])
        self.assertFalse(issubclass(str, I))
        self.validate_abstract_methods(Iterable, '__iter__')
        self.validate_isinstance(Iterable, '__iter__')

    def test_Iterator(self):
        non_samples = [None, 42, 3.14, 1j, b"", "", (), [], {}, set()]
        for x in non_samples:
<<<<<<< HEAD
            self.assertFalse(isinstance(x, Iterator), repr(x))
=======
            self.assertNotIsInstance(x, Iterator)
>>>>>>> 175d89ef
            self.assertFalse(issubclass(type(x), Iterator), repr(type(x)))
        samples = [iter(bytes()), iter(str()),
                   iter(tuple()), iter(list()), iter(dict()),
                   iter(set()), iter(frozenset()),
                   iter(dict().keys()), iter(dict().items()),
                   iter(dict().values()),
                   (lambda: (yield))(),
                   (x for x in []),
                   ]
        for x in samples:
<<<<<<< HEAD
            self.assertTrue(isinstance(x, Iterator), repr(x))
=======
            self.assertIsInstance(x, Iterator)
>>>>>>> 175d89ef
            self.assertTrue(issubclass(type(x), Iterator), repr(type(x)))
        self.validate_abstract_methods(Iterator, '__next__', '__iter__')

        # Issue 10565
        class NextOnly:
            def __next__(self):
                yield 1
                raise StopIteration
<<<<<<< HEAD
        self.assertFalse(isinstance(NextOnly(), Iterator))
=======
        self.assertNotIsInstance(NextOnly(), Iterator)
>>>>>>> 175d89ef

    def test_Sized(self):
        non_samples = [None, 42, 3.14, 1j,
                       (lambda: (yield))(),
                       (x for x in []),
                       ]
        for x in non_samples:
<<<<<<< HEAD
            self.assertFalse(isinstance(x, Sized), repr(x))
=======
            self.assertNotIsInstance(x, Sized)
>>>>>>> 175d89ef
            self.assertFalse(issubclass(type(x), Sized), repr(type(x)))
        samples = [bytes(), str(),
                   tuple(), list(), set(), frozenset(), dict(),
                   dict().keys(), dict().items(), dict().values(),
                   ]
        for x in samples:
<<<<<<< HEAD
            self.assertTrue(isinstance(x, Sized), repr(x))
=======
            self.assertIsInstance(x, Sized)
>>>>>>> 175d89ef
            self.assertTrue(issubclass(type(x), Sized), repr(type(x)))
        self.validate_abstract_methods(Sized, '__len__')
        self.validate_isinstance(Sized, '__len__')

    def test_Container(self):
        non_samples = [None, 42, 3.14, 1j,
                       (lambda: (yield))(),
                       (x for x in []),
                       ]
        for x in non_samples:
<<<<<<< HEAD
            self.assertFalse(isinstance(x, Container), repr(x))
=======
            self.assertNotIsInstance(x, Container)
>>>>>>> 175d89ef
            self.assertFalse(issubclass(type(x), Container), repr(type(x)))
        samples = [bytes(), str(),
                   tuple(), list(), set(), frozenset(), dict(),
                   dict().keys(), dict().items(),
                   ]
        for x in samples:
<<<<<<< HEAD
            self.assertTrue(isinstance(x, Container), repr(x))
=======
            self.assertIsInstance(x, Container)
>>>>>>> 175d89ef
            self.assertTrue(issubclass(type(x), Container), repr(type(x)))
        self.validate_abstract_methods(Container, '__contains__')
        self.validate_isinstance(Container, '__contains__')

    def test_Callable(self):
        non_samples = [None, 42, 3.14, 1j,
                       "", b"", (), [], {}, set(),
                       (lambda: (yield))(),
                       (x for x in []),
                       ]
        for x in non_samples:
<<<<<<< HEAD
            self.assertFalse(isinstance(x, Callable), repr(x))
=======
            self.assertNotIsInstance(x, Callable)
>>>>>>> 175d89ef
            self.assertFalse(issubclass(type(x), Callable), repr(type(x)))
        samples = [lambda: None,
                   type, int, object,
                   len,
                   list.append, [].append,
                   ]
        for x in samples:
<<<<<<< HEAD
            self.assertTrue(isinstance(x, Callable), repr(x))
=======
            self.assertIsInstance(x, Callable)
>>>>>>> 175d89ef
            self.assertTrue(issubclass(type(x), Callable), repr(type(x)))
        self.validate_abstract_methods(Callable, '__call__')
        self.validate_isinstance(Callable, '__call__')

    def test_direct_subclassing(self):
        for B in Hashable, Iterable, Iterator, Sized, Container, Callable:
            class C(B):
                pass
            self.assertTrue(issubclass(C, B))
            self.assertFalse(issubclass(int, C))

    def test_registration(self):
        for B in Hashable, Iterable, Iterator, Sized, Container, Callable:
            class C:
                __hash__ = None  # Make sure it isn't hashable by default
            self.assertFalse(issubclass(C, B), B.__name__)
            B.register(C)
            self.assertTrue(issubclass(C, B))

class WithSet(MutableSet):

    def __init__(self, it=()):
        self.data = set(it)

    def __len__(self):
        return len(self.data)

    def __iter__(self):
        return iter(self.data)

    def __contains__(self, item):
        return item in self.data

    def add(self, item):
        self.data.add(item)

    def discard(self, item):
        self.data.discard(item)

class TestCollectionABCs(ABCTestCase):

    # XXX For now, we only test some virtual inheritance properties.
    # We should also test the proper behavior of the collection ABCs
    # as real base classes or mix-in classes.

    def test_Set(self):
        for sample in [set, frozenset]:
<<<<<<< HEAD
            self.assertTrue(isinstance(sample(), Set))
=======
            self.assertIsInstance(sample(), Set)
>>>>>>> 175d89ef
            self.assertTrue(issubclass(sample, Set))
        self.validate_abstract_methods(Set, '__contains__', '__iter__', '__len__')
        class MySet(Set):
            def __contains__(self, x):
                return False
            def __len__(self):
                return 0
            def __iter__(self):
                return iter([])
        self.validate_comparison(MySet())

    def test_hash_Set(self):
        class OneTwoThreeSet(Set):
            def __init__(self):
                self.contents = [1, 2, 3]
            def __contains__(self, x):
                return x in self.contents
            def __len__(self):
                return len(self.contents)
            def __iter__(self):
                return iter(self.contents)
            def __hash__(self):
                return self._hash()
        a, b = OneTwoThreeSet(), OneTwoThreeSet()
        self.assertTrue(hash(a) == hash(b))

    def test_MutableSet(self):
<<<<<<< HEAD
        self.assertTrue(isinstance(set(), MutableSet))
        self.assertTrue(issubclass(set, MutableSet))
        self.assertFalse(isinstance(frozenset(), MutableSet))
=======
        self.assertIsInstance(set(), MutableSet)
        self.assertTrue(issubclass(set, MutableSet))
        self.assertNotIsInstance(frozenset(), MutableSet)
>>>>>>> 175d89ef
        self.assertFalse(issubclass(frozenset, MutableSet))
        self.validate_abstract_methods(MutableSet, '__contains__', '__iter__', '__len__',
            'add', 'discard')

    def test_issue_5647(self):
        # MutableSet.__iand__ mutated the set during iteration
        s = WithSet('abcd')
        s &= WithSet('cdef')            # This used to fail
        self.assertEqual(set(s), set('cd'))

    def test_issue_4920(self):
        # MutableSet.pop() method did not work
        class MySet(MutableSet):
            __slots__=['__s']
            def __init__(self,items=None):
                if items is None:
                    items=[]
                self.__s=set(items)
            def __contains__(self,v):
                return v in self.__s
            def __iter__(self):
                return iter(self.__s)
            def __len__(self):
                return len(self.__s)
            def add(self,v):
                result=v not in self.__s
                self.__s.add(v)
                return result
            def discard(self,v):
                result=v in self.__s
                self.__s.discard(v)
                return result
            def __repr__(self):
                return "MySet(%s)" % repr(list(self))
        s = MySet([5,43,2,1])
        self.assertEqual(s.pop(), 1)

    def test_issue8750(self):
        empty = WithSet()
        full = WithSet(range(10))
        s = WithSet(full)
        s -= s
        self.assertEqual(s, empty)
        s = WithSet(full)
        s ^= s
        self.assertEqual(s, empty)
        s = WithSet(full)
        s &= s
        self.assertEqual(s, full)
        s |= s
        self.assertEqual(s, full)

    def test_Mapping(self):
        for sample in [dict]:
<<<<<<< HEAD
            self.assertTrue(isinstance(sample(), Mapping))
            self.assertTrue(issubclass(sample, Mapping))
        self.validate_abstract_methods(Mapping, '__contains__', '__iter__', '__len__',
            '__getitem__')
        class MyMapping(collections.Mapping):
=======
            self.assertIsInstance(sample(), Mapping)
            self.assertTrue(issubclass(sample, Mapping))
        self.validate_abstract_methods(Mapping, '__contains__', '__iter__', '__len__',
            '__getitem__')
        class MyMapping(Mapping):
>>>>>>> 175d89ef
            def __len__(self):
                return 0
            def __getitem__(self, i):
                raise IndexError
            def __iter__(self):
                return iter(())
        self.validate_comparison(MyMapping())

    def test_MutableMapping(self):
        for sample in [dict]:
<<<<<<< HEAD
            self.assertTrue(isinstance(sample(), MutableMapping))
=======
            self.assertIsInstance(sample(), MutableMapping)
>>>>>>> 175d89ef
            self.assertTrue(issubclass(sample, MutableMapping))
        self.validate_abstract_methods(MutableMapping, '__contains__', '__iter__', '__len__',
            '__getitem__', '__setitem__', '__delitem__')

    def test_MutableMapping_subclass(self):
        # Test issue 9214
        mymap = UserDict()
        mymap['red'] = 5
<<<<<<< HEAD
        self.assertTrue(isinstance(mymap.keys(), Set))
        self.assertTrue(isinstance(mymap.keys(), KeysView))
        self.assertTrue(isinstance(mymap.items(), Set))
        self.assertTrue(isinstance(mymap.items(), ItemsView))
=======
        self.assertIsInstance(mymap.keys(), Set)
        self.assertIsInstance(mymap.keys(), KeysView)
        self.assertIsInstance(mymap.items(), Set)
        self.assertIsInstance(mymap.items(), ItemsView)
>>>>>>> 175d89ef

        mymap = UserDict()
        mymap['red'] = 5
        z = mymap.keys() | {'orange'}
<<<<<<< HEAD
        self.assertEqual(type(z), set)
=======
        self.assertIsInstance(z, set)
>>>>>>> 175d89ef
        list(z)
        mymap['blue'] = 7               # Shouldn't affect 'z'
        self.assertEqual(sorted(z), ['orange', 'red'])

        mymap = UserDict()
        mymap['red'] = 5
        z = mymap.items() | {('orange', 3)}
<<<<<<< HEAD
        self.assertEqual(type(z), set)
=======
        self.assertIsInstance(z, set)
>>>>>>> 175d89ef
        list(z)
        mymap['blue'] = 7               # Shouldn't affect 'z'
        self.assertEqual(sorted(z), [('orange', 3), ('red', 5)])

    def test_Sequence(self):
        for sample in [tuple, list, bytes, str]:
<<<<<<< HEAD
            self.assertTrue(isinstance(sample(), Sequence))
            self.assertTrue(issubclass(sample, Sequence))
        self.assertTrue(isinstance(range(10), Sequence))
=======
            self.assertIsInstance(sample(), Sequence)
            self.assertTrue(issubclass(sample, Sequence))
        self.assertIsInstance(range(10), Sequence)
>>>>>>> 175d89ef
        self.assertTrue(issubclass(range, Sequence))
        self.assertTrue(issubclass(str, Sequence))
        self.validate_abstract_methods(Sequence, '__contains__', '__iter__', '__len__',
            '__getitem__')

    def test_ByteString(self):
        for sample in [bytes, bytearray]:
<<<<<<< HEAD
            self.assertTrue(isinstance(sample(), ByteString))
            self.assertTrue(issubclass(sample, ByteString))
        for sample in [str, list, tuple]:
            self.assertFalse(isinstance(sample(), ByteString))
            self.assertFalse(issubclass(sample, ByteString))
        self.assertFalse(isinstance(memoryview(b""), ByteString))
=======
            self.assertIsInstance(sample(), ByteString)
            self.assertTrue(issubclass(sample, ByteString))
        for sample in [str, list, tuple]:
            self.assertNotIsInstance(sample(), ByteString)
            self.assertFalse(issubclass(sample, ByteString))
        self.assertNotIsInstance(memoryview(b""), ByteString)
>>>>>>> 175d89ef
        self.assertFalse(issubclass(memoryview, ByteString))

    def test_MutableSequence(self):
        for sample in [tuple, str, bytes]:
<<<<<<< HEAD
            self.assertFalse(isinstance(sample(), MutableSequence))
            self.assertFalse(issubclass(sample, MutableSequence))
        for sample in [list, bytearray]:
            self.assertTrue(isinstance(sample(), MutableSequence))
=======
            self.assertNotIsInstance(sample(), MutableSequence)
            self.assertFalse(issubclass(sample, MutableSequence))
        for sample in [list, bytearray]:
            self.assertIsInstance(sample(), MutableSequence)
>>>>>>> 175d89ef
            self.assertTrue(issubclass(sample, MutableSequence))
        self.assertFalse(issubclass(str, MutableSequence))
        self.validate_abstract_methods(MutableSequence, '__contains__', '__iter__',
            '__len__', '__getitem__', '__setitem__', '__delitem__', 'insert')


################################################################################
### Counter
################################################################################

class TestCounter(unittest.TestCase):

    def test_basics(self):
        c = Counter('abcaba')
        self.assertEqual(c, Counter({'a':3 , 'b': 2, 'c': 1}))
        self.assertEqual(c, Counter(a=3, b=2, c=1))
<<<<<<< HEAD
        self.assertTrue(isinstance(c, dict))
        self.assertTrue(isinstance(c, Mapping))
=======
        self.assertIsInstance(c, dict)
        self.assertIsInstance(c, Mapping)
>>>>>>> 175d89ef
        self.assertTrue(issubclass(Counter, dict))
        self.assertTrue(issubclass(Counter, Mapping))
        self.assertEqual(len(c), 3)
        self.assertEqual(sum(c.values()), 6)
        self.assertEqual(sorted(c.values()), [1, 2, 3])
        self.assertEqual(sorted(c.keys()), ['a', 'b', 'c'])
        self.assertEqual(sorted(c), ['a', 'b', 'c'])
        self.assertEqual(sorted(c.items()),
                         [('a', 3), ('b', 2), ('c', 1)])
        self.assertEqual(c['b'], 2)
        self.assertEqual(c['z'], 0)
        self.assertEqual(c.__contains__('c'), True)
        self.assertEqual(c.__contains__('z'), False)
        self.assertEqual(c.get('b', 10), 2)
        self.assertEqual(c.get('z', 10), 10)
        self.assertEqual(c, dict(a=3, b=2, c=1))
        self.assertEqual(repr(c), "Counter({'a': 3, 'b': 2, 'c': 1})")
        self.assertEqual(c.most_common(), [('a', 3), ('b', 2), ('c', 1)])
        for i in range(5):
            self.assertEqual(c.most_common(i),
                             [('a', 3), ('b', 2), ('c', 1)][:i])
        self.assertEqual(''.join(sorted(c.elements())), 'aaabbc')
        c['a'] += 1         # increment an existing value
        c['b'] -= 2         # sub existing value to zero
        del c['c']          # remove an entry
        del c['c']          # make sure that del doesn't raise KeyError
        c['d'] -= 2         # sub from a missing value
        c['e'] = -5         # directly assign a missing value
        c['f'] += 4         # add to a missing value
        self.assertEqual(c, dict(a=4, b=0, d=-2, e=-5, f=4))
        self.assertEqual(''.join(sorted(c.elements())), 'aaaaffff')
        self.assertEqual(c.pop('f'), 4)
        self.assertNotIn('f', c)
        for i in range(3):
            elem, cnt = c.popitem()
            self.assertNotIn(elem, c)
        c.clear()
        self.assertEqual(c, {})
        self.assertEqual(repr(c), 'Counter()')
        self.assertRaises(NotImplementedError, Counter.fromkeys, 'abc')
        self.assertRaises(TypeError, hash, c)
        c.update(dict(a=5, b=3))
        c.update(c=1)
        c.update(Counter('a' * 50 + 'b' * 30))
        c.update()          # test case with no args
        c.__init__('a' * 500 + 'b' * 300)
        c.__init__('cdc')
        c.__init__()
        self.assertEqual(c, dict(a=555, b=333, c=3, d=1))
        self.assertEqual(c.setdefault('d', 5), 1)
        self.assertEqual(c['d'], 1)
        self.assertEqual(c.setdefault('e', 5), 5)
        self.assertEqual(c['e'], 5)

    def test_copying(self):
        # Check that counters are copyable, deepcopyable, picklable, and
        #have a repr/eval round-trip
        words = Counter('which witch had which witches wrist watch'.split())
        update_test = Counter()
        update_test.update(words)
        for i, dup in enumerate([
                    words.copy(),
                    copy.copy(words),
                    copy.deepcopy(words),
                    pickle.loads(pickle.dumps(words, 0)),
                    pickle.loads(pickle.dumps(words, 1)),
                    pickle.loads(pickle.dumps(words, 2)),
                    pickle.loads(pickle.dumps(words, -1)),
                    eval(repr(words)),
                    update_test,
                    Counter(words),
                    ]):
            msg = (i, dup, words)
            self.assertTrue(dup is not words)
            self.assertEqual(dup, words)
            self.assertEqual(len(dup), len(words))
            self.assertEqual(type(dup), type(words))

    def test_conversions(self):
        # Convert to: set, list, dict
        s = 'she sells sea shells by the sea shore'
        self.assertEqual(sorted(Counter(s).elements()), sorted(s))
        self.assertEqual(sorted(Counter(s)), sorted(set(s)))
        self.assertEqual(dict(Counter(s)), dict(Counter(s).items()))
        self.assertEqual(set(Counter(s)), set(s))

    def test_invariant_for_the_in_operator(self):
        c = Counter(a=10, b=-2, c=0)
        for elem in c:
            self.assertTrue(elem in c)
<<<<<<< HEAD
=======
            self.assertIn(elem, c)
>>>>>>> 175d89ef

    def test_multiset_operations(self):
        # Verify that adding a zero counter will strip zeros and negatives
        c = Counter(a=10, b=-2, c=0) + Counter()
        self.assertEqual(dict(c), dict(a=10))

        elements = 'abcd'
        for i in range(1000):
            # test random pairs of multisets
            p = Counter(dict((elem, randrange(-2,4)) for elem in elements))
            p.update(e=1, f=-1, g=0)
            q = Counter(dict((elem, randrange(-2,4)) for elem in elements))
            q.update(h=1, i=-1, j=0)
            for counterop, numberop in [
                (Counter.__add__, lambda x, y: max(0, x+y)),
                (Counter.__sub__, lambda x, y: max(0, x-y)),
                (Counter.__or__, lambda x, y: max(0,x,y)),
                (Counter.__and__, lambda x, y: max(0, min(x,y))),
            ]:
                result = counterop(p, q)
                for x in elements:
                    self.assertEqual(numberop(p[x], q[x]), result[x],
                                     (counterop, x, p, q))
                # verify that results exclude non-positive counts
                self.assertTrue(x>0 for x in result.values())

        elements = 'abcdef'
        for i in range(100):
            # verify that random multisets with no repeats are exactly like sets
            p = Counter(dict((elem, randrange(0, 2)) for elem in elements))
            q = Counter(dict((elem, randrange(0, 2)) for elem in elements))
            for counterop, setop in [
                (Counter.__sub__, set.__sub__),
                (Counter.__or__, set.__or__),
                (Counter.__and__, set.__and__),
            ]:
                counter_result = counterop(p, q)
                set_result = setop(set(p.elements()), set(q.elements()))
                self.assertEqual(counter_result, dict.fromkeys(set_result, 1))

    def test_subtract(self):
        c = Counter(a=-5, b=0, c=5, d=10, e=15,g=40)
        c.subtract(a=1, b=2, c=-3, d=10, e=20, f=30, h=-50)
        self.assertEqual(c, Counter(a=-6, b=-2, c=8, d=0, e=-5, f=-30, g=40, h=50))
        c = Counter(a=-5, b=0, c=5, d=10, e=15,g=40)
        c.subtract(Counter(a=1, b=2, c=-3, d=10, e=20, f=30, h=-50))
        self.assertEqual(c, Counter(a=-6, b=-2, c=8, d=0, e=-5, f=-30, g=40, h=50))
        c = Counter('aaabbcd')
        c.subtract('aaaabbcce')
        self.assertEqual(c, Counter(a=-1, b=0, c=-1, d=1, e=-1))

    def test_helper_function(self):
        # two paths, one for real dicts and one for other mappings
        elems = list('abracadabra')

        d = dict()
        _count_elements(d, elems)
        self.assertEqual(d, {'a': 5, 'r': 2, 'b': 2, 'c': 1, 'd': 1})

        m = OrderedDict()
        _count_elements(m, elems)
        self.assertEqual(m,
             OrderedDict([('a', 5), ('b', 2), ('r', 2), ('c', 1), ('d', 1)]))


################################################################################
### OrderedDict
################################################################################

class TestOrderedDict(unittest.TestCase):

    def test_init(self):
        with self.assertRaises(TypeError):
            OrderedDict([('a', 1), ('b', 2)], None)                                 # too many args
        pairs = [('a', 1), ('b', 2), ('c', 3), ('d', 4), ('e', 5)]
        self.assertEqual(sorted(OrderedDict(dict(pairs)).items()), pairs)           # dict input
        self.assertEqual(sorted(OrderedDict(**dict(pairs)).items()), pairs)         # kwds input
        self.assertEqual(list(OrderedDict(pairs).items()), pairs)                   # pairs input
        self.assertEqual(list(OrderedDict([('a', 1), ('b', 2), ('c', 9), ('d', 4)],
                                          c=3, e=5).items()), pairs)                # mixed input

        # make sure no positional args conflict with possible kwdargs
        self.assertEqual(inspect.getargspec(OrderedDict.__dict__['__init__']).args,
                         ['self'])

        # Make sure that direct calls to __init__ do not clear previous contents
        d = OrderedDict([('a', 1), ('b', 2), ('c', 3), ('d', 44), ('e', 55)])
        d.__init__([('e', 5), ('f', 6)], g=7, d=4)
        self.assertEqual(list(d.items()),
            [('a', 1), ('b', 2), ('c', 3), ('d', 4), ('e', 5), ('f', 6), ('g', 7)])

    def test_update(self):
        with self.assertRaises(TypeError):
            OrderedDict().update([('a', 1), ('b', 2)], None)                        # too many args
        pairs = [('a', 1), ('b', 2), ('c', 3), ('d', 4), ('e', 5)]
        od = OrderedDict()
        od.update(dict(pairs))
        self.assertEqual(sorted(od.items()), pairs)                                 # dict input
        od = OrderedDict()
        od.update(**dict(pairs))
        self.assertEqual(sorted(od.items()), pairs)                                 # kwds input
        od = OrderedDict()
        od.update(pairs)
        self.assertEqual(list(od.items()), pairs)                                   # pairs input
        od = OrderedDict()
        od.update([('a', 1), ('b', 2), ('c', 9), ('d', 4)], c=3, e=5)
        self.assertEqual(list(od.items()), pairs)                                   # mixed input

        # Issue 9137: Named argument called 'other' or 'self'
        # shouldn't be treated specially.
        od = OrderedDict()
        od.update(self=23)
        self.assertEqual(list(od.items()), [('self', 23)])
        od = OrderedDict()
        od.update(other={})
        self.assertEqual(list(od.items()), [('other', {})])
        od = OrderedDict()
        od.update(red=5, blue=6, other=7, self=8)
        self.assertEqual(sorted(list(od.items())),
                         [('blue', 6), ('other', 7), ('red', 5), ('self', 8)])

        # Make sure that direct calls to update do not clear previous contents
        # add that updates items are not moved to the end
        d = OrderedDict([('a', 1), ('b', 2), ('c', 3), ('d', 44), ('e', 55)])
        d.update([('e', 5), ('f', 6)], g=7, d=4)
        self.assertEqual(list(d.items()),
            [('a', 1), ('b', 2), ('c', 3), ('d', 4), ('e', 5), ('f', 6), ('g', 7)])

    def test_abc(self):
<<<<<<< HEAD
        self.assertTrue(isinstance(OrderedDict(), MutableMapping))
=======
        self.assertIsInstance(OrderedDict(), MutableMapping)
>>>>>>> 175d89ef
        self.assertTrue(issubclass(OrderedDict, MutableMapping))

    def test_clear(self):
        pairs = [('c', 1), ('b', 2), ('a', 3), ('d', 4), ('e', 5), ('f', 6)]
        shuffle(pairs)
        od = OrderedDict(pairs)
        self.assertEqual(len(od), len(pairs))
        od.clear()
        self.assertEqual(len(od), 0)

    def test_delitem(self):
        pairs = [('c', 1), ('b', 2), ('a', 3), ('d', 4), ('e', 5), ('f', 6)]
        od = OrderedDict(pairs)
        del od['a']
<<<<<<< HEAD
        self.assertTrue('a' not in od)
=======
        self.assertNotIn('a', od)
>>>>>>> 175d89ef
        with self.assertRaises(KeyError):
            del od['a']
        self.assertEqual(list(od.items()), pairs[:2] + pairs[3:])

    def test_setitem(self):
        od = OrderedDict([('d', 1), ('b', 2), ('c', 3), ('a', 4), ('e', 5)])
        od['c'] = 10           # existing element
        od['f'] = 20           # new element
        self.assertEqual(list(od.items()),
                         [('d', 1), ('b', 2), ('c', 10), ('a', 4), ('e', 5), ('f', 20)])

    def test_iterators(self):
        pairs = [('c', 1), ('b', 2), ('a', 3), ('d', 4), ('e', 5), ('f', 6)]
        shuffle(pairs)
        od = OrderedDict(pairs)
        self.assertEqual(list(od), [t[0] for t in pairs])
        self.assertEqual(list(od.keys()), [t[0] for t in pairs])
        self.assertEqual(list(od.values()), [t[1] for t in pairs])
        self.assertEqual(list(od.items()), pairs)
        self.assertEqual(list(reversed(od)),
                         [t[0] for t in reversed(pairs)])

    def test_popitem(self):
        pairs = [('c', 1), ('b', 2), ('a', 3), ('d', 4), ('e', 5), ('f', 6)]
        shuffle(pairs)
        od = OrderedDict(pairs)
        while pairs:
            self.assertEqual(od.popitem(), pairs.pop())
        with self.assertRaises(KeyError):
            od.popitem()
        self.assertEqual(len(od), 0)

    def test_pop(self):
        pairs = [('c', 1), ('b', 2), ('a', 3), ('d', 4), ('e', 5), ('f', 6)]
        shuffle(pairs)
        od = OrderedDict(pairs)
        shuffle(pairs)
        while pairs:
            k, v = pairs.pop()
            self.assertEqual(od.pop(k), v)
        with self.assertRaises(KeyError):
            od.pop('xyz')
        self.assertEqual(len(od), 0)
        self.assertEqual(od.pop(k, 12345), 12345)

        # make sure pop still works when __missing__ is defined
        class Missing(OrderedDict):
            def __missing__(self, key):
                return 0
        m = Missing(a=1)
        self.assertEqual(m.pop('b', 5), 5)
        self.assertEqual(m.pop('a', 6), 1)
        self.assertEqual(m.pop('a', 6), 6)
        with self.assertRaises(KeyError):
            m.pop('a')

    def test_equality(self):
        pairs = [('c', 1), ('b', 2), ('a', 3), ('d', 4), ('e', 5), ('f', 6)]
        shuffle(pairs)
        od1 = OrderedDict(pairs)
        od2 = OrderedDict(pairs)
        self.assertEqual(od1, od2)          # same order implies equality
        pairs = pairs[2:] + pairs[:2]
        od2 = OrderedDict(pairs)
        self.assertNotEqual(od1, od2)       # different order implies inequality
        # comparison to regular dict is not order sensitive
        self.assertEqual(od1, dict(od2))
        self.assertEqual(dict(od2), od1)
        # different length implied inequality
        self.assertNotEqual(od1, OrderedDict(pairs[:-1]))

    def test_copying(self):
        # Check that ordered dicts are copyable, deepcopyable, picklable,
        # and have a repr/eval round-trip
        pairs = [('c', 1), ('b', 2), ('a', 3), ('d', 4), ('e', 5), ('f', 6)]
        od = OrderedDict(pairs)
        update_test = OrderedDict()
        update_test.update(od)
        for i, dup in enumerate([
                    od.copy(),
                    copy.copy(od),
                    copy.deepcopy(od),
                    pickle.loads(pickle.dumps(od, 0)),
                    pickle.loads(pickle.dumps(od, 1)),
                    pickle.loads(pickle.dumps(od, 2)),
                    pickle.loads(pickle.dumps(od, 3)),
                    pickle.loads(pickle.dumps(od, -1)),
                    eval(repr(od)),
                    update_test,
                    OrderedDict(od),
                    ]):
            self.assertTrue(dup is not od)
            self.assertEqual(dup, od)
            self.assertEqual(list(dup.items()), list(od.items()))
            self.assertEqual(len(dup), len(od))
            self.assertEqual(type(dup), type(od))

    def test_yaml_linkage(self):
        # Verify that __reduce__ is setup in a way that supports PyYAML's dump() feature.
        # In yaml, lists are native but tuples are not.
        pairs = [('c', 1), ('b', 2), ('a', 3), ('d', 4), ('e', 5), ('f', 6)]
        od = OrderedDict(pairs)
        # yaml.dump(od) -->
        # '!!python/object/apply:__main__.OrderedDict\n- - [a, 1]\n  - [b, 2]\n'
        self.assertTrue(all(type(pair)==list for pair in od.__reduce__()[1]))

    def test_reduce_not_too_fat(self):
        # do not save instance dictionary if not needed
        pairs = [('c', 1), ('b', 2), ('a', 3), ('d', 4), ('e', 5), ('f', 6)]
        od = OrderedDict(pairs)
        self.assertEqual(len(od.__reduce__()), 2)
        od.x = 10
        self.assertEqual(len(od.__reduce__()), 3)

    def test_repr(self):
        od = OrderedDict([('c', 1), ('b', 2), ('a', 3), ('d', 4), ('e', 5), ('f', 6)])
        self.assertEqual(repr(od),
            "OrderedDict([('c', 1), ('b', 2), ('a', 3), ('d', 4), ('e', 5), ('f', 6)])")
        self.assertEqual(eval(repr(od)), od)
        self.assertEqual(repr(OrderedDict()), "OrderedDict()")

    def test_repr_recursive(self):
        # See issue #9826
        od = OrderedDict.fromkeys('abc')
        od['x'] = od
        self.assertEqual(repr(od),
            "OrderedDict([('a', None), ('b', None), ('c', None), ('x', ...)])")

    def test_setdefault(self):
        pairs = [('c', 1), ('b', 2), ('a', 3), ('d', 4), ('e', 5), ('f', 6)]
        shuffle(pairs)
        od = OrderedDict(pairs)
        pair_order = list(od.items())
        self.assertEqual(od.setdefault('a', 10), 3)
        # make sure order didn't change
        self.assertEqual(list(od.items()), pair_order)
        self.assertEqual(od.setdefault('x', 10), 10)
        # make sure 'x' is added to the end
        self.assertEqual(list(od.items())[-1], ('x', 10))

        # make sure setdefault still works when __missing__ is defined
        class Missing(OrderedDict):
            def __missing__(self, key):
                return 0
        self.assertEqual(Missing().setdefault(5, 9), 9)

    def test_reinsert(self):
        # Given insert a, insert b, delete a, re-insert a,
        # verify that a is now later than b.
        od = OrderedDict()
        od['a'] = 1
        od['b'] = 2
        del od['a']
        od['a'] = 1
        self.assertEqual(list(od.items()), [('b', 2), ('a', 1)])

<<<<<<< HEAD
=======
    def test_move_to_end(self):
        od = OrderedDict.fromkeys('abcde')
        self.assertEqual(list(od), list('abcde'))
        od.move_to_end('c')
        self.assertEqual(list(od), list('abdec'))
        od.move_to_end('c', 0)
        self.assertEqual(list(od), list('cabde'))
        od.move_to_end('c', 0)
        self.assertEqual(list(od), list('cabde'))
        od.move_to_end('e')
        self.assertEqual(list(od), list('cabde'))
        with self.assertRaises(KeyError):
            od.move_to_end('x')

    def test_sizeof(self):
        # Wimpy test: Just verify the reported size is larger than a regular dict
        d = dict(a=1)
        od = OrderedDict(**d)
        self.assertGreater(sys.getsizeof(od), sys.getsizeof(d))
>>>>>>> 175d89ef

    def test_override_update(self):
        # Verify that subclasses can override update() without breaking __init__()
        class MyOD(OrderedDict):
            def update(self, *args, **kwds):
                raise Exception()
        items = [('a', 1), ('c', 3), ('b', 2)]
        self.assertEqual(list(MyOD(items).items()), items)

class GeneralMappingTests(mapping_tests.BasicTestMappingProtocol):
    type2test = OrderedDict

    def test_popitem(self):
        d = self._empty_mapping()
        self.assertRaises(KeyError, d.popitem)

class MyOrderedDict(OrderedDict):
    pass

class SubclassMappingTests(mapping_tests.BasicTestMappingProtocol):
    type2test = MyOrderedDict

    def test_popitem(self):
        d = self._empty_mapping()
        self.assertRaises(KeyError, d.popitem)


################################################################################
### Run tests
################################################################################

import doctest, collections

def test_main(verbose=None):
    NamedTupleDocs = doctest.DocTestSuite(module=collections)
    test_classes = [TestNamedTuple, NamedTupleDocs, TestOneTrickPonyABCs,
                    TestCollectionABCs, TestCounter,
                    TestOrderedDict, GeneralMappingTests, SubclassMappingTests]
    support.run_unittest(*test_classes)
    support.run_doctest(collections, verbose)


if __name__ == "__main__":
    test_main(verbose=True)<|MERGE_RESOLUTION|>--- conflicted
+++ resolved
@@ -135,15 +135,9 @@
         namedtuple('_', 'a b c')        # Test leading underscores in a typename
 
         nt = namedtuple('nt', 'the quick brown fox')                       # check unicode input
-<<<<<<< HEAD
-        self.assertTrue("u'" not in repr(nt._fields))
-        nt = namedtuple('nt', ('the', 'quick'))                           # check unicode input
-        self.assertTrue("u'" not in repr(nt._fields))
-=======
         self.assertNotIn("u'", repr(nt._fields))
         nt = namedtuple('nt', ('the', 'quick'))                           # check unicode input
         self.assertNotIn("u'", repr(nt._fields))
->>>>>>> 175d89ef
 
         self.assertRaises(TypeError, Point._make, [11])                     # catch too few args
         self.assertRaises(TypeError, Point._make, [11, 22, 33])             # catch too many args
@@ -178,13 +172,8 @@
         self.assertRaises(TypeError, eval, 'Point(XXX=1, y=2)', locals())   # wrong keyword argument
         self.assertRaises(TypeError, eval, 'Point(x=1)', locals())          # missing keyword argument
         self.assertEqual(repr(p), 'Point(x=11, y=22)')
-<<<<<<< HEAD
-        self.assertTrue('__dict__' not in dir(p))                              # verify instance has no dict
-        self.assertTrue('__weakref__' not in dir(p))
-=======
         self.assertNotIn('__dict__', dir(p))                              # verify instance has no dict
         self.assertNotIn('__weakref__', dir(p))
->>>>>>> 175d89ef
         self.assertEqual(p, Point._make([11, 22]))                          # test _make classmethod
         self.assertEqual(p._fields, ('x', 'y'))                             # test _fields attribute
         self.assertEqual(p._replace(x=1), (1, 22))                          # test _replace method
@@ -211,11 +200,7 @@
         Point = namedtuple('Point', 'x y')
         p = Point(11, 22)
 
-<<<<<<< HEAD
-        self.assertTrue(isinstance(p, tuple))
-=======
         self.assertIsInstance(p, tuple)
->>>>>>> 175d89ef
         self.assertEqual(p, (11, 22))                                       # matches a real tuple
         self.assertEqual(tuple(p), (11, 22))                                # coercable to a real tuple
         self.assertEqual(list(p), [11, 22])                                 # coercable to a list
@@ -398,48 +383,13 @@
             self.assertTrue(other.right_side,'Right side not called for %s.%s'
                             % (type(instance), name))
 
-    def validate_comparison(self, instance):
-        ops = ['lt', 'gt', 'le', 'ge', 'ne', 'or', 'and', 'xor', 'sub']
-        operators = {}
-        for op in ops:
-            name = '__' + op + '__'
-            operators[name] = getattr(operator, name)
-
-        class Other:
-            def __init__(self):
-                self.right_side = False
-            def __eq__(self, other):
-                self.right_side = True
-                return True
-            __lt__ = __eq__
-            __gt__ = __eq__
-            __le__ = __eq__
-            __ge__ = __eq__
-            __ne__ = __eq__
-            __ror__ = __eq__
-            __rand__ = __eq__
-            __rxor__ = __eq__
-            __rsub__ = __eq__
-
-        for name, op in operators.items():
-            if not hasattr(instance, name):
-                continue
-            other = Other()
-            op(instance, other)
-            self.assertTrue(other.right_side,'Right side not called for %s.%s'
-                            % (type(instance), name))
-
 class TestOneTrickPonyABCs(ABCTestCase):
 
     def test_Hashable(self):
         # Check some non-hashables
         non_samples = [bytearray(), list(), set(), dict()]
         for x in non_samples:
-<<<<<<< HEAD
-            self.assertFalse(isinstance(x, Hashable), repr(x))
-=======
             self.assertNotIsInstance(x, Hashable)
->>>>>>> 175d89ef
             self.assertFalse(issubclass(type(x), Hashable), repr(type(x)))
         # Check some hashables
         samples = [None,
@@ -449,11 +399,7 @@
                    int, list, object, type, bytes()
                    ]
         for x in samples:
-<<<<<<< HEAD
-            self.assertTrue(isinstance(x, Hashable), repr(x))
-=======
             self.assertIsInstance(x, Hashable)
->>>>>>> 175d89ef
             self.assertTrue(issubclass(type(x), Hashable), repr(type(x)))
         self.assertRaises(TypeError, Hashable)
         # Check direct subclassing
@@ -469,11 +415,7 @@
         # Check some non-iterables
         non_samples = [None, 42, 3.14, 1j]
         for x in non_samples:
-<<<<<<< HEAD
-            self.assertFalse(isinstance(x, Iterable), repr(x))
-=======
             self.assertNotIsInstance(x, Iterable)
->>>>>>> 175d89ef
             self.assertFalse(issubclass(type(x), Iterable), repr(type(x)))
         # Check some iterables
         samples = [bytes(), str(),
@@ -483,11 +425,7 @@
                    (x for x in []),
                    ]
         for x in samples:
-<<<<<<< HEAD
-            self.assertTrue(isinstance(x, Iterable), repr(x))
-=======
             self.assertIsInstance(x, Iterable)
->>>>>>> 175d89ef
             self.assertTrue(issubclass(type(x), Iterable), repr(type(x)))
         # Check direct subclassing
         class I(Iterable):
@@ -501,11 +439,7 @@
     def test_Iterator(self):
         non_samples = [None, 42, 3.14, 1j, b"", "", (), [], {}, set()]
         for x in non_samples:
-<<<<<<< HEAD
-            self.assertFalse(isinstance(x, Iterator), repr(x))
-=======
             self.assertNotIsInstance(x, Iterator)
->>>>>>> 175d89ef
             self.assertFalse(issubclass(type(x), Iterator), repr(type(x)))
         samples = [iter(bytes()), iter(str()),
                    iter(tuple()), iter(list()), iter(dict()),
@@ -516,11 +450,7 @@
                    (x for x in []),
                    ]
         for x in samples:
-<<<<<<< HEAD
-            self.assertTrue(isinstance(x, Iterator), repr(x))
-=======
             self.assertIsInstance(x, Iterator)
->>>>>>> 175d89ef
             self.assertTrue(issubclass(type(x), Iterator), repr(type(x)))
         self.validate_abstract_methods(Iterator, '__next__', '__iter__')
 
@@ -529,11 +459,7 @@
             def __next__(self):
                 yield 1
                 raise StopIteration
-<<<<<<< HEAD
-        self.assertFalse(isinstance(NextOnly(), Iterator))
-=======
         self.assertNotIsInstance(NextOnly(), Iterator)
->>>>>>> 175d89ef
 
     def test_Sized(self):
         non_samples = [None, 42, 3.14, 1j,
@@ -541,22 +467,14 @@
                        (x for x in []),
                        ]
         for x in non_samples:
-<<<<<<< HEAD
-            self.assertFalse(isinstance(x, Sized), repr(x))
-=======
             self.assertNotIsInstance(x, Sized)
->>>>>>> 175d89ef
             self.assertFalse(issubclass(type(x), Sized), repr(type(x)))
         samples = [bytes(), str(),
                    tuple(), list(), set(), frozenset(), dict(),
                    dict().keys(), dict().items(), dict().values(),
                    ]
         for x in samples:
-<<<<<<< HEAD
-            self.assertTrue(isinstance(x, Sized), repr(x))
-=======
             self.assertIsInstance(x, Sized)
->>>>>>> 175d89ef
             self.assertTrue(issubclass(type(x), Sized), repr(type(x)))
         self.validate_abstract_methods(Sized, '__len__')
         self.validate_isinstance(Sized, '__len__')
@@ -567,22 +485,14 @@
                        (x for x in []),
                        ]
         for x in non_samples:
-<<<<<<< HEAD
-            self.assertFalse(isinstance(x, Container), repr(x))
-=======
             self.assertNotIsInstance(x, Container)
->>>>>>> 175d89ef
             self.assertFalse(issubclass(type(x), Container), repr(type(x)))
         samples = [bytes(), str(),
                    tuple(), list(), set(), frozenset(), dict(),
                    dict().keys(), dict().items(),
                    ]
         for x in samples:
-<<<<<<< HEAD
-            self.assertTrue(isinstance(x, Container), repr(x))
-=======
             self.assertIsInstance(x, Container)
->>>>>>> 175d89ef
             self.assertTrue(issubclass(type(x), Container), repr(type(x)))
         self.validate_abstract_methods(Container, '__contains__')
         self.validate_isinstance(Container, '__contains__')
@@ -594,11 +504,7 @@
                        (x for x in []),
                        ]
         for x in non_samples:
-<<<<<<< HEAD
-            self.assertFalse(isinstance(x, Callable), repr(x))
-=======
             self.assertNotIsInstance(x, Callable)
->>>>>>> 175d89ef
             self.assertFalse(issubclass(type(x), Callable), repr(type(x)))
         samples = [lambda: None,
                    type, int, object,
@@ -606,11 +512,7 @@
                    list.append, [].append,
                    ]
         for x in samples:
-<<<<<<< HEAD
-            self.assertTrue(isinstance(x, Callable), repr(x))
-=======
             self.assertIsInstance(x, Callable)
->>>>>>> 175d89ef
             self.assertTrue(issubclass(type(x), Callable), repr(type(x)))
         self.validate_abstract_methods(Callable, '__call__')
         self.validate_isinstance(Callable, '__call__')
@@ -658,11 +560,7 @@
 
     def test_Set(self):
         for sample in [set, frozenset]:
-<<<<<<< HEAD
-            self.assertTrue(isinstance(sample(), Set))
-=======
             self.assertIsInstance(sample(), Set)
->>>>>>> 175d89ef
             self.assertTrue(issubclass(sample, Set))
         self.validate_abstract_methods(Set, '__contains__', '__iter__', '__len__')
         class MySet(Set):
@@ -690,15 +588,9 @@
         self.assertTrue(hash(a) == hash(b))
 
     def test_MutableSet(self):
-<<<<<<< HEAD
-        self.assertTrue(isinstance(set(), MutableSet))
-        self.assertTrue(issubclass(set, MutableSet))
-        self.assertFalse(isinstance(frozenset(), MutableSet))
-=======
         self.assertIsInstance(set(), MutableSet)
         self.assertTrue(issubclass(set, MutableSet))
         self.assertNotIsInstance(frozenset(), MutableSet)
->>>>>>> 175d89ef
         self.assertFalse(issubclass(frozenset, MutableSet))
         self.validate_abstract_methods(MutableSet, '__contains__', '__iter__', '__len__',
             'add', 'discard')
@@ -753,19 +645,11 @@
 
     def test_Mapping(self):
         for sample in [dict]:
-<<<<<<< HEAD
-            self.assertTrue(isinstance(sample(), Mapping))
-            self.assertTrue(issubclass(sample, Mapping))
-        self.validate_abstract_methods(Mapping, '__contains__', '__iter__', '__len__',
-            '__getitem__')
-        class MyMapping(collections.Mapping):
-=======
             self.assertIsInstance(sample(), Mapping)
             self.assertTrue(issubclass(sample, Mapping))
         self.validate_abstract_methods(Mapping, '__contains__', '__iter__', '__len__',
             '__getitem__')
         class MyMapping(Mapping):
->>>>>>> 175d89ef
             def __len__(self):
                 return 0
             def __getitem__(self, i):
@@ -776,11 +660,7 @@
 
     def test_MutableMapping(self):
         for sample in [dict]:
-<<<<<<< HEAD
-            self.assertTrue(isinstance(sample(), MutableMapping))
-=======
             self.assertIsInstance(sample(), MutableMapping)
->>>>>>> 175d89ef
             self.assertTrue(issubclass(sample, MutableMapping))
         self.validate_abstract_methods(MutableMapping, '__contains__', '__iter__', '__len__',
             '__getitem__', '__setitem__', '__delitem__')
@@ -789,26 +669,15 @@
         # Test issue 9214
         mymap = UserDict()
         mymap['red'] = 5
-<<<<<<< HEAD
-        self.assertTrue(isinstance(mymap.keys(), Set))
-        self.assertTrue(isinstance(mymap.keys(), KeysView))
-        self.assertTrue(isinstance(mymap.items(), Set))
-        self.assertTrue(isinstance(mymap.items(), ItemsView))
-=======
         self.assertIsInstance(mymap.keys(), Set)
         self.assertIsInstance(mymap.keys(), KeysView)
         self.assertIsInstance(mymap.items(), Set)
         self.assertIsInstance(mymap.items(), ItemsView)
->>>>>>> 175d89ef
 
         mymap = UserDict()
         mymap['red'] = 5
         z = mymap.keys() | {'orange'}
-<<<<<<< HEAD
-        self.assertEqual(type(z), set)
-=======
         self.assertIsInstance(z, set)
->>>>>>> 175d89ef
         list(z)
         mymap['blue'] = 7               # Shouldn't affect 'z'
         self.assertEqual(sorted(z), ['orange', 'red'])
@@ -816,26 +685,16 @@
         mymap = UserDict()
         mymap['red'] = 5
         z = mymap.items() | {('orange', 3)}
-<<<<<<< HEAD
-        self.assertEqual(type(z), set)
-=======
         self.assertIsInstance(z, set)
->>>>>>> 175d89ef
         list(z)
         mymap['blue'] = 7               # Shouldn't affect 'z'
         self.assertEqual(sorted(z), [('orange', 3), ('red', 5)])
 
     def test_Sequence(self):
         for sample in [tuple, list, bytes, str]:
-<<<<<<< HEAD
-            self.assertTrue(isinstance(sample(), Sequence))
-            self.assertTrue(issubclass(sample, Sequence))
-        self.assertTrue(isinstance(range(10), Sequence))
-=======
             self.assertIsInstance(sample(), Sequence)
             self.assertTrue(issubclass(sample, Sequence))
         self.assertIsInstance(range(10), Sequence)
->>>>>>> 175d89ef
         self.assertTrue(issubclass(range, Sequence))
         self.assertTrue(issubclass(str, Sequence))
         self.validate_abstract_methods(Sequence, '__contains__', '__iter__', '__len__',
@@ -843,36 +702,20 @@
 
     def test_ByteString(self):
         for sample in [bytes, bytearray]:
-<<<<<<< HEAD
-            self.assertTrue(isinstance(sample(), ByteString))
-            self.assertTrue(issubclass(sample, ByteString))
-        for sample in [str, list, tuple]:
-            self.assertFalse(isinstance(sample(), ByteString))
-            self.assertFalse(issubclass(sample, ByteString))
-        self.assertFalse(isinstance(memoryview(b""), ByteString))
-=======
             self.assertIsInstance(sample(), ByteString)
             self.assertTrue(issubclass(sample, ByteString))
         for sample in [str, list, tuple]:
             self.assertNotIsInstance(sample(), ByteString)
             self.assertFalse(issubclass(sample, ByteString))
         self.assertNotIsInstance(memoryview(b""), ByteString)
->>>>>>> 175d89ef
         self.assertFalse(issubclass(memoryview, ByteString))
 
     def test_MutableSequence(self):
         for sample in [tuple, str, bytes]:
-<<<<<<< HEAD
-            self.assertFalse(isinstance(sample(), MutableSequence))
-            self.assertFalse(issubclass(sample, MutableSequence))
-        for sample in [list, bytearray]:
-            self.assertTrue(isinstance(sample(), MutableSequence))
-=======
             self.assertNotIsInstance(sample(), MutableSequence)
             self.assertFalse(issubclass(sample, MutableSequence))
         for sample in [list, bytearray]:
             self.assertIsInstance(sample(), MutableSequence)
->>>>>>> 175d89ef
             self.assertTrue(issubclass(sample, MutableSequence))
         self.assertFalse(issubclass(str, MutableSequence))
         self.validate_abstract_methods(MutableSequence, '__contains__', '__iter__',
@@ -889,13 +732,8 @@
         c = Counter('abcaba')
         self.assertEqual(c, Counter({'a':3 , 'b': 2, 'c': 1}))
         self.assertEqual(c, Counter(a=3, b=2, c=1))
-<<<<<<< HEAD
-        self.assertTrue(isinstance(c, dict))
-        self.assertTrue(isinstance(c, Mapping))
-=======
         self.assertIsInstance(c, dict)
         self.assertIsInstance(c, Mapping)
->>>>>>> 175d89ef
         self.assertTrue(issubclass(Counter, dict))
         self.assertTrue(issubclass(Counter, Mapping))
         self.assertEqual(len(c), 3)
@@ -986,10 +824,7 @@
         c = Counter(a=10, b=-2, c=0)
         for elem in c:
             self.assertTrue(elem in c)
-<<<<<<< HEAD
-=======
             self.assertIn(elem, c)
->>>>>>> 175d89ef
 
     def test_multiset_operations(self):
         # Verify that adding a zero counter will strip zeros and negatives
@@ -1119,11 +954,7 @@
             [('a', 1), ('b', 2), ('c', 3), ('d', 4), ('e', 5), ('f', 6), ('g', 7)])
 
     def test_abc(self):
-<<<<<<< HEAD
-        self.assertTrue(isinstance(OrderedDict(), MutableMapping))
-=======
         self.assertIsInstance(OrderedDict(), MutableMapping)
->>>>>>> 175d89ef
         self.assertTrue(issubclass(OrderedDict, MutableMapping))
 
     def test_clear(self):
@@ -1138,11 +969,7 @@
         pairs = [('c', 1), ('b', 2), ('a', 3), ('d', 4), ('e', 5), ('f', 6)]
         od = OrderedDict(pairs)
         del od['a']
-<<<<<<< HEAD
-        self.assertTrue('a' not in od)
-=======
         self.assertNotIn('a', od)
->>>>>>> 175d89ef
         with self.assertRaises(KeyError):
             del od['a']
         self.assertEqual(list(od.items()), pairs[:2] + pairs[3:])
@@ -1299,8 +1126,6 @@
         od['a'] = 1
         self.assertEqual(list(od.items()), [('b', 2), ('a', 1)])
 
-<<<<<<< HEAD
-=======
     def test_move_to_end(self):
         od = OrderedDict.fromkeys('abcde')
         self.assertEqual(list(od), list('abcde'))
@@ -1320,7 +1145,6 @@
         d = dict(a=1)
         od = OrderedDict(**d)
         self.assertGreater(sys.getsizeof(od), sys.getsizeof(d))
->>>>>>> 175d89ef
 
     def test_override_update(self):
         # Verify that subclasses can override update() without breaking __init__()

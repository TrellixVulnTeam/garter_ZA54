from test import support
import types
import unittest

class FuncAttrsTest(unittest.TestCase):
    def setUp(self):
        class F:
            def a(self):
                pass
        def b():
            return 3
        self.fi = F()
        self.F = F
        self.b = b

    def cannot_set_attr(self, obj, name, value, exceptions):
        try:
            setattr(obj, name, value)
        except exceptions:
            pass
        else:
            self.fail("shouldn't be able to set %s to %r" % (name, value))
        try:
            delattr(obj, name)
        except exceptions:
            pass
        else:
            self.fail("shouldn't be able to del %s" % name)


class FunctionPropertiesTest(FuncAttrsTest):
    # Include the external setUp method that is common to all tests
    def test_module(self):
        self.assertEqual(self.b.__module__, __name__)

    def test_dir_includes_correct_attrs(self):
        self.b.known_attr = 7
<<<<<<< HEAD
        self.assertTrue('known_attr' in dir(self.b),
            "set attributes not in dir listing of method")
        # Test on underlying function object of method
        self.F.a.known_attr = 7
        self.assertTrue('known_attr' in dir(self.fi.a), "set attribute on function "
=======
        self.assertIn('known_attr', dir(self.b),
            "set attributes not in dir listing of method")
        # Test on underlying function object of method
        self.F.a.known_attr = 7
        self.assertIn('known_attr', dir(self.fi.a), "set attribute on function "
>>>>>>> 175d89ef
                     "implementations, should show up in next dir")

    def test_duplicate_function_equality(self):
        # Body of `duplicate' is the exact same as self.b
        def duplicate():
            'my docstring'
            return 3
        self.assertNotEqual(self.b, duplicate)

    def test_copying___code__(self):
        def test(): pass
        self.assertEqual(test(), None)
        test.__code__ = self.b.__code__
        self.assertEqual(test(), 3) # self.b always returns 3, arbitrarily

    def test___globals__(self):
        self.assertIs(self.b.__globals__, globals())
        self.cannot_set_attr(self.b, '__globals__', 2,
                             (AttributeError, TypeError))

    def test___closure__(self):
        a = 12
        def f(): print(a)
        c = f.__closure__
<<<<<<< HEAD
        self.assertTrue(isinstance(c, tuple))
=======
        self.assertIsInstance(c, tuple)
>>>>>>> 175d89ef
        self.assertEqual(len(c), 1)
        # don't have a type object handy
        self.assertEqual(c[0].__class__.__name__, "cell")
        self.cannot_set_attr(f, "__closure__", c, AttributeError)

    def test_empty_cell(self):
        def f(): print(a)
        try:
            f.__closure__[0].cell_contents
        except ValueError:
            pass
        else:
            self.fail("shouldn't be able to read an empty cell")
        a = 12

    def test___name__(self):
        self.assertEqual(self.b.__name__, 'b')
        self.b.__name__ = 'c'
        self.assertEqual(self.b.__name__, 'c')
        self.b.__name__ = 'd'
        self.assertEqual(self.b.__name__, 'd')
        # __name__ and __name__ must be a string
        self.cannot_set_attr(self.b, '__name__', 7, TypeError)
        # __name__ must be available when in restricted mode. Exec will raise
        # AttributeError if __name__ is not available on f.
        s = """def f(): pass\nf.__name__"""
        exec(s, {'__builtins__': {}})
        # Test on methods, too
        self.assertEqual(self.fi.a.__name__, 'a')
        self.cannot_set_attr(self.fi.a, "__name__", 'a', AttributeError)

    def test___code__(self):
        num_one, num_two = 7, 8
        def a(): pass
        def b(): return 12
        def c(): return num_one
        def d(): return num_two
        def e(): return num_one, num_two
        for func in [a, b, c, d, e]:
            self.assertEqual(type(func.__code__), types.CodeType)
        self.assertEqual(c(), 7)
        self.assertEqual(d(), 8)
        d.__code__ = c.__code__
        self.assertEqual(c.__code__, d.__code__)
        self.assertEqual(c(), 7)
        # self.assertEqual(d(), 7)
        try:
            b.__code__ = c.__code__
        except ValueError:
            pass
        else:
            self.fail("__code__ with different numbers of free vars should "
                      "not be possible")
        try:
            e.__code__ = d.__code__
        except ValueError:
            pass
        else:
            self.fail("__code__ with different numbers of free vars should "
                      "not be possible")

    def test_blank_func_defaults(self):
        self.assertEqual(self.b.__defaults__, None)
        del self.b.__defaults__
        self.assertEqual(self.b.__defaults__, None)

    def test_func_default_args(self):
        def first_func(a, b):
            return a+b
        def second_func(a=1, b=2):
            return a+b
        self.assertEqual(first_func.__defaults__, None)
        self.assertEqual(second_func.__defaults__, (1, 2))
        first_func.__defaults__ = (1, 2)
        self.assertEqual(first_func.__defaults__, (1, 2))
        self.assertEqual(first_func(), 3)
        self.assertEqual(first_func(3), 5)
        self.assertEqual(first_func(3, 5), 8)
        del second_func.__defaults__
        self.assertEqual(second_func.__defaults__, None)
        try:
            second_func()
        except TypeError:
            pass
        else:
            self.fail("__defaults__ does not update; deleting it does not "
                      "remove requirement")


class InstancemethodAttrTest(FuncAttrsTest):

    def test___class__(self):
        self.assertEqual(self.fi.a.__self__.__class__, self.F)
        self.cannot_set_attr(self.fi.a, "__class__", self.F, TypeError)

    def test___func__(self):
        self.assertEqual(self.fi.a.__func__, self.F.a)
        self.cannot_set_attr(self.fi.a, "__func__", self.F.a, AttributeError)

    def test___self__(self):
        self.assertEqual(self.fi.a.__self__, self.fi)
        self.cannot_set_attr(self.fi.a, "__self__", self.fi, AttributeError)

    def test___func___non_method(self):
        # Behavior should be the same when a method is added via an attr
        # assignment
        self.fi.id = types.MethodType(id, self.fi)
        self.assertEqual(self.fi.id(), id(self.fi))
        # Test usage
        try:
            self.fi.id.unknown_attr
        except AttributeError:
            pass
        else:
            self.fail("using unknown attributes should raise AttributeError")
        # Test assignment and deletion
        self.cannot_set_attr(self.fi.id, 'unknown_attr', 2, AttributeError)


class ArbitraryFunctionAttrTest(FuncAttrsTest):
    def test_set_attr(self):
        self.b.known_attr = 7
        self.assertEqual(self.b.known_attr, 7)
        try:
            self.fi.a.known_attr = 7
        except AttributeError:
            pass
        else:
            self.fail("setting attributes on methods should raise error")

    def test_delete_unknown_attr(self):
        try:
            del self.b.unknown_attr
        except AttributeError:
            pass
        else:
            self.fail("deleting unknown attribute should raise TypeError")

    def test_unset_attr(self):
        for func in [self.b, self.fi.a]:
            try:
                func.non_existent_attr
            except AttributeError:
                pass
            else:
                self.fail("using unknown attributes should raise "
                          "AttributeError")


class FunctionDictsTest(FuncAttrsTest):
    def test_setting_dict_to_invalid(self):
        self.cannot_set_attr(self.b, '__dict__', None, TypeError)
        from collections import UserDict
        d = UserDict({'known_attr': 7})
        self.cannot_set_attr(self.fi.a.__func__, '__dict__', d, TypeError)

    def test_setting_dict_to_valid(self):
        d = {'known_attr': 7}
        self.b.__dict__ = d
        # Test assignment
        self.assertIs(d, self.b.__dict__)
        # ... and on all the different ways of referencing the method's func
        self.F.a.__dict__ = d
        self.assertIs(d, self.fi.a.__func__.__dict__)
        self.assertIs(d, self.fi.a.__dict__)
        # Test value
        self.assertEqual(self.b.known_attr, 7)
        self.assertEqual(self.b.__dict__['known_attr'], 7)
        # ... and again, on all the different method's names
        self.assertEqual(self.fi.a.__func__.known_attr, 7)
        self.assertEqual(self.fi.a.known_attr, 7)

    def test_delete___dict__(self):
        try:
            del self.b.__dict__
        except TypeError:
            pass
        else:
            self.fail("deleting function dictionary should raise TypeError")

    def test_unassigned_dict(self):
        self.assertEqual(self.b.__dict__, {})

    def test_func_as_dict_key(self):
        value = "Some string"
        d = {}
        d[self.b] = value
        self.assertEqual(d[self.b], value)


class FunctionDocstringTest(FuncAttrsTest):
    def test_set_docstring_attr(self):
        self.assertEqual(self.b.__doc__, None)
        docstr = "A test method that does nothing"
        self.b.__doc__ = docstr
        self.F.a.__doc__ = docstr
        self.assertEqual(self.b.__doc__, docstr)
        self.assertEqual(self.fi.a.__doc__, docstr)
        self.cannot_set_attr(self.fi.a, "__doc__", docstr, AttributeError)

    def test_delete_docstring(self):
        self.b.__doc__ = "The docstring"
        del self.b.__doc__
        self.assertEqual(self.b.__doc__, None)


def cell(value):
    """Create a cell containing the given value."""
    def f():
        print(a)
    a = value
    return f.__closure__[0]

def empty_cell(empty=True):
    """Create an empty cell."""
    def f():
        print(a)
    # the intent of the following line is simply "if False:";  it's
    # spelt this way to avoid the danger that a future optimization
    # might simply remove an "if False:" code block.
    if not empty:
        a = 1729
    return f.__closure__[0]


class CellTest(unittest.TestCase):
    def test_comparison(self):
        # These tests are here simply to exercise the comparison code;
        # their presence should not be interpreted as providing any
        # guarantees about the semantics (or even existence) of cell
        # comparisons in future versions of CPython.
        self.assertTrue(cell(2) < cell(3))
        self.assertTrue(empty_cell() < cell('saturday'))
        self.assertTrue(empty_cell() == empty_cell())
        self.assertTrue(cell(-36) == cell(-36.0))
        self.assertTrue(cell(True) > empty_cell())


class StaticMethodAttrsTest(unittest.TestCase):
    def test_func_attribute(self):
        def f():
            pass

        c = classmethod(f)
        self.assertTrue(c.__func__ is f)

        s = staticmethod(f)
        self.assertTrue(s.__func__ is f)


def test_main():
    support.run_unittest(FunctionPropertiesTest, InstancemethodAttrTest,
                              ArbitraryFunctionAttrTest, FunctionDictsTest,
                              FunctionDocstringTest, CellTest,
                              StaticMethodAttrsTest)

if __name__ == "__main__":
    test_main()<|MERGE_RESOLUTION|>--- conflicted
+++ resolved
@@ -35,19 +35,11 @@
 
     def test_dir_includes_correct_attrs(self):
         self.b.known_attr = 7
-<<<<<<< HEAD
-        self.assertTrue('known_attr' in dir(self.b),
-            "set attributes not in dir listing of method")
-        # Test on underlying function object of method
-        self.F.a.known_attr = 7
-        self.assertTrue('known_attr' in dir(self.fi.a), "set attribute on function "
-=======
         self.assertIn('known_attr', dir(self.b),
             "set attributes not in dir listing of method")
         # Test on underlying function object of method
         self.F.a.known_attr = 7
         self.assertIn('known_attr', dir(self.fi.a), "set attribute on function "
->>>>>>> 175d89ef
                      "implementations, should show up in next dir")
 
     def test_duplicate_function_equality(self):
@@ -72,11 +64,7 @@
         a = 12
         def f(): print(a)
         c = f.__closure__
-<<<<<<< HEAD
-        self.assertTrue(isinstance(c, tuple))
-=======
         self.assertIsInstance(c, tuple)
->>>>>>> 175d89ef
         self.assertEqual(len(c), 1)
         # don't have a type object handy
         self.assertEqual(c[0].__class__.__name__, "cell")

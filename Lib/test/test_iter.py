# Test iterators.

import unittest
from test.support import run_unittest, TESTFN, unlink, cpython_only

# Test result of triple loop (too big to inline)
TRIPLETS = [(0, 0, 0), (0, 0, 1), (0, 0, 2),
            (0, 1, 0), (0, 1, 1), (0, 1, 2),
            (0, 2, 0), (0, 2, 1), (0, 2, 2),

            (1, 0, 0), (1, 0, 1), (1, 0, 2),
            (1, 1, 0), (1, 1, 1), (1, 1, 2),
            (1, 2, 0), (1, 2, 1), (1, 2, 2),

            (2, 0, 0), (2, 0, 1), (2, 0, 2),
            (2, 1, 0), (2, 1, 1), (2, 1, 2),
            (2, 2, 0), (2, 2, 1), (2, 2, 2)]

# Helper classes

class BasicIterClass:
    def __init__(self, n):
        self.n = n
        self.i = 0
    def __next__(self):
        res = self.i
        if res >= self.n:
            raise StopIteration
        self.i = res + 1
        return res

class IteratingSequenceClass:
    def __init__(self, n):
        self.n = n
    def __iter__(self):
        return BasicIterClass(self.n)

class SequenceClass:
    def __init__(self, n):
        self.n = n
    def __getitem__(self, i):
        if 0 <= i < self.n:
            return i
        else:
            raise IndexError

# Main test suite

class TestCase(unittest.TestCase):

    # Helper to check that an iterator returns a given sequence
    def check_iterator(self, it, seq):
        res = []
        while 1:
            try:
                val = next(it)
            except StopIteration:
                break
            res.append(val)
        self.assertEqual(res, seq)

    # Helper to check that a for loop generates a given sequence
    def check_for_loop(self, expr, seq):
        res = []
        for val in expr:
            res.append(val)
        self.assertEqual(res, seq)

    # Test basic use of iter() function
    def test_iter_basic(self):
        self.check_iterator(iter(range(10)), list(range(10)))

    # Test that iter(iter(x)) is the same as iter(x)
    def test_iter_idempotency(self):
        seq = list(range(10))
        it = iter(seq)
        it2 = iter(it)
        self.assertTrue(it is it2)

    # Test that for loops over iterators work
    def test_iter_for_loop(self):
        self.check_for_loop(iter(range(10)), list(range(10)))

    # Test several independent iterators over the same list
    def test_iter_independence(self):
        seq = range(3)
        res = []
        for i in iter(seq):
            for j in iter(seq):
                for k in iter(seq):
                    res.append((i, j, k))
        self.assertEqual(res, TRIPLETS)

    # Test triple list comprehension using iterators
    def test_nested_comprehensions_iter(self):
        seq = range(3)
        res = [(i, j, k)
               for i in iter(seq) for j in iter(seq) for k in iter(seq)]
        self.assertEqual(res, TRIPLETS)

    # Test triple list comprehension without iterators
    def test_nested_comprehensions_for(self):
        seq = range(3)
        res = [(i, j, k) for i in seq for j in seq for k in seq]
        self.assertEqual(res, TRIPLETS)

    # Test a class with __iter__ in a for loop
    def test_iter_class_for(self):
        self.check_for_loop(IteratingSequenceClass(10), list(range(10)))

    # Test a class with __iter__ with explicit iter()
    def test_iter_class_iter(self):
        self.check_iterator(iter(IteratingSequenceClass(10)), list(range(10)))

    # Test for loop on a sequence class without __iter__
    def test_seq_class_for(self):
        self.check_for_loop(SequenceClass(10), list(range(10)))

    # Test iter() on a sequence class without __iter__
    def test_seq_class_iter(self):
        self.check_iterator(iter(SequenceClass(10)), list(range(10)))

    # Test a new_style class with __iter__ but no next() method
    def test_new_style_iter_class(self):
        class IterClass(object):
            def __iter__(self):
                return self
        self.assertRaises(TypeError, iter, IterClass())

    # Test two-argument iter() with callable instance
    def test_iter_callable(self):
        class C:
            def __init__(self):
                self.i = 0
            def __call__(self):
                i = self.i
                self.i = i + 1
                if i > 100:
                    raise IndexError # Emergency stop
                return i
        self.check_iterator(iter(C(), 10), list(range(10)))

    # Test two-argument iter() with function
    def test_iter_function(self):
        def spam(state=[0]):
            i = state[0]
            state[0] = i+1
            return i
        self.check_iterator(iter(spam, 10), list(range(10)))

    # Test two-argument iter() with function that raises StopIteration
    def test_iter_function_stop(self):
        def spam(state=[0]):
            i = state[0]
            if i == 10:
                raise StopIteration
            state[0] = i+1
            return i
        self.check_iterator(iter(spam, 20), list(range(10)))

    # Test exception propagation through function iterator
    def test_exception_function(self):
        def spam(state=[0]):
            i = state[0]
            state[0] = i+1
            if i == 10:
                raise RuntimeError
            return i
        res = []
        try:
            for x in iter(spam, 20):
                res.append(x)
        except RuntimeError:
            self.assertEqual(res, list(range(10)))
        else:
            self.fail("should have raised RuntimeError")

    # Test exception propagation through sequence iterator
    def test_exception_sequence(self):
        class MySequenceClass(SequenceClass):
            def __getitem__(self, i):
                if i == 10:
                    raise RuntimeError
                return SequenceClass.__getitem__(self, i)
        res = []
        try:
            for x in MySequenceClass(20):
                res.append(x)
        except RuntimeError:
            self.assertEqual(res, list(range(10)))
        else:
            self.fail("should have raised RuntimeError")

    # Test for StopIteration from __getitem__
    def test_stop_sequence(self):
        class MySequenceClass(SequenceClass):
            def __getitem__(self, i):
                if i == 10:
                    raise StopIteration
                return SequenceClass.__getitem__(self, i)
        self.check_for_loop(MySequenceClass(20), list(range(10)))

    # Test a big range
    def test_iter_big_range(self):
        self.check_for_loop(iter(range(10000)), list(range(10000)))

    # Test an empty list
    def test_iter_empty(self):
        self.check_for_loop(iter([]), [])

    # Test a tuple
    def test_iter_tuple(self):
        self.check_for_loop(iter((0,1,2,3,4,5,6,7,8,9)), list(range(10)))

    # Test a range
    def test_iter_range(self):
        self.check_for_loop(iter(range(10)), list(range(10)))

    # Test a string
    def test_iter_string(self):
        self.check_for_loop(iter("abcde"), ["a", "b", "c", "d", "e"])

    # Test a directory
    def test_iter_dict(self):
        dict = {}
        for i in range(10):
            dict[i] = None
        self.check_for_loop(dict, list(dict.keys()))

    # Test a file
    def test_iter_file(self):
        f = open(TESTFN, "w")
        try:
            for i in range(5):
                f.write("%d\n" % i)
        finally:
            f.close()
        f = open(TESTFN, "r")
        try:
            self.check_for_loop(f, ["0\n", "1\n", "2\n", "3\n", "4\n"])
            self.check_for_loop(f, [])
        finally:
            f.close()
            try:
                unlink(TESTFN)
            except OSError:
                pass

    # Test list()'s use of iterators.
    def test_builtin_list(self):
        self.assertEqual(list(SequenceClass(5)), list(range(5)))
        self.assertEqual(list(SequenceClass(0)), [])
        self.assertEqual(list(()), [])

        d = {"one": 1, "two": 2, "three": 3}
        self.assertEqual(list(d), list(d.keys()))

        self.assertRaises(TypeError, list, list)
        self.assertRaises(TypeError, list, 42)

        f = open(TESTFN, "w")
        try:
            for i in range(5):
                f.write("%d\n" % i)
        finally:
            f.close()
        f = open(TESTFN, "r")
        try:
            self.assertEqual(list(f), ["0\n", "1\n", "2\n", "3\n", "4\n"])
            f.seek(0, 0)
            self.assertEqual(list(f),
                             ["0\n", "1\n", "2\n", "3\n", "4\n"])
        finally:
            f.close()
            try:
                unlink(TESTFN)
            except OSError:
                pass

    # Test tuples()'s use of iterators.
    def test_builtin_tuple(self):
        self.assertEqual(tuple(SequenceClass(5)), (0, 1, 2, 3, 4))
        self.assertEqual(tuple(SequenceClass(0)), ())
        self.assertEqual(tuple([]), ())
        self.assertEqual(tuple(()), ())
        self.assertEqual(tuple("abc"), ("a", "b", "c"))

        d = {"one": 1, "two": 2, "three": 3}
        self.assertEqual(tuple(d), tuple(d.keys()))

        self.assertRaises(TypeError, tuple, list)
        self.assertRaises(TypeError, tuple, 42)

        f = open(TESTFN, "w")
        try:
            for i in range(5):
                f.write("%d\n" % i)
        finally:
            f.close()
        f = open(TESTFN, "r")
        try:
            self.assertEqual(tuple(f), ("0\n", "1\n", "2\n", "3\n", "4\n"))
            f.seek(0, 0)
            self.assertEqual(tuple(f),
                             ("0\n", "1\n", "2\n", "3\n", "4\n"))
        finally:
            f.close()
            try:
                unlink(TESTFN)
            except OSError:
                pass

    # Test filter()'s use of iterators.
    def test_builtin_filter(self):
        self.assertEqual(list(filter(None, SequenceClass(5))),
                         list(range(1, 5)))
        self.assertEqual(list(filter(None, SequenceClass(0))), [])
        self.assertEqual(list(filter(None, ())), [])
        self.assertEqual(list(filter(None, "abc")), ["a", "b", "c"])

        d = {"one": 1, "two": 2, "three": 3}
        self.assertEqual(list(filter(None, d)), list(d.keys()))

        self.assertRaises(TypeError, filter, None, list)
        self.assertRaises(TypeError, filter, None, 42)

        class Boolean:
            def __init__(self, truth):
                self.truth = truth
            def __bool__(self):
                return self.truth
        bTrue = Boolean(True)
        bFalse = Boolean(False)

        class Seq:
            def __init__(self, *args):
                self.vals = args
            def __iter__(self):
                class SeqIter:
                    def __init__(self, vals):
                        self.vals = vals
                        self.i = 0
                    def __iter__(self):
                        return self
                    def __next__(self):
                        i = self.i
                        self.i = i + 1
                        if i < len(self.vals):
                            return self.vals[i]
                        else:
                            raise StopIteration
                return SeqIter(self.vals)

        seq = Seq(*([bTrue, bFalse] * 25))
        self.assertEqual(list(filter(lambda x: not x, seq)), [bFalse]*25)
        self.assertEqual(list(filter(lambda x: not x, iter(seq))), [bFalse]*25)

    # Test max() and min()'s use of iterators.
    def test_builtin_max_min(self):
        self.assertEqual(max(SequenceClass(5)), 4)
        self.assertEqual(min(SequenceClass(5)), 0)
        self.assertEqual(max(8, -1), 8)
        self.assertEqual(min(8, -1), -1)

        d = {"one": 1, "two": 2, "three": 3}
        self.assertEqual(max(d), "two")
        self.assertEqual(min(d), "one")
        self.assertEqual(max(d.values()), 3)
        self.assertEqual(min(iter(d.values())), 1)

        f = open(TESTFN, "w")
        try:
            f.write("medium line\n")
            f.write("xtra large line\n")
            f.write("itty-bitty line\n")
        finally:
            f.close()
        f = open(TESTFN, "r")
        try:
            self.assertEqual(min(f), "itty-bitty line\n")
            f.seek(0, 0)
            self.assertEqual(max(f), "xtra large line\n")
        finally:
            f.close()
            try:
                unlink(TESTFN)
            except OSError:
                pass

    # Test map()'s use of iterators.
    def test_builtin_map(self):
        self.assertEqual(list(map(lambda x: x+1, SequenceClass(5))),
                         list(range(1, 6)))

        d = {"one": 1, "two": 2, "three": 3}
        self.assertEqual(list(map(lambda k, d=d: (k, d[k]), d)),
                         list(d.items()))
        dkeys = list(d.keys())
        expected = [(i < len(d) and dkeys[i] or None,
                     i,
                     i < len(d) and dkeys[i] or None)
                    for i in range(3)]

        f = open(TESTFN, "w")
        try:
            for i in range(10):
                f.write("xy" * i + "\n") # line i has len 2*i+1
        finally:
            f.close()
        f = open(TESTFN, "r")
        try:
            self.assertEqual(list(map(len, f)), list(range(1, 21, 2)))
        finally:
            f.close()
            try:
                unlink(TESTFN)
            except OSError:
                pass

    # Test zip()'s use of iterators.
    def test_builtin_zip(self):
        self.assertEqual(list(zip()), [])
        self.assertEqual(list(zip(*[])), [])
        self.assertEqual(list(zip(*[(1, 2), 'ab'])), [(1, 'a'), (2, 'b')])

        self.assertRaises(TypeError, zip, None)
        self.assertRaises(TypeError, zip, range(10), 42)
        self.assertRaises(TypeError, zip, range(10), zip)

        self.assertEqual(list(zip(IteratingSequenceClass(3))),
                         [(0,), (1,), (2,)])
        self.assertEqual(list(zip(SequenceClass(3))),
                         [(0,), (1,), (2,)])

        d = {"one": 1, "two": 2, "three": 3}
        self.assertEqual(list(d.items()), list(zip(d, d.values())))

        # Generate all ints starting at constructor arg.
        class IntsFrom:
            def __init__(self, start):
                self.i = start

            def __iter__(self):
                return self

            def __next__(self):
                i = self.i
                self.i = i+1
                return i

        f = open(TESTFN, "w")
        try:
            f.write("a\n" "bbb\n" "cc\n")
        finally:
            f.close()
        f = open(TESTFN, "r")
        try:
            self.assertEqual(list(zip(IntsFrom(0), f, IntsFrom(-100))),
                             [(0, "a\n", -100),
                              (1, "bbb\n", -99),
                              (2, "cc\n", -98)])
        finally:
            f.close()
            try:
                unlink(TESTFN)
            except OSError:
                pass

        self.assertEqual(list(zip(range(5))), [(i,) for i in range(5)])

        # Classes that lie about their lengths.
        class NoGuessLen5:
            def __getitem__(self, i):
                if i >= 5:
                    raise IndexError
                return i

        class Guess3Len5(NoGuessLen5):
            def __len__(self):
                return 3

        class Guess30Len5(NoGuessLen5):
            def __len__(self):
                return 30

        def lzip(*args):
            return list(zip(*args))

        self.assertEqual(len(Guess3Len5()), 3)
        self.assertEqual(len(Guess30Len5()), 30)
        self.assertEqual(lzip(NoGuessLen5()), lzip(range(5)))
        self.assertEqual(lzip(Guess3Len5()), lzip(range(5)))
        self.assertEqual(lzip(Guess30Len5()), lzip(range(5)))

        expected = [(i, i) for i in range(5)]
        for x in NoGuessLen5(), Guess3Len5(), Guess30Len5():
            for y in NoGuessLen5(), Guess3Len5(), Guess30Len5():
                self.assertEqual(lzip(x, y), expected)

    def test_unicode_join_endcase(self):

        # This class inserts a Unicode object into its argument's natural
        # iteration, in the 3rd position.
        class OhPhooey:
            def __init__(self, seq):
                self.it = iter(seq)
                self.i = 0

            def __iter__(self):
                return self

            def __next__(self):
                i = self.i
                self.i = i+1
                if i == 2:
                    return "fooled you!"
                return next(self.it)

        f = open(TESTFN, "w")
        try:
            f.write("a\n" + "b\n" + "c\n")
        finally:
            f.close()

        f = open(TESTFN, "r")
        # Nasty:  string.join(s) can't know whether unicode.join() is needed
        # until it's seen all of s's elements.  But in this case, f's
        # iterator cannot be restarted.  So what we're testing here is
        # whether string.join() can manage to remember everything it's seen
        # and pass that on to unicode.join().
        try:
            got = " - ".join(OhPhooey(f))
            self.assertEqual(got, "a\n - b\n - fooled you! - c\n")
        finally:
            f.close()
            try:
                unlink(TESTFN)
            except OSError:
                pass

    # Test iterators with 'x in y' and 'x not in y'.
    def test_in_and_not_in(self):
        for sc5 in IteratingSequenceClass(5), SequenceClass(5):
            for i in range(5):
<<<<<<< HEAD
                self.assertTrue(i in sc5)
            for i in "abc", -1, 5, 42.42, (3, 4), [], {1: 1}, 3-12j, sc5:
                self.assertTrue(i not in sc5)
=======
                self.assertIn(i, sc5)
            for i in "abc", -1, 5, 42.42, (3, 4), [], {1: 1}, 3-12j, sc5:
                self.assertNotIn(i, sc5)
>>>>>>> 175d89ef

        self.assertRaises(TypeError, lambda: 3 in 12)
        self.assertRaises(TypeError, lambda: 3 not in map)

        d = {"one": 1, "two": 2, "three": 3, 1j: 2j}
        for k in d:
<<<<<<< HEAD
            self.assertTrue(k in d)
            self.assertTrue(k not in d.values())
        for v in d.values():
            self.assertTrue(v in d.values())
            self.assertTrue(v not in d)
        for k, v in d.items():
            self.assertTrue((k, v) in d.items())
            self.assertTrue((v, k) not in d.items())
=======
            self.assertIn(k, d)
            self.assertNotIn(k, d.values())
        for v in d.values():
            self.assertIn(v, d.values())
            self.assertNotIn(v, d)
        for k, v in d.items():
            self.assertIn((k, v), d.items())
            self.assertNotIn((v, k), d.items())
>>>>>>> 175d89ef

        f = open(TESTFN, "w")
        try:
            f.write("a\n" "b\n" "c\n")
        finally:
            f.close()
        f = open(TESTFN, "r")
        try:
            for chunk in "abc":
                f.seek(0, 0)
<<<<<<< HEAD
                self.assertTrue(chunk not in f)
                f.seek(0, 0)
                self.assertTrue((chunk + "\n") in f)
=======
                self.assertNotIn(chunk, f)
                f.seek(0, 0)
                self.assertIn((chunk + "\n"), f)
>>>>>>> 175d89ef
        finally:
            f.close()
            try:
                unlink(TESTFN)
            except OSError:
                pass

    # Test iterators with operator.countOf (PySequence_Count).
    def test_countOf(self):
        from operator import countOf
        self.assertEqual(countOf([1,2,2,3,2,5], 2), 3)
        self.assertEqual(countOf((1,2,2,3,2,5), 2), 3)
        self.assertEqual(countOf("122325", "2"), 3)
        self.assertEqual(countOf("122325", "6"), 0)

        self.assertRaises(TypeError, countOf, 42, 1)
        self.assertRaises(TypeError, countOf, countOf, countOf)

        d = {"one": 3, "two": 3, "three": 3, 1j: 2j}
        for k in d:
            self.assertEqual(countOf(d, k), 1)
        self.assertEqual(countOf(d.values(), 3), 3)
        self.assertEqual(countOf(d.values(), 2j), 1)
        self.assertEqual(countOf(d.values(), 1j), 0)

        f = open(TESTFN, "w")
        try:
            f.write("a\n" "b\n" "c\n" "b\n")
        finally:
            f.close()
        f = open(TESTFN, "r")
        try:
            for letter, count in ("a", 1), ("b", 2), ("c", 1), ("d", 0):
                f.seek(0, 0)
                self.assertEqual(countOf(f, letter + "\n"), count)
        finally:
            f.close()
            try:
                unlink(TESTFN)
            except OSError:
                pass

    # Test iterators with operator.indexOf (PySequence_Index).
    def test_indexOf(self):
        from operator import indexOf
        self.assertEqual(indexOf([1,2,2,3,2,5], 1), 0)
        self.assertEqual(indexOf((1,2,2,3,2,5), 2), 1)
        self.assertEqual(indexOf((1,2,2,3,2,5), 3), 3)
        self.assertEqual(indexOf((1,2,2,3,2,5), 5), 5)
        self.assertRaises(ValueError, indexOf, (1,2,2,3,2,5), 0)
        self.assertRaises(ValueError, indexOf, (1,2,2,3,2,5), 6)

        self.assertEqual(indexOf("122325", "2"), 1)
        self.assertEqual(indexOf("122325", "5"), 5)
        self.assertRaises(ValueError, indexOf, "122325", "6")

        self.assertRaises(TypeError, indexOf, 42, 1)
        self.assertRaises(TypeError, indexOf, indexOf, indexOf)

        f = open(TESTFN, "w")
        try:
            f.write("a\n" "b\n" "c\n" "d\n" "e\n")
        finally:
            f.close()
        f = open(TESTFN, "r")
        try:
            fiter = iter(f)
            self.assertEqual(indexOf(fiter, "b\n"), 1)
            self.assertEqual(indexOf(fiter, "d\n"), 1)
            self.assertEqual(indexOf(fiter, "e\n"), 0)
            self.assertRaises(ValueError, indexOf, fiter, "a\n")
        finally:
            f.close()
            try:
                unlink(TESTFN)
            except OSError:
                pass

        iclass = IteratingSequenceClass(3)
        for i in range(3):
            self.assertEqual(indexOf(iclass, i), i)
        self.assertRaises(ValueError, indexOf, iclass, -1)

    # Test iterators with file.writelines().
    def test_writelines(self):
        f = open(TESTFN, "w")

        try:
            self.assertRaises(TypeError, f.writelines, None)
            self.assertRaises(TypeError, f.writelines, 42)

            f.writelines(["1\n", "2\n"])
            f.writelines(("3\n", "4\n"))
            f.writelines({'5\n': None})
            f.writelines({})

            # Try a big chunk too.
            class Iterator:
                def __init__(self, start, finish):
                    self.start = start
                    self.finish = finish
                    self.i = self.start

                def __next__(self):
                    if self.i >= self.finish:
                        raise StopIteration
                    result = str(self.i) + '\n'
                    self.i += 1
                    return result

                def __iter__(self):
                    return self

            class Whatever:
                def __init__(self, start, finish):
                    self.start = start
                    self.finish = finish

                def __iter__(self):
                    return Iterator(self.start, self.finish)

            f.writelines(Whatever(6, 6+2000))
            f.close()

            f = open(TESTFN)
            expected = [str(i) + "\n" for i in range(1, 2006)]
            self.assertEqual(list(f), expected)

        finally:
            f.close()
            try:
                unlink(TESTFN)
            except OSError:
                pass


    # Test iterators on RHS of unpacking assignments.
    def test_unpack_iter(self):
        a, b = 1, 2
        self.assertEqual((a, b), (1, 2))

        a, b, c = IteratingSequenceClass(3)
        self.assertEqual((a, b, c), (0, 1, 2))

        try:    # too many values
            a, b = IteratingSequenceClass(3)
        except ValueError:
            pass
        else:
            self.fail("should have raised ValueError")

        try:    # not enough values
            a, b, c = IteratingSequenceClass(2)
        except ValueError:
            pass
        else:
            self.fail("should have raised ValueError")

        try:    # not iterable
            a, b, c = len
        except TypeError:
            pass
        else:
            self.fail("should have raised TypeError")

        a, b, c = {1: 42, 2: 42, 3: 42}.values()
        self.assertEqual((a, b, c), (42, 42, 42))

        f = open(TESTFN, "w")
        lines = ("a\n", "bb\n", "ccc\n")
        try:
            for line in lines:
                f.write(line)
        finally:
            f.close()
        f = open(TESTFN, "r")
        try:
            a, b, c = f
            self.assertEqual((a, b, c), lines)
        finally:
            f.close()
            try:
                unlink(TESTFN)
            except OSError:
                pass

        (a, b), (c,) = IteratingSequenceClass(2), {42: 24}
        self.assertEqual((a, b, c), (0, 1, 42))


    @cpython_only
    def test_ref_counting_behavior(self):
        class C(object):
            count = 0
            def __new__(cls):
                cls.count += 1
                return object.__new__(cls)
            def __del__(self):
                cls = self.__class__
                assert cls.count > 0
                cls.count -= 1
        x = C()
        self.assertEqual(C.count, 1)
        del x
        self.assertEqual(C.count, 0)
        l = [C(), C(), C()]
        self.assertEqual(C.count, 3)
        try:
            a, b = iter(l)
        except ValueError:
            pass
        del l
        self.assertEqual(C.count, 0)


    # Make sure StopIteration is a "sink state".
    # This tests various things that weren't sink states in Python 2.2.1,
    # plus various things that always were fine.

    def test_sinkstate_list(self):
        # This used to fail
        a = list(range(5))
        b = iter(a)
        self.assertEqual(list(b), list(range(5)))
        a.extend(range(5, 10))
        self.assertEqual(list(b), [])

    def test_sinkstate_tuple(self):
        a = (0, 1, 2, 3, 4)
        b = iter(a)
        self.assertEqual(list(b), list(range(5)))
        self.assertEqual(list(b), [])

    def test_sinkstate_string(self):
        a = "abcde"
        b = iter(a)
        self.assertEqual(list(b), ['a', 'b', 'c', 'd', 'e'])
        self.assertEqual(list(b), [])

    def test_sinkstate_sequence(self):
        # This used to fail
        a = SequenceClass(5)
        b = iter(a)
        self.assertEqual(list(b), list(range(5)))
        a.n = 10
        self.assertEqual(list(b), [])

    def test_sinkstate_callable(self):
        # This used to fail
        def spam(state=[0]):
            i = state[0]
            state[0] = i+1
            if i == 10:
                raise AssertionError("shouldn't have gotten this far")
            return i
        b = iter(spam, 5)
        self.assertEqual(list(b), list(range(5)))
        self.assertEqual(list(b), [])

    def test_sinkstate_dict(self):
        # XXX For a more thorough test, see towards the end of:
        # http://mail.python.org/pipermail/python-dev/2002-July/026512.html
        a = {1:1, 2:2, 0:0, 4:4, 3:3}
        for b in iter(a), a.keys(), a.items(), a.values():
            b = iter(a)
            self.assertEqual(len(list(b)), 5)
            self.assertEqual(list(b), [])

    def test_sinkstate_yield(self):
        def gen():
            for i in range(5):
                yield i
        b = gen()
        self.assertEqual(list(b), list(range(5)))
        self.assertEqual(list(b), [])

    def test_sinkstate_range(self):
        a = range(5)
        b = iter(a)
        self.assertEqual(list(b), list(range(5)))
        self.assertEqual(list(b), [])

    def test_sinkstate_enumerate(self):
        a = range(5)
        e = enumerate(a)
        b = iter(e)
        self.assertEqual(list(b), list(zip(range(5), range(5))))
        self.assertEqual(list(b), [])

    def test_3720(self):
        # Avoid a crash, when an iterator deletes its next() method.
        class BadIterator(object):
            def __iter__(self):
                return self
            def __next__(self):
                del BadIterator.__next__
                return 1

        try:
            for i in BadIterator() :
                pass
        except TypeError:
            pass


def test_main():
    run_unittest(TestCase)


if __name__ == "__main__":
    test_main()<|MERGE_RESOLUTION|>--- conflicted
+++ resolved
@@ -542,31 +542,15 @@
     def test_in_and_not_in(self):
         for sc5 in IteratingSequenceClass(5), SequenceClass(5):
             for i in range(5):
-<<<<<<< HEAD
-                self.assertTrue(i in sc5)
-            for i in "abc", -1, 5, 42.42, (3, 4), [], {1: 1}, 3-12j, sc5:
-                self.assertTrue(i not in sc5)
-=======
                 self.assertIn(i, sc5)
             for i in "abc", -1, 5, 42.42, (3, 4), [], {1: 1}, 3-12j, sc5:
                 self.assertNotIn(i, sc5)
->>>>>>> 175d89ef
 
         self.assertRaises(TypeError, lambda: 3 in 12)
         self.assertRaises(TypeError, lambda: 3 not in map)
 
         d = {"one": 1, "two": 2, "three": 3, 1j: 2j}
         for k in d:
-<<<<<<< HEAD
-            self.assertTrue(k in d)
-            self.assertTrue(k not in d.values())
-        for v in d.values():
-            self.assertTrue(v in d.values())
-            self.assertTrue(v not in d)
-        for k, v in d.items():
-            self.assertTrue((k, v) in d.items())
-            self.assertTrue((v, k) not in d.items())
-=======
             self.assertIn(k, d)
             self.assertNotIn(k, d.values())
         for v in d.values():
@@ -575,7 +559,6 @@
         for k, v in d.items():
             self.assertIn((k, v), d.items())
             self.assertNotIn((v, k), d.items())
->>>>>>> 175d89ef
 
         f = open(TESTFN, "w")
         try:
@@ -586,15 +569,9 @@
         try:
             for chunk in "abc":
                 f.seek(0, 0)
-<<<<<<< HEAD
-                self.assertTrue(chunk not in f)
-                f.seek(0, 0)
-                self.assertTrue((chunk + "\n") in f)
-=======
                 self.assertNotIn(chunk, f)
                 f.seek(0, 0)
                 self.assertIn((chunk + "\n"), f)
->>>>>>> 175d89ef
         finally:
             f.close()
             try:

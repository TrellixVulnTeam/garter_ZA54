--- conflicted
+++ resolved
@@ -286,11 +286,6 @@
             self.skipTest('path is not encodable to {}'.format(encoding))
         with self.assertRaises(ImportError) as c:
             __import__(path)
-<<<<<<< HEAD
-        self.assertEqual("Import by filename is not supported.",
-                         c.exception.args[0])
-=======
->>>>>>> 75dec455
 
     def test_import_in_del_does_not_crash(self):
         # Issue 4236

#! /usr/bin/env python3

"""
Usage:

python -m test [options] [test_name1 [test_name2 ...]]
python path/to/Lib/test/regrtest.py [options] [test_name1 [test_name2 ...]]


If no arguments or options are provided, finds all files matching
the pattern "test_*" in the Lib/test subdirectory and runs
them in alphabetical order (but see -M and -u, below, for exceptions).

For more rigorous testing, it is useful to use the following
command line:

python -E -Wd -m test [options] [test_name1 ...]


Options:

-h/--help       -- print this text and exit
--timeout TIMEOUT
                -- dump the traceback and exit if a test takes more
                   than TIMEOUT seconds; disabled if TIMEOUT is negative
                   or equals to zero
--wait          -- wait for user input, e.g., allow a debugger to be attached

Verbosity

-v/--verbose    -- run tests in verbose mode with output to stdout
-w/--verbose2   -- re-run failed tests in verbose mode
-W/--verbose3   -- display test output on failure
-d/--debug      -- print traceback for failed tests
-q/--quiet      -- no output unless one or more tests fail
-o/--slow       -- print the slowest 10 tests
   --header     -- print header with interpreter info

Selecting tests

-r/--random     -- randomize test execution order (see below)
   --randseed   -- pass a random seed to reproduce a previous random run
-f/--fromfile   -- read names of tests to run from a file (see below)
-x/--exclude    -- arguments are tests to *exclude*
-s/--single     -- single step through a set of tests (see below)
-m/--match PAT  -- match test cases and methods with glob pattern PAT
-G/--failfast   -- fail as soon as a test fails (only with -v or -W)
-u/--use RES1,RES2,...
                -- specify which special resource intensive tests to run
-M/--memlimit LIMIT
                -- run very large memory-consuming tests
   --testdir DIR
                -- execute test files in the specified directory (instead
                   of the Python stdlib test suite)

Special runs

-l/--findleaks  -- if GC is available detect tests that leak memory
-L/--runleaks   -- run the leaks(1) command just before exit
-R/--huntrleaks RUNCOUNTS
                -- search for reference leaks (needs debug build, v. slow)
-j/--multiprocess PROCESSES
                -- run PROCESSES processes at once
-T/--coverage   -- turn on code coverage tracing using the trace module
-D/--coverdir DIRECTORY
                -- Directory where coverage files are put
-N/--nocoverdir -- Put coverage files alongside modules
-t/--threshold THRESHOLD
                -- call gc.set_threshold(THRESHOLD)
-n/--nowindows  -- suppress error message boxes on Windows
-F/--forever    -- run the specified tests in a loop, until an error happens


Additional Option Details:

-r randomizes test execution order. You can use --randseed=int to provide a
int seed value for the randomizer; this is useful for reproducing troublesome
test orders.

-s On the first invocation of regrtest using -s, the first test file found
or the first test file given on the command line is run, and the name of
the next test is recorded in a file named pynexttest.  If run from the
Python build directory, pynexttest is located in the 'build' subdirectory,
otherwise it is located in tempfile.gettempdir().  On subsequent runs,
the test in pynexttest is run, and the next test is written to pynexttest.
When the last test has been run, pynexttest is deleted.  In this way it
is possible to single step through the test files.  This is useful when
doing memory analysis on the Python interpreter, which process tends to
consume too many resources to run the full regression test non-stop.

-S is used to continue running tests after an aborted run.  It will
maintain the order a standard run (ie, this assumes -r is not used).
This is useful after the tests have prematurely stopped for some external
reason and you want to start running from where you left off rather
than starting from the beginning.

-f reads the names of tests from the file given as f's argument, one
or more test names per line.  Whitespace is ignored.  Blank lines and
lines beginning with '#' are ignored.  This is especially useful for
whittling down failures involving interactions among tests.

-L causes the leaks(1) command to be run just before exit if it exists.
leaks(1) is available on Mac OS X and presumably on some other
FreeBSD-derived systems.

-R runs each test several times and examines sys.gettotalrefcount() to
see if the test appears to be leaking references.  The argument should
be of the form stab:run:fname where 'stab' is the number of times the
test is run to let gettotalrefcount settle down, 'run' is the number
of times further it is run and 'fname' is the name of the file the
reports are written to.  These parameters all have defaults (5, 4 and
"reflog.txt" respectively), and the minimal invocation is '-R :'.

-M runs tests that require an exorbitant amount of memory. These tests
typically try to ascertain containers keep working when containing more than
2 billion objects, which only works on 64-bit systems. There are also some
tests that try to exhaust the address space of the process, which only makes
sense on 32-bit systems with at least 2Gb of memory. The passed-in memlimit,
which is a string in the form of '2.5Gb', determines howmuch memory the
tests will limit themselves to (but they may go slightly over.) The number
shouldn't be more memory than the machine has (including swap memory). You
should also keep in mind that swap memory is generally much, much slower
than RAM, and setting memlimit to all available RAM or higher will heavily
tax the machine. On the other hand, it is no use running these tests with a
limit of less than 2.5Gb, and many require more than 20Gb. Tests that expect
to use more than memlimit memory will be skipped. The big-memory tests
generally run very, very long.

-u is used to specify which special resource intensive tests to run,
such as those requiring large file support or network connectivity.
The argument is a comma-separated list of words indicating the
resources to test.  Currently only the following are defined:

    all -       Enable all special resources.

    none -      Disable all special resources (this is the default).

    audio -     Tests that use the audio device.  (There are known
                cases of broken audio drivers that can crash Python or
                even the Linux kernel.)

    curses -    Tests that use curses and will modify the terminal's
                state and output modes.

    largefile - It is okay to run some test that may create huge
                files.  These tests can take a long time and may
                consume >2GB of disk space temporarily.

    network -   It is okay to run tests that use external network
                resource, e.g. testing SSL support for sockets.

    decimal -   Test the decimal module against a large suite that
                verifies compliance with standards.

    cpu -       Used for certain CPU-heavy tests.

    subprocess  Run all tests for the subprocess module.

    urlfetch -  It is okay to download files required on testing.

    gui -       Run tests that require a running GUI.

To enable all resources except one, use '-uall,-<resource>'.  For
example, to run all the tests except for the gui tests, give the
option '-uall,-gui'.
"""

# We import importlib *ASAP* in order to test #15386
import importlib

import builtins
import faulthandler
import getopt
import io
import json
import logging
import os
import platform
import random
import re
import shutil
import signal
import sys
import sysconfig
import tempfile
import time
import traceback
import unittest
import warnings
from inspect import isabstract

try:
    import threading
except ImportError:
    threading = None
try:
    import multiprocessing.process
except ImportError:
    multiprocessing = None


# Some times __path__ and __file__ are not absolute (e.g. while running from
# Lib/) and, if we change the CWD to run the tests in a temporary dir, some
# imports might fail.  This affects only the modules imported before os.chdir().
# These modules are searched first in sys.path[0] (so '' -- the CWD) and if
# they are found in the CWD their __file__ and __path__ will be relative (this
# happens before the chdir).  All the modules imported after the chdir, are
# not found in the CWD, and since the other paths in sys.path[1:] are absolute
# (site.py absolutize them), the __file__ and __path__ will be absolute too.
# Therefore it is necessary to absolutize manually the __file__ and __path__ of
# the packages to prevent later imports to fail when the CWD is different.
for module in sys.modules.values():
    if hasattr(module, '__path__'):
        module.__path__ = [os.path.abspath(path) for path in module.__path__]
    if hasattr(module, '__file__'):
        module.__file__ = os.path.abspath(module.__file__)


# MacOSX (a.k.a. Darwin) has a default stack size that is too small
# for deeply recursive regular expressions.  We see this as crashes in
# the Python test suite when running test_re.py and test_sre.py.  The
# fix is to set the stack limit to 2048.
# This approach may also be useful for other Unixy platforms that
# suffer from small default stack limits.
if sys.platform == 'darwin':
    try:
        import resource
    except ImportError:
        pass
    else:
        soft, hard = resource.getrlimit(resource.RLIMIT_STACK)
        newsoft = min(hard, max(soft, 1024*2048))
        resource.setrlimit(resource.RLIMIT_STACK, (newsoft, hard))

# Test result constants.
PASSED = 1
FAILED = 0
ENV_CHANGED = -1
SKIPPED = -2
RESOURCE_DENIED = -3
INTERRUPTED = -4
CHILD_ERROR = -5   # error in a child process

from test import support

RESOURCE_NAMES = ('audio', 'curses', 'largefile', 'network',
                  'decimal', 'cpu', 'subprocess', 'urlfetch', 'gui')

TEMPDIR = os.path.abspath(tempfile.gettempdir())

def usage(msg):
    print(msg, file=sys.stderr)
    print("Use --help for usage", file=sys.stderr)
    sys.exit(2)


def main(tests=None, testdir=None, verbose=0, quiet=False,
         exclude=False, single=False, randomize=False, fromfile=None,
         findleaks=False, use_resources=None, trace=False, coverdir='coverage',
         runleaks=False, huntrleaks=False, verbose2=False, print_slow=False,
         random_seed=None, use_mp=None, verbose3=False, forever=False,
         header=False, failfast=False, match_tests=None):
    """Execute a test suite.

    This also parses command-line options and modifies its behavior
    accordingly.

    tests -- a list of strings containing test names (optional)
    testdir -- the directory in which to look for tests (optional)

    Users other than the Python test suite will certainly want to
    specify testdir; if it's omitted, the directory containing the
    Python test suite is searched for.

    If the tests argument is omitted, the tests listed on the
    command-line will be used.  If that's empty, too, then all *.py
    files beginning with test_ will be used.

    The other default arguments (verbose, quiet, exclude,
    single, randomize, findleaks, use_resources, trace, coverdir,
    print_slow, and random_seed) allow programmers calling main()
    directly to set the values that would normally be set by flags
    on the command line.
    """

    # Display the Python traceback on fatal errors (e.g. segfault)
    faulthandler.enable(all_threads=True)

    # Display the Python traceback on SIGALRM or SIGUSR1 signal
    signals = []
    if hasattr(signal, 'SIGALRM'):
        signals.append(signal.SIGALRM)
    if hasattr(signal, 'SIGUSR1'):
        signals.append(signal.SIGUSR1)
    for signum in signals:
        faulthandler.register(signum, chain=True)

    replace_stdout()

    support.record_original_stdout(sys.stdout)
    try:
        opts, args = getopt.getopt(sys.argv[1:], 'hvqxsoS:rf:lu:t:TD:NLR:FdwWM:nj:Gm:',
            ['help', 'verbose', 'verbose2', 'verbose3', 'quiet',
             'exclude', 'single', 'slow', 'random', 'fromfile', 'findleaks',
             'use=', 'threshold=', 'coverdir=', 'nocoverdir',
             'runleaks', 'huntrleaks=', 'memlimit=', 'randseed=',
             'multiprocess=', 'coverage', 'slaveargs=', 'forever', 'debug',
             'start=', 'nowindows', 'header', 'testdir=', 'timeout=', 'wait',
             'failfast', 'match'])
    except getopt.error as msg:
        usage(msg)

    # Defaults
    if random_seed is None:
        random_seed = random.randrange(10000000)
    if use_resources is None:
        use_resources = []
    debug = False
    start = None
    timeout = None
    for o, a in opts:
        if o in ('-h', '--help'):
            print(__doc__)
            return
        elif o in ('-v', '--verbose'):
            verbose += 1
        elif o in ('-w', '--verbose2'):
            verbose2 = True
        elif o in ('-d', '--debug'):
            debug = True
        elif o in ('-W', '--verbose3'):
            verbose3 = True
        elif o in ('-G', '--failfast'):
            failfast = True
        elif o in ('-q', '--quiet'):
            quiet = True;
            verbose = 0
        elif o in ('-x', '--exclude'):
            exclude = True
        elif o in ('-S', '--start'):
            start = a
        elif o in ('-s', '--single'):
            single = True
        elif o in ('-o', '--slow'):
            print_slow = True
        elif o in ('-r', '--randomize'):
            randomize = True
        elif o == '--randseed':
            random_seed = int(a)
        elif o in ('-f', '--fromfile'):
            fromfile = a
        elif o in ('-m', '--match'):
            match_tests = a
        elif o in ('-l', '--findleaks'):
            findleaks = True
        elif o in ('-L', '--runleaks'):
            runleaks = True
        elif o in ('-t', '--threshold'):
            import gc
            gc.set_threshold(int(a))
        elif o in ('-T', '--coverage'):
            trace = True
        elif o in ('-D', '--coverdir'):
            # CWD is replaced with a temporary dir before calling main(), so we
            # need  join it with the saved CWD so it goes where the user expects.
            coverdir = os.path.join(support.SAVEDCWD, a)
        elif o in ('-N', '--nocoverdir'):
            coverdir = None
        elif o in ('-R', '--huntrleaks'):
            huntrleaks = a.split(':')
            if len(huntrleaks) not in (2, 3):
                print(a, huntrleaks)
                usage('-R takes 2 or 3 colon-separated arguments')
            if not huntrleaks[0]:
                huntrleaks[0] = 5
            else:
                huntrleaks[0] = int(huntrleaks[0])
            if not huntrleaks[1]:
                huntrleaks[1] = 4
            else:
                huntrleaks[1] = int(huntrleaks[1])
            if len(huntrleaks) == 2 or not huntrleaks[2]:
                huntrleaks[2:] = ["reflog.txt"]
            # Avoid false positives due to various caches
            # filling slowly with random data:
            warm_caches()
        elif o in ('-M', '--memlimit'):
            support.set_memlimit(a)
        elif o in ('-u', '--use'):
            u = [x.lower() for x in a.split(',')]
            for r in u:
                if r == 'all':
                    use_resources[:] = RESOURCE_NAMES
                    continue
                if r == 'none':
                    del use_resources[:]
                    continue
                remove = False
                if r[0] == '-':
                    remove = True
                    r = r[1:]
                if r not in RESOURCE_NAMES:
                    usage('Invalid -u/--use option: ' + a)
                if remove:
                    if r in use_resources:
                        use_resources.remove(r)
                elif r not in use_resources:
                    use_resources.append(r)
        elif o in ('-n', '--nowindows'):
            import msvcrt
            msvcrt.SetErrorMode(msvcrt.SEM_FAILCRITICALERRORS|
                    msvcrt.SEM_NOALIGNMENTFAULTEXCEPT|
                    msvcrt.SEM_NOGPFAULTERRORBOX|
                    msvcrt.SEM_NOOPENFILEERRORBOX)
            try:
                msvcrt.CrtSetReportMode
            except AttributeError:
                # release build
                pass
            else:
                for m in [msvcrt.CRT_WARN, msvcrt.CRT_ERROR, msvcrt.CRT_ASSERT]:
                    msvcrt.CrtSetReportMode(m, msvcrt.CRTDBG_MODE_FILE)
                    msvcrt.CrtSetReportFile(m, msvcrt.CRTDBG_FILE_STDERR)
        elif o in ('-F', '--forever'):
            forever = True
        elif o in ('-j', '--multiprocess'):
            use_mp = int(a)
            if use_mp <= 0:
                try:
                    import multiprocessing
                    # Use all cores + extras for tests that like to sleep
                    use_mp = 2 + multiprocessing.cpu_count()
                except (ImportError, NotImplementedError):
                    use_mp = 3
            if use_mp == 1:
                use_mp = None
        elif o == '--header':
            header = True
        elif o == '--slaveargs':
            args, kwargs = json.loads(a)
            try:
                result = runtest(*args, **kwargs)
            except KeyboardInterrupt:
                result = INTERRUPTED, ''
            except BaseException as e:
                traceback.print_exc()
                result = CHILD_ERROR, str(e)
            sys.stdout.flush()
            print()   # Force a newline (just in case)
            print(json.dumps(result))
            sys.exit(0)
        elif o == '--testdir':
            # CWD is replaced with a temporary dir before calling main(), so we
            # join it with the saved CWD so it ends up where the user expects.
            testdir = os.path.join(support.SAVEDCWD, a)
        elif o == '--timeout':
            if hasattr(faulthandler, 'dump_tracebacks_later'):
                timeout = float(a)
                if timeout <= 0:
                    timeout = None
            else:
                print("Warning: The timeout option requires "
                      "faulthandler.dump_tracebacks_later")
                timeout = None
        elif o == '--wait':
            input("Press any key to continue...")
        else:
            print(("No handler for option {}.  Please report this as a bug "
                   "at http://bugs.python.org.").format(o), file=sys.stderr)
            sys.exit(1)
    if single and fromfile:
        usage("-s and -f don't go together!")
    if use_mp and trace:
        usage("-T and -j don't go together!")
    if use_mp and findleaks:
        usage("-l and -j don't go together!")
    if use_mp and support.max_memuse:
        usage("-M and -j don't go together!")
    if failfast and not (verbose or verbose3):
        usage("-G/--failfast needs either -v or -W")

    good = []
    bad = []
    skipped = []
    resource_denieds = []
    environment_changed = []
    interrupted = False

    if findleaks:
        try:
            import gc
        except ImportError:
            print('No GC available, disabling findleaks.')
            findleaks = False
        else:
            # Uncomment the line below to report garbage that is not
            # freeable by reference counting alone.  By default only
            # garbage that is not collectable by the GC is reported.
            #gc.set_debug(gc.DEBUG_SAVEALL)
            found_garbage = []

    if single:
        filename = os.path.join(TEMPDIR, 'pynexttest')
        try:
            fp = open(filename, 'r')
            next_test = fp.read().strip()
            tests = [next_test]
            fp.close()
        except IOError:
            pass

    if fromfile:
        tests = []
        fp = open(os.path.join(support.SAVEDCWD, fromfile))
        count_pat = re.compile(r'\[\s*\d+/\s*\d+\]')
        for line in fp:
            line = count_pat.sub('', line)
            guts = line.split() # assuming no test has whitespace in its name
            if guts and not guts[0].startswith('#'):
                tests.extend(guts)
        fp.close()

    # Strip .py extensions.
    removepy(args)
    removepy(tests)

    stdtests = STDTESTS[:]
    nottests = NOTTESTS.copy()
    if exclude:
        for arg in args:
            if arg in stdtests:
                stdtests.remove(arg)
            nottests.add(arg)
        args = []

    # For a partial run, we do not need to clutter the output.
    if verbose or header or not (quiet or single or tests or args):
        # Print basic platform information
        print("==", platform.python_implementation(), *sys.version.split())
        print("==  ", platform.platform(aliased=True),
                      "%s-endian" % sys.byteorder)
        print("==  ", os.getcwd())
        print("Testing with flags:", sys.flags)

    # if testdir is set, then we are not running the python tests suite, so
    # don't add default tests to be executed or skipped (pass empty values)
    if testdir:
        alltests = findtests(testdir, list(), set())
    else:
        alltests = findtests(testdir, stdtests, nottests)

    selected = tests or args or alltests
    if single:
        selected = selected[:1]
        try:
            next_single_test = alltests[alltests.index(selected[0])+1]
        except IndexError:
            next_single_test = None
    # Remove all the selected tests that precede start if it's set.
    if start:
        try:
            del selected[:selected.index(start)]
        except ValueError:
            print("Couldn't find starting test (%s), using all tests" % start)
    if randomize:
        random.seed(random_seed)
        print("Using random seed", random_seed)
        random.shuffle(selected)
    if trace:
        import trace, tempfile
        tracer = trace.Trace(ignoredirs=[sys.base_prefix, sys.base_exec_prefix,
                                         tempfile.gettempdir()],
                             trace=False, count=True)

    test_times = []
    support.verbose = verbose      # Tell tests to be moderately quiet
    support.use_resources = use_resources
    save_modules = sys.modules.keys()

    def accumulate_result(test, result):
        ok, test_time = result
        test_times.append((test_time, test))
        if ok == PASSED:
            good.append(test)
        elif ok == FAILED:
            bad.append(test)
        elif ok == ENV_CHANGED:
            environment_changed.append(test)
        elif ok == SKIPPED:
            skipped.append(test)
        elif ok == RESOURCE_DENIED:
            skipped.append(test)
            resource_denieds.append(test)

    if forever:
        def test_forever(tests=list(selected)):
            while True:
                for test in tests:
                    yield test
                    if bad:
                        return
        tests = test_forever()
        test_count = ''
        test_count_width = 3
    else:
        tests = iter(selected)
        test_count = '/{}'.format(len(selected))
        test_count_width = len(test_count) - 1

    if use_mp:
        try:
            from threading import Thread
        except ImportError:
            print("Multiprocess option requires thread support")
            sys.exit(2)
        from queue import Queue
        from subprocess import Popen, PIPE
        debug_output_pat = re.compile(r"\[\d+ refs\]$")
        output = Queue()
        pending = MultiprocessTests(tests)
        opt_args = support.args_from_interpreter_flags()
        base_cmd = [sys.executable] + opt_args + ['-m', 'test.regrtest']
        def work():
            # A worker thread.
            try:
                while True:
                    try:
                        test = next(pending)
                    except StopIteration:
                        output.put((None, None, None, None))
                        return
                    args_tuple = (
                        (test, verbose, quiet),
                        dict(huntrleaks=huntrleaks, use_resources=use_resources,
                             debug=debug, output_on_failure=verbose3,
                             timeout=timeout, failfast=failfast,
                             match_tests=match_tests)
                    )
                    # -E is needed by some tests, e.g. test_import
                    # Running the child from the same working directory ensures
                    # that TEMPDIR for the child is the same when
                    # sysconfig.is_python_build() is true. See issue 15300.
                    popen = Popen(base_cmd + ['--slaveargs', json.dumps(args_tuple)],
                                   stdout=PIPE, stderr=PIPE,
                                   universal_newlines=True,
                                   close_fds=(os.name != 'nt'),
                                   cwd=support.SAVEDCWD)
                    stdout, stderr = popen.communicate()
                    retcode = popen.wait()
                    # Strip last refcount output line if it exists, since it
                    # comes from the shutdown of the interpreter in the subcommand.
                    stderr = debug_output_pat.sub("", stderr)
                    stdout, _, result = stdout.strip().rpartition("\n")
                    if retcode != 0:
                        result = (CHILD_ERROR, "Exit code %s" % retcode)
                        output.put((test, stdout.rstrip(), stderr.rstrip(), result))
                        return
                    if not result:
                        output.put((None, None, None, None))
                        return
                    result = json.loads(result)
                    output.put((test, stdout.rstrip(), stderr.rstrip(), result))
            except BaseException:
                output.put((None, None, None, None))
                raise
        workers = [Thread(target=work) for i in range(use_mp)]
        for worker in workers:
            worker.start()
        finished = 0
        test_index = 1
        try:
            while finished < use_mp:
                test, stdout, stderr, result = output.get()
                if test is None:
                    finished += 1
                    continue
                accumulate_result(test, result)
                if not quiet:
                    fmt = "[{1:{0}}{2}/{3}] {4}" if bad else "[{1:{0}}{2}] {4}"
                    print(fmt.format(
                        test_count_width, test_index, test_count,
                        len(bad), test))
                if stdout:
                    print(stdout)
                if stderr:
                    print(stderr, file=sys.stderr)
                sys.stdout.flush()
                sys.stderr.flush()
                if result[0] == INTERRUPTED:
                    raise KeyboardInterrupt
                if result[0] == CHILD_ERROR:
                    raise Exception("Child error on {}: {}".format(test, result[1]))
                test_index += 1
        except KeyboardInterrupt:
            interrupted = True
            pending.interrupted = True
        for worker in workers:
            worker.join()
    else:
        for test_index, test in enumerate(tests, 1):
            if not quiet:
                fmt = "[{1:{0}}{2}/{3}] {4}" if bad else "[{1:{0}}{2}] {4}"
                print(fmt.format(
                    test_count_width, test_index, test_count, len(bad), test))
                sys.stdout.flush()
            if trace:
                # If we're tracing code coverage, then we don't exit with status
                # if on a false return value from main.
                tracer.runctx('runtest(test, verbose, quiet, timeout=timeout)',
                              globals=globals(), locals=vars())
            else:
                try:
                    result = runtest(test, verbose, quiet, huntrleaks, debug,
                                     output_on_failure=verbose3,
                                     timeout=timeout, failfast=failfast,
                                     match_tests=match_tests)
                    accumulate_result(test, result)
                except KeyboardInterrupt:
                    interrupted = True
                    break
                except:
                    raise
            if findleaks:
                gc.collect()
                if gc.garbage:
                    print("Warning: test created", len(gc.garbage), end=' ')
                    print("uncollectable object(s).")
                    # move the uncollectable objects somewhere so we don't see
                    # them again
                    found_garbage.extend(gc.garbage)
                    del gc.garbage[:]
            # Unload the newly imported modules (best effort finalization)
            for module in sys.modules.keys():
                if module not in save_modules and module.startswith("test."):
                    support.unload(module)

    if interrupted:
        # print a newline after ^C
        print()
        print("Test suite interrupted by signal SIGINT.")
        omitted = set(selected) - set(good) - set(bad) - set(skipped)
        print(count(len(omitted), "test"), "omitted:")
        printlist(omitted)
    if good and not quiet:
        if not bad and not skipped and not interrupted and len(good) > 1:
            print("All", end=' ')
        print(count(len(good), "test"), "OK.")
    if print_slow:
        test_times.sort(reverse=True)
        print("10 slowest tests:")
        for time, test in test_times[:10]:
            print("%s: %.1fs" % (test, time))
    if bad:
        bad = sorted(set(bad) - set(environment_changed))
        if bad:
            print(count(len(bad), "test"), "failed:")
            printlist(bad)
    if environment_changed:
        print("{} altered the execution environment:".format(
                 count(len(environment_changed), "test")))
        printlist(environment_changed)
    if skipped and not quiet:
        print(count(len(skipped), "test"), "skipped:")
        printlist(skipped)

        e = _ExpectedSkips()
        plat = sys.platform
        if e.isvalid():
            surprise = set(skipped) - e.getexpected() - set(resource_denieds)
            if surprise:
                print(count(len(surprise), "skip"), \
                      "unexpected on", plat + ":")
                printlist(surprise)
            else:
                print("Those skips are all expected on", plat + ".")
        else:
            print("Ask someone to teach regrtest.py about which tests are")
            print("expected to get skipped on", plat + ".")

    if verbose2 and bad:
        print("Re-running failed tests in verbose mode")
        for test in bad:
            print("Re-running test %r in verbose mode" % test)
            sys.stdout.flush()
            try:
                verbose = True
                ok = runtest(test, True, quiet, huntrleaks, debug, timeout=timeout)
            except KeyboardInterrupt:
                # print a newline separate from the ^C
                print()
                break
            except:
                raise

    if single:
        if next_single_test:
            with open(filename, 'w') as fp:
                fp.write(next_single_test + '\n')
        else:
            os.unlink(filename)

    if trace:
        r = tracer.results()
        r.write_results(show_missing=True, summary=True, coverdir=coverdir)

    if runleaks:
        os.system("leaks %d" % os.getpid())

    sys.exit(len(bad) > 0 or interrupted)


# small set of tests to determine if we have a basically functioning interpreter
# (i.e. if any of these fail, then anything else is likely to follow)
STDTESTS = [
    'test_grammar',
    'test_opcodes',
    'test_dict',
    'test_builtin',
    'test_exceptions',
    'test_types',
    'test_unittest',
    'test_doctest',
    'test_doctest2',
    'test_support'
]

# set of tests that we don't want to be executed when using regrtest
NOTTESTS = set()

def findtests(testdir=None, stdtests=STDTESTS, nottests=NOTTESTS):
    """Return a list of all applicable test modules."""
    testdir = findtestdir(testdir)
    names = os.listdir(testdir)
    tests = []
    others = set(stdtests) | nottests
    for name in names:
        mod, ext = os.path.splitext(name)
        if mod[:5] == "test_" and ext in (".py", "") and mod not in others:
            tests.append(mod)
    return stdtests + sorted(tests)

# We do not use a generator so multiple threads can call next().
class MultiprocessTests(object):

    """A thread-safe iterator over tests for multiprocess mode."""

    def __init__(self, tests):
        self.interrupted = False
        self.lock = threading.Lock()
        self.tests = tests

    def __iter__(self):
        return self

    def __next__(self):
        with self.lock:
            if self.interrupted:
                raise StopIteration('tests interrupted')
            return next(self.tests)

def replace_stdout():
    """Set stdout encoder error handler to backslashreplace (as stderr error
    handler) to avoid UnicodeEncodeError when printing a traceback"""
    import atexit

    stdout = sys.stdout
    sys.stdout = open(stdout.fileno(), 'w',
        encoding=stdout.encoding,
        errors="backslashreplace",
        closefd=False,
        newline='\n')

    def restore_stdout():
        sys.stdout.close()
        sys.stdout = stdout
    atexit.register(restore_stdout)

def runtest(test, verbose, quiet,
            huntrleaks=False, debug=False, use_resources=None,
            output_on_failure=False, failfast=False, match_tests=None,
            timeout=None):
    """Run a single test.

    test -- the name of the test
    verbose -- if true, print more messages
    quiet -- if true, don't print 'skipped' messages (probably redundant)
    test_times -- a list of (time, test_name) pairs
    huntrleaks -- run multiple times to test for leaks; requires a debug
                  build; a triple corresponding to -R's three arguments
    output_on_failure -- if true, display test output on failure
    timeout -- dump the traceback and exit if a test takes more than
               timeout seconds

    Returns one of the test result constants:
        INTERRUPTED      KeyboardInterrupt when run under -j
        RESOURCE_DENIED  test skipped because resource denied
        SKIPPED          test skipped for some other reason
        ENV_CHANGED      test failed because it changed the execution environment
        FAILED           test failed
        PASSED           test passed
    """

    if use_resources is not None:
        support.use_resources = use_resources
    use_timeout = (timeout is not None)
    if use_timeout:
        faulthandler.dump_tracebacks_later(timeout, exit=True)
    try:
        support.match_tests = match_tests
        if failfast:
            support.failfast = True
        if output_on_failure:
            support.verbose = True

            # Reuse the same instance to all calls to runtest(). Some
            # tests keep a reference to sys.stdout or sys.stderr
            # (eg. test_argparse).
            if runtest.stringio is None:
                stream = io.StringIO()
                runtest.stringio = stream
            else:
                stream = runtest.stringio
                stream.seek(0)
                stream.truncate()

            orig_stdout = sys.stdout
            orig_stderr = sys.stderr
            try:
                sys.stdout = stream
                sys.stderr = stream
                result = runtest_inner(test, verbose, quiet, huntrleaks,
                                       debug, display_failure=False)
                if result[0] == FAILED:
                    output = stream.getvalue()
                    orig_stderr.write(output)
                    orig_stderr.flush()
            finally:
                sys.stdout = orig_stdout
                sys.stderr = orig_stderr
        else:
            support.verbose = verbose  # Tell tests to be moderately quiet
            result = runtest_inner(test, verbose, quiet, huntrleaks, debug,
                                   display_failure=not verbose)
        return result
    finally:
        if use_timeout:
            faulthandler.cancel_dump_tracebacks_later()
        cleanup_test_droppings(test, verbose)
runtest.stringio = None

# Unit tests are supposed to leave the execution environment unchanged
# once they complete.  But sometimes tests have bugs, especially when
# tests fail, and the changes to environment go on to mess up other
# tests.  This can cause issues with buildbot stability, since tests
# are run in random order and so problems may appear to come and go.
# There are a few things we can save and restore to mitigate this, and
# the following context manager handles this task.

class saved_test_environment:
    """Save bits of the test environment and restore them at block exit.

        with saved_test_environment(testname, verbose, quiet):
            #stuff

    Unless quiet is True, a warning is printed to stderr if any of
    the saved items was changed by the test.  The attribute 'changed'
    is initially False, but is set to True if a change is detected.

    If verbose is more than 1, the before and after state of changed
    items is also printed.
    """

    changed = False

    def __init__(self, testname, verbose=0, quiet=False):
        self.testname = testname
        self.verbose = verbose
        self.quiet = quiet

    # To add things to save and restore, add a name XXX to the resources list
    # and add corresponding get_XXX/restore_XXX functions.  get_XXX should
    # return the value to be saved and compared against a second call to the
    # get function when test execution completes.  restore_XXX should accept
    # the saved value and restore the resource using it.  It will be called if
    # and only if a change in the value is detected.
    #
    # Note: XXX will have any '.' replaced with '_' characters when determining
    # the corresponding method names.

    resources = ('sys.argv', 'cwd', 'sys.stdin', 'sys.stdout', 'sys.stderr',
                 'os.environ', 'sys.path', 'sys.path_hooks', '__import__',
                 'warnings.filters', 'asyncore.socket_map',
                 'logging._handlers', 'logging._handlerList', 'sys.gettrace',
                 'sys.warnoptions', 'threading._dangling',
                 'multiprocessing.process._dangling',
                 'sysconfig._CONFIG_VARS', 'sysconfig._INSTALL_SCHEMES',
                 'support.TESTFN',
                )

    def get_sys_argv(self):
        return id(sys.argv), sys.argv, sys.argv[:]
    def restore_sys_argv(self, saved_argv):
        sys.argv = saved_argv[1]
        sys.argv[:] = saved_argv[2]

    def get_cwd(self):
        return os.getcwd()
    def restore_cwd(self, saved_cwd):
        os.chdir(saved_cwd)

    def get_sys_stdout(self):
        return sys.stdout
    def restore_sys_stdout(self, saved_stdout):
        sys.stdout = saved_stdout

    def get_sys_stderr(self):
        return sys.stderr
    def restore_sys_stderr(self, saved_stderr):
        sys.stderr = saved_stderr

    def get_sys_stdin(self):
        return sys.stdin
    def restore_sys_stdin(self, saved_stdin):
        sys.stdin = saved_stdin

    def get_os_environ(self):
        return id(os.environ), os.environ, dict(os.environ)
    def restore_os_environ(self, saved_environ):
        os.environ = saved_environ[1]
        os.environ.clear()
        os.environ.update(saved_environ[2])

    def get_sys_path(self):
        return id(sys.path), sys.path, sys.path[:]
    def restore_sys_path(self, saved_path):
        sys.path = saved_path[1]
        sys.path[:] = saved_path[2]

    def get_sys_path_hooks(self):
        return id(sys.path_hooks), sys.path_hooks, sys.path_hooks[:]
    def restore_sys_path_hooks(self, saved_hooks):
        sys.path_hooks = saved_hooks[1]
        sys.path_hooks[:] = saved_hooks[2]

    def get_sys_gettrace(self):
        return sys.gettrace()
    def restore_sys_gettrace(self, trace_fxn):
        sys.settrace(trace_fxn)

    def get___import__(self):
        return builtins.__import__
    def restore___import__(self, import_):
        builtins.__import__ = import_

    def get_warnings_filters(self):
        return id(warnings.filters), warnings.filters, warnings.filters[:]
    def restore_warnings_filters(self, saved_filters):
        warnings.filters = saved_filters[1]
        warnings.filters[:] = saved_filters[2]

    def get_asyncore_socket_map(self):
        asyncore = sys.modules.get('asyncore')
        # XXX Making a copy keeps objects alive until __exit__ gets called.
        return asyncore and asyncore.socket_map.copy() or {}
    def restore_asyncore_socket_map(self, saved_map):
        asyncore = sys.modules.get('asyncore')
        if asyncore is not None:
            asyncore.close_all(ignore_all=True)
            asyncore.socket_map.update(saved_map)

    def get_shutil_archive_formats(self):
        # we could call get_archives_formats() but that only returns the
        # registry keys; we want to check the values too (the functions that
        # are registered)
        return shutil._ARCHIVE_FORMATS, shutil._ARCHIVE_FORMATS.copy()
    def restore_shutil_archive_formats(self, saved):
        shutil._ARCHIVE_FORMATS = saved[0]
        shutil._ARCHIVE_FORMATS.clear()
        shutil._ARCHIVE_FORMATS.update(saved[1])

    def get_shutil_unpack_formats(self):
        return shutil._UNPACK_FORMATS, shutil._UNPACK_FORMATS.copy()
    def restore_shutil_unpack_formats(self, saved):
        shutil._UNPACK_FORMATS = saved[0]
        shutil._UNPACK_FORMATS.clear()
        shutil._UNPACK_FORMATS.update(saved[1])

    def get_logging__handlers(self):
        # _handlers is a WeakValueDictionary
        return id(logging._handlers), logging._handlers, logging._handlers.copy()
    def restore_logging__handlers(self, saved_handlers):
        # Can't easily revert the logging state
        pass

    def get_logging__handlerList(self):
        # _handlerList is a list of weakrefs to handlers
        return id(logging._handlerList), logging._handlerList, logging._handlerList[:]
    def restore_logging__handlerList(self, saved_handlerList):
        # Can't easily revert the logging state
        pass

    def get_sys_warnoptions(self):
        return id(sys.warnoptions), sys.warnoptions, sys.warnoptions[:]
    def restore_sys_warnoptions(self, saved_options):
        sys.warnoptions = saved_options[1]
        sys.warnoptions[:] = saved_options[2]

    # Controlling dangling references to Thread objects can make it easier
    # to track reference leaks.
    def get_threading__dangling(self):
        if not threading:
            return None
        # This copies the weakrefs without making any strong reference
        return threading._dangling.copy()
    def restore_threading__dangling(self, saved):
        if not threading:
            return
        threading._dangling.clear()
        threading._dangling.update(saved)

    # Same for Process objects
    def get_multiprocessing_process__dangling(self):
        if not multiprocessing:
            return None
        # This copies the weakrefs without making any strong reference
        return multiprocessing.process._dangling.copy()
    def restore_multiprocessing_process__dangling(self, saved):
        if not multiprocessing:
            return
        multiprocessing.process._dangling.clear()
        multiprocessing.process._dangling.update(saved)

    def get_sysconfig__CONFIG_VARS(self):
        # make sure the dict is initialized
        sysconfig.get_config_var('prefix')
        return (id(sysconfig._CONFIG_VARS), sysconfig._CONFIG_VARS,
                dict(sysconfig._CONFIG_VARS))
    def restore_sysconfig__CONFIG_VARS(self, saved):
        sysconfig._CONFIG_VARS = saved[1]
        sysconfig._CONFIG_VARS.clear()
        sysconfig._CONFIG_VARS.update(saved[2])

    def get_sysconfig__INSTALL_SCHEMES(self):
        return (id(sysconfig._INSTALL_SCHEMES), sysconfig._INSTALL_SCHEMES,
                sysconfig._INSTALL_SCHEMES.copy())
    def restore_sysconfig__INSTALL_SCHEMES(self, saved):
        sysconfig._INSTALL_SCHEMES = saved[1]
        sysconfig._INSTALL_SCHEMES.clear()
        sysconfig._INSTALL_SCHEMES.update(saved[2])

    def get_support_TESTFN(self):
        if os.path.isfile(support.TESTFN):
            result = 'f'
        elif os.path.isdir(support.TESTFN):
            result = 'd'
        else:
            result = None
        return result
    def restore_support_TESTFN(self, saved_value):
        if saved_value is None:
            if os.path.isfile(support.TESTFN):
                os.unlink(support.TESTFN)
            elif os.path.isdir(support.TESTFN):
                shutil.rmtree(support.TESTFN)

    def resource_info(self):
        for name in self.resources:
            method_suffix = name.replace('.', '_')
            get_name = 'get_' + method_suffix
            restore_name = 'restore_' + method_suffix
            yield name, getattr(self, get_name), getattr(self, restore_name)

    def __enter__(self):
        self.saved_values = dict((name, get()) for name, get, restore
                                                   in self.resource_info())
        return self

    def __exit__(self, exc_type, exc_val, exc_tb):
        saved_values = self.saved_values
        del self.saved_values
        for name, get, restore in self.resource_info():
            current = get()
            original = saved_values.pop(name)
            # Check for changes to the resource's value
            if current != original:
                self.changed = True
                restore(original)
                if not self.quiet:
                    print("Warning -- {} was modified by {}".format(
                                                 name, self.testname),
                                                 file=sys.stderr)
                    if self.verbose > 1:
                        print("  Before: {}\n  After:  {} ".format(
                                                  original, current),
                                                  file=sys.stderr)
        return False


def runtest_inner(test, verbose, quiet,
                  huntrleaks=False, debug=False, display_failure=True):
    support.unload(test)

    test_time = 0.0
    refleak = False  # True if the test leaked references.
    try:
        if test.startswith('test.'):
            abstest = test
        else:
            # Always import it from the test package
            abstest = 'test.' + test
        with saved_test_environment(test, verbose, quiet) as environment:
            start_time = time.time()
            the_package = __import__(abstest, globals(), locals(), [])
            the_module = getattr(the_package, test)
            # If the test has a test_main, that will run the appropriate
            # tests.  If not, use normal unittest test loading.
            test_runner = getattr(the_module, "test_main", None)
            if test_runner is None:
                tests = unittest.TestLoader().loadTestsFromModule(the_module)
                test_runner = lambda: support.run_unittest(tests)
            test_runner()
            if huntrleaks:
                refleak = dash_R(the_module, test, test_runner,
                    huntrleaks)
            test_time = time.time() - start_time
    except support.ResourceDenied as msg:
        if not quiet:
            print(test, "skipped --", msg)
            sys.stdout.flush()
        return RESOURCE_DENIED, test_time
    except unittest.SkipTest as msg:
        if not quiet:
            print(test, "skipped --", msg)
            sys.stdout.flush()
        return SKIPPED, test_time
    except KeyboardInterrupt:
        raise
    except support.TestFailed as msg:
        if display_failure:
            print("test", test, "failed --", msg, file=sys.stderr)
        else:
            print("test", test, "failed", file=sys.stderr)
        sys.stderr.flush()
        return FAILED, test_time
    except:
        msg = traceback.format_exc()
        print("test", test, "crashed --", msg, file=sys.stderr)
        sys.stderr.flush()
        return FAILED, test_time
    else:
        if refleak:
            return FAILED, test_time
        if environment.changed:
            return ENV_CHANGED, test_time
        return PASSED, test_time

def cleanup_test_droppings(testname, verbose):
    import shutil
    import stat
    import gc

    # First kill any dangling references to open files etc.
    # This can also issue some ResourceWarnings which would otherwise get
    # triggered during the following test run, and possibly produce failures.
    gc.collect()

    # Try to clean up junk commonly left behind.  While tests shouldn't leave
    # any files or directories behind, when a test fails that can be tedious
    # for it to arrange.  The consequences can be especially nasty on Windows,
    # since if a test leaves a file open, it cannot be deleted by name (while
    # there's nothing we can do about that here either, we can display the
    # name of the offending test, which is a real help).
    for name in (support.TESTFN,
                 "db_home",
                ):
        if not os.path.exists(name):
            continue

        if os.path.isdir(name):
            kind, nuker = "directory", shutil.rmtree
        elif os.path.isfile(name):
            kind, nuker = "file", os.unlink
        else:
            raise SystemError("os.path says %r exists but is neither "
                              "directory nor file" % name)

        if verbose:
            print("%r left behind %s %r" % (testname, kind, name))
        try:
            # if we have chmod, fix possible permissions problems
            # that might prevent cleanup
            if (hasattr(os, 'chmod')):
                os.chmod(name, stat.S_IRWXU | stat.S_IRWXG | stat.S_IRWXO)
            nuker(name)
        except Exception as msg:
            print(("%r left behind %s %r and it couldn't be "
                "removed: %s" % (testname, kind, name, msg)), file=sys.stderr)

def dash_R(the_module, test, indirect_test, huntrleaks):
    """Run a test multiple times, looking for reference leaks.

    Returns:
        False if the test didn't leak references; True if we detected refleaks.
    """
    # This code is hackish and inelegant, but it seems to do the job.
    import copyreg
    import collections.abc

    if not hasattr(sys, 'gettotalrefcount'):
        raise Exception("Tracking reference leaks requires a debug build "
                        "of Python")

    # Save current values for dash_R_cleanup() to restore.
    fs = warnings.filters[:]
    ps = copyreg.dispatch_table.copy()
    pic = sys.path_importer_cache.copy()
    try:
        import zipimport
    except ImportError:
        zdc = None # Run unmodified on platforms without zipimport support
    else:
        zdc = zipimport._zip_directory_cache.copy()
    abcs = {}
    for abc in [getattr(collections.abc, a) for a in collections.abc.__all__]:
        if not isabstract(abc):
            continue
        for obj in abc.__subclasses__() + [abc]:
            abcs[obj] = obj._abc_registry.copy()

    if indirect_test:
        def run_the_test():
            indirect_test()
    else:
        def run_the_test():
            del sys.modules[the_module.__name__]
            exec('import ' + the_module.__name__)

    deltas = []
    nwarmup, ntracked, fname = huntrleaks
    fname = os.path.join(support.SAVEDCWD, fname)
    repcount = nwarmup + ntracked
    print("beginning", repcount, "repetitions", file=sys.stderr)
    print(("1234567890"*(repcount//10 + 1))[:repcount], file=sys.stderr)
    sys.stderr.flush()
    dash_R_cleanup(fs, ps, pic, zdc, abcs)
    for i in range(repcount):
        rc_before = sys.gettotalrefcount()
        run_the_test()
        sys.stderr.write('.')
        sys.stderr.flush()
        dash_R_cleanup(fs, ps, pic, zdc, abcs)
        rc_after = sys.gettotalrefcount()
        if i >= nwarmup:
            deltas.append(rc_after - rc_before)
    print(file=sys.stderr)
    if any(deltas):
        msg = '%s leaked %s references, sum=%s' % (test, deltas, sum(deltas))
        print(msg, file=sys.stderr)
        sys.stderr.flush()
        with open(fname, "a") as refrep:
            print(msg, file=refrep)
            refrep.flush()
        return True
    return False

def dash_R_cleanup(fs, ps, pic, zdc, abcs):
    import gc, copyreg
    import _strptime, linecache
    import urllib.parse, urllib.request, mimetypes, doctest
    import struct, filecmp, collections.abc
    from distutils.dir_util import _path_created
    from weakref import WeakSet

    # Clear the warnings registry, so they can be displayed again
    for mod in sys.modules.values():
        if hasattr(mod, '__warningregistry__'):
            del mod.__warningregistry__

    # Restore some original values.
    warnings.filters[:] = fs
    copyreg.dispatch_table.clear()
    copyreg.dispatch_table.update(ps)
    sys.path_importer_cache.clear()
    sys.path_importer_cache.update(pic)
    try:
        import zipimport
    except ImportError:
        pass # Run unmodified on platforms without zipimport support
    else:
        zipimport._zip_directory_cache.clear()
        zipimport._zip_directory_cache.update(zdc)

    # clear type cache
    sys._clear_type_cache()

    # Clear ABC registries, restoring previously saved ABC registries.
    for abc in [getattr(collections.abc, a) for a in collections.abc.__all__]:
        if not isabstract(abc):
            continue
        for obj in abc.__subclasses__() + [abc]:
            obj._abc_registry = abcs.get(obj, WeakSet()).copy()
            obj._abc_cache.clear()
            obj._abc_negative_cache.clear()

    # Flush standard output, so that buffered data is sent to the OS and
    # associated Python objects are reclaimed.
    for stream in (sys.stdout, sys.stderr, sys.__stdout__, sys.__stderr__):
        if stream is not None:
            stream.flush()

    # Clear assorted module caches.
    _path_created.clear()
    re.purge()
    _strptime._regex_cache.clear()
    urllib.parse.clear_cache()
    urllib.request.urlcleanup()
    linecache.clearcache()
    mimetypes._default_mime_types()
    filecmp._cache.clear()
    struct._clearcache()
    doctest.master = None
    try:
        import ctypes
    except ImportError:
        # Don't worry about resetting the cache if ctypes is not supported
        pass
    else:
        ctypes._reset_cache()

    # Collect cyclic trash.
    gc.collect()

def warm_caches():
    # char cache
    s = bytes(range(256))
    for i in range(256):
        s[i:i+1]
    # unicode cache
    x = [chr(i) for i in range(256)]
    # int cache
    x = list(range(-5, 257))

def findtestdir(path=None):
    return path or os.path.dirname(__file__) or os.curdir

def removepy(names):
    if not names:
        return
    for idx, name in enumerate(names):
        basename, ext = os.path.splitext(name)
        if ext == '.py':
            names[idx] = basename

def count(n, word):
    if n == 1:
        return "%d %s" % (n, word)
    else:
        return "%d %ss" % (n, word)

def printlist(x, width=70, indent=4):
    """Print the elements of iterable x to stdout.

    Optional arg width (default 70) is the maximum line length.
    Optional arg indent (default 4) is the number of blanks with which to
    begin each line.
    """

    from textwrap import fill
    blanks = ' ' * indent
    # Print the sorted list: 'x' may be a '--random' list or a set()
    print(fill(' '.join(str(elt) for elt in sorted(x)), width,
               initial_indent=blanks, subsequent_indent=blanks))

# Map sys.platform to a string containing the basenames of tests
# expected to be skipped on that platform.
#
# Special cases:
#     test_pep277
#         The _ExpectedSkips constructor adds this to the set of expected
#         skips if not os.path.supports_unicode_filenames.
#     test_timeout
#         Controlled by test_timeout.skip_expected.  Requires the network
#         resource and a socket module.
#
# Tests that are expected to be skipped everywhere except on one platform
# are also handled separately.

_expectations = (
    ('win32',
        """
        test__locale
        test_crypt
        test_curses
        test_dbm
        test_devpoll
        test_fcntl
        test_fork1
        test_epoll
        test_dbm_gnu
        test_dbm_ndbm
        test_grp
        test_ioctl
        test_largefile
        test_kqueue
        test_openpty
        test_ossaudiodev
        test_pipes
        test_poll
        test_posix
        test_pty
        test_pwd
        test_resource
        test_signal
        test_syslog
        test_threadsignals
        test_wait3
        test_wait4
        """),
    ('linux',
        """
        test_curses
        test_devpoll
        test_largefile
        test_kqueue
        test_ossaudiodev
        """),
    ('unixware',
        """
        test_epoll
        test_largefile
        test_kqueue
        test_minidom
        test_openpty
        test_pyexpat
        test_sax
        test_sundry
        """),
    ('openunix',
        """
        test_epoll
        test_largefile
        test_kqueue
        test_minidom
        test_openpty
        test_pyexpat
        test_sax
        test_sundry
        """),
    ('sco_sv',
        """
        test_asynchat
        test_fork1
        test_epoll
        test_gettext
        test_largefile
        test_locale
        test_kqueue
        test_minidom
        test_openpty
        test_pyexpat
        test_queue
        test_sax
        test_sundry
        test_thread
        test_threaded_import
        test_threadedtempfile
        test_threading
        """),
    ('darwin',
        """
        test__locale
        test_curses
        test_devpoll
        test_epoll
        test_dbm_gnu
        test_gdb
        test_largefile
        test_locale
        test_minidom
        test_ossaudiodev
        test_poll
        """),
    ('sunos',
        """
        test_curses
        test_dbm
        test_epoll
        test_kqueue
        test_dbm_gnu
        test_gzip
        test_openpty
        test_zipfile
        test_zlib
        """),
    ('hp-ux',
        """
        test_curses
        test_epoll
        test_dbm_gnu
        test_gzip
        test_largefile
        test_locale
        test_kqueue
        test_minidom
        test_openpty
        test_pyexpat
        test_sax
        test_zipfile
        test_zlib
        """),
    ('cygwin',
        """
        test_curses
        test_dbm
        test_devpoll
        test_epoll
        test_ioctl
        test_kqueue
        test_largefile
        test_locale
        test_ossaudiodev
        test_socketserver
        """),
<<<<<<< HEAD
    ('os2emx',
        """
        test_audioop
        test_curses
        test_epoll
        test_kqueue
        test_largefile
        test_mmap
        test_openpty
        test_ossaudiodev
        test_pty
        test_resource
        test_signal
        """),
=======
>>>>>>> 75011ecc
    ('freebsd',
        """
        test_devpoll
        test_epoll
        test_dbm_gnu
        test_locale
        test_ossaudiodev
        test_pep277
        test_pty
        test_socketserver
        test_tcl
        test_tk
        test_ttk_guionly
        test_ttk_textonly
        test_timeout
        test_urllibnet
        test_multiprocessing
        """),
    ('aix',
        """
        test_bz2
        test_epoll
        test_dbm_gnu
        test_gzip
        test_kqueue
        test_ossaudiodev
        test_tcl
        test_tk
        test_ttk_guionly
        test_ttk_textonly
        test_zipimport
        test_zlib
        """),
    ('openbsd',
        """
        test_ctypes
        test_devpoll
        test_epoll
        test_dbm_gnu
        test_locale
        test_normalization
        test_ossaudiodev
        test_pep277
        test_tcl
        test_tk
        test_ttk_guionly
        test_ttk_textonly
        test_multiprocessing
        """),
    ('netbsd',
        """
        test_ctypes
        test_curses
        test_devpoll
        test_epoll
        test_dbm_gnu
        test_locale
        test_ossaudiodev
        test_pep277
        test_tcl
        test_tk
        test_ttk_guionly
        test_ttk_textonly
        test_multiprocessing
        """),
)

class _ExpectedSkips:
    def __init__(self):
        import os.path
        from test import test_timeout

        self.valid = False
        expected = None
        for item in _expectations:
            if sys.platform.startswith(item[0]):
                expected = item[1]
                break
        if expected is not None:
            self.expected = set(expected.split())

            # These are broken tests, for now skipped on every platform.
            # XXX Fix these!
            self.expected.add('test_nis')

            # expected to be skipped on every platform, even Linux
            if not os.path.supports_unicode_filenames:
                self.expected.add('test_pep277')

            # doctest, profile and cProfile tests fail when the codec for the
            # fs encoding isn't built in because PyUnicode_Decode() adds two
            # calls into Python.
            encs = ("utf-8", "latin-1", "ascii", "mbcs", "utf-16", "utf-32")
            if sys.getfilesystemencoding().lower() not in encs:
                self.expected.add('test_profile')
                self.expected.add('test_cProfile')
                self.expected.add('test_doctest')

            if test_timeout.skip_expected:
                self.expected.add('test_timeout')

            if sys.platform != "win32":
                # test_sqlite is only reliable on Windows where the library
                # is distributed with Python
                WIN_ONLY = {"test_unicode_file", "test_winreg",
                            "test_winsound", "test_startfile",
                            "test_sqlite", "test_msilib"}
                self.expected |= WIN_ONLY

            if sys.platform != 'sunos5':
                self.expected.add('test_nis')

            if support.python_is_optimized():
                self.expected.add("test_gdb")

            self.valid = True

    def isvalid(self):
        "Return true iff _ExpectedSkips knows about the current platform."
        return self.valid

    def getexpected(self):
        """Return set of test names we expect to skip on current platform.

        self.isvalid() must be true.
        """

        assert self.isvalid()
        return self.expected

def _make_temp_dir_for_build(TEMPDIR):
    # When tests are run from the Python build directory, it is best practice
    # to keep the test files in a subfolder.  It eases the cleanup of leftover
    # files using command "make distclean".
    if sysconfig.is_python_build():
        TEMPDIR = os.path.join(sysconfig.get_config_var('srcdir'), 'build')
        TEMPDIR = os.path.abspath(TEMPDIR)
        try:
            os.mkdir(TEMPDIR)
        except FileExistsError:
            pass

    # Define a writable temp dir that will be used as cwd while running
    # the tests. The name of the dir includes the pid to allow parallel
    # testing (see the -j option).
    TESTCWD = 'test_python_{}'.format(os.getpid())

    TESTCWD = os.path.join(TEMPDIR, TESTCWD)
    return TEMPDIR, TESTCWD

if __name__ == '__main__':
    # Remove regrtest.py's own directory from the module search path. Despite
    # the elimination of implicit relative imports, this is still needed to
    # ensure that submodules of the test package do not inappropriately appear
    # as top-level modules even when people (or buildbots!) invoke regrtest.py
    # directly instead of using the -m switch
    mydir = os.path.abspath(os.path.normpath(os.path.dirname(sys.argv[0])))
    i = len(sys.path)
    while i >= 0:
        i -= 1
        if os.path.abspath(os.path.normpath(sys.path[i])) == mydir:
            del sys.path[i]

    # findtestdir() gets the dirname out of __file__, so we have to make it
    # absolute before changing the working directory.
    # For example __file__ may be relative when running trace or profile.
    # See issue #9323.
    __file__ = os.path.abspath(__file__)

    # sanity check
    assert __file__ == os.path.abspath(sys.argv[0])

    TEMPDIR, TESTCWD = _make_temp_dir_for_build(TEMPDIR)

    # Run the tests in a context manager that temporary changes the CWD to a
    # temporary and writable directory. If it's not possible to create or
    # change the CWD, the original CWD will be used. The original CWD is
    # available from support.SAVEDCWD.
    with support.temp_cwd(TESTCWD, quiet=True):
        main()<|MERGE_RESOLUTION|>--- conflicted
+++ resolved
@@ -1621,23 +1621,6 @@
         test_ossaudiodev
         test_socketserver
         """),
-<<<<<<< HEAD
-    ('os2emx',
-        """
-        test_audioop
-        test_curses
-        test_epoll
-        test_kqueue
-        test_largefile
-        test_mmap
-        test_openpty
-        test_ossaudiodev
-        test_pty
-        test_resource
-        test_signal
-        """),
-=======
->>>>>>> 75011ecc
     ('freebsd',
         """
         test_devpoll

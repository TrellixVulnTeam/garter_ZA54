--- conflicted
+++ resolved
@@ -70,78 +70,6 @@
         self.connection.request(method, uri, body, headers)
         return self.connection.getresponse()
 
-<<<<<<< HEAD
-class BaseHTTPRequestHandlerTestCase(unittest.TestCase):
-    """Test the functionality of the BaseHTTPServer."""
-
-    HTTPResponseMatch = re.compile(b'HTTP/1.[0-9]+ 200 OK')
-
-    def setUp (self):
-        self.handler = SocketlessRequestHandler()
-
-    def send_typical_request(self, message):
-        input = BytesIO(message)
-        output = BytesIO()
-        self.handler.rfile = input
-        self.handler.wfile = output
-        self.handler.handle_one_request()
-        output.seek(0)
-        return output.readlines()
-
-    def verify_get_called(self):
-        self.assertTrue(self.handler.get_called)
-
-    def verify_expected_headers(self, headers):
-        for fieldName in b'Server: ', b'Date: ', b'Content-Type: ':
-            self.assertEqual(sum(h.startswith(fieldName) for h in headers), 1)
-
-    def verify_http_server_response(self, response):
-        match = self.HTTPResponseMatch.search(response)
-        self.assertTrue(match is not None)
-
-    def test_http_1_1(self):
-        result = self.send_typical_request(b'GET / HTTP/1.1\r\n\r\n')
-        self.verify_http_server_response(result[0])
-        self.verify_expected_headers(result[1:-1])
-        self.verify_get_called()
-        self.assertEqual(result[-1], b'<html><body>Data</body></html>\r\n')
-
-    def test_http_1_0(self):
-        result = self.send_typical_request(b'GET / HTTP/1.0\r\n\r\n')
-        self.verify_http_server_response(result[0])
-        self.verify_expected_headers(result[1:-1])
-        self.verify_get_called()
-        self.assertEqual(result[-1], b'<html><body>Data</body></html>\r\n')
-
-    def test_http_0_9(self):
-        result = self.send_typical_request(b'GET / HTTP/0.9\r\n\r\n')
-        self.assertEqual(len(result), 1)
-        self.assertEqual(result[0], b'<html><body>Data</body></html>\r\n')
-        self.verify_get_called()
-
-    def test_with_continue_1_0(self):
-        result = self.send_typical_request(b'GET / HTTP/1.0\r\nExpect: 100-continue\r\n\r\n')
-        self.verify_http_server_response(result[0])
-        self.verify_expected_headers(result[1:-1])
-        self.verify_get_called()
-        self.assertEqual(result[-1], b'<html><body>Data</body></html>\r\n')
-
-    def test_request_length(self):
-        # Issue #10714: huge request lines are discarded, to avoid Denial
-        # of Service attacks.
-        result = self.send_typical_request(b'GET ' + b'x' * 65537)
-        self.assertEqual(result[0], b'HTTP/1.1 414 Request-URI Too Long\r\n')
-        self.assertFalse(self.handler.get_called)
-
-    def test_header_length(self):
-        # Issue #6791: same for headers
-        result = self.send_typical_request(
-            b'GET / HTTP/1.1\r\nX-Foo: bar' + b'r' * 65537 + b'\r\n\r\n')
-        self.assertEqual(result[0], b'HTTP/1.1 400 Line too long\r\n')
-        self.assertFalse(self.handler.get_called)
-
-=======
->>>>>>> 6a6e1e57
 
 class BaseHTTPServerTestCase(BaseTestCase):
     class request_handler(NoLogRequestHandler, BaseHTTPRequestHandler):
@@ -534,7 +462,7 @@
         return False
 
 class BaseHTTPRequestHandlerTestCase(unittest.TestCase):
-    """Test the functionaility of the BaseHTTPServer.
+    """Test the functionality of the BaseHTTPServer.
 
        Test the support for the Expect 100-continue header.
        """

import functools
import sys
import unittest
from test import support
from weakref import proxy
import pickle
from random import choice

@staticmethod
def PythonPartial(func, *args, **keywords):
    'Pure Python approximation of partial()'
    def newfunc(*fargs, **fkeywords):
        newkeywords = keywords.copy()
        newkeywords.update(fkeywords)
        return func(*(args + fargs), **newkeywords)
    newfunc.func = func
    newfunc.args = args
    newfunc.keywords = keywords
    return newfunc

def capture(*args, **kw):
    """capture all positional and keyword arguments"""
    return args, kw

def signature(part):
    """ return the signature of a partial object """
    return (part.func, part.args, part.keywords, part.__dict__)

class TestPartial(unittest.TestCase):

    thetype = functools.partial

    def test_basic_examples(self):
        p = self.thetype(capture, 1, 2, a=10, b=20)
        self.assertEqual(p(3, 4, b=30, c=40),
                         ((1, 2, 3, 4), dict(a=10, b=30, c=40)))
        p = self.thetype(map, lambda x: x*10)
        self.assertEqual(list(p([1,2,3,4])), [10, 20, 30, 40])

    def test_attributes(self):
        p = self.thetype(capture, 1, 2, a=10, b=20)
        # attributes should be readable
        self.assertEqual(p.func, capture)
        self.assertEqual(p.args, (1, 2))
        self.assertEqual(p.keywords, dict(a=10, b=20))
        # attributes should not be writable
        if not isinstance(self.thetype, type):
            return
        self.assertRaises(AttributeError, setattr, p, 'func', map)
        self.assertRaises(AttributeError, setattr, p, 'args', (1, 2))
        self.assertRaises(AttributeError, setattr, p, 'keywords', dict(a=1, b=2))

        p = self.thetype(hex)
        try:
            del p.__dict__
        except TypeError:
            pass
        else:
            self.fail('partial object allowed __dict__ to be deleted')

    def test_argument_checking(self):
        self.assertRaises(TypeError, self.thetype)     # need at least a func arg
        try:
            self.thetype(2)()
        except TypeError:
            pass
        else:
            self.fail('First arg not checked for callability')

    def test_protection_of_callers_dict_argument(self):
        # a caller's dictionary should not be altered by partial
        def func(a=10, b=20):
            return a
        d = {'a':3}
        p = self.thetype(func, a=5)
        self.assertEqual(p(**d), 3)
        self.assertEqual(d, {'a':3})
        p(b=7)
        self.assertEqual(d, {'a':3})

    def test_arg_combinations(self):
        # exercise special code paths for zero args in either partial
        # object or the caller
        p = self.thetype(capture)
        self.assertEqual(p(), ((), {}))
        self.assertEqual(p(1,2), ((1,2), {}))
        p = self.thetype(capture, 1, 2)
        self.assertEqual(p(), ((1,2), {}))
        self.assertEqual(p(3,4), ((1,2,3,4), {}))

    def test_kw_combinations(self):
        # exercise special code paths for no keyword args in
        # either the partial object or the caller
        p = self.thetype(capture)
        self.assertEqual(p(), ((), {}))
        self.assertEqual(p(a=1), ((), {'a':1}))
        p = self.thetype(capture, a=1)
        self.assertEqual(p(), ((), {'a':1}))
        self.assertEqual(p(b=2), ((), {'a':1, 'b':2}))
        # keyword args in the call override those in the partial object
        self.assertEqual(p(a=3, b=2), ((), {'a':3, 'b':2}))

    def test_positional(self):
        # make sure positional arguments are captured correctly
        for args in [(), (0,), (0,1), (0,1,2), (0,1,2,3)]:
            p = self.thetype(capture, *args)
            expected = args + ('x',)
            got, empty = p('x')
            self.assertTrue(expected == got and empty == {})

    def test_keyword(self):
        # make sure keyword arguments are captured correctly
        for a in ['a', 0, None, 3.5]:
            p = self.thetype(capture, a=a)
            expected = {'a':a,'x':None}
            empty, got = p(x=None)
            self.assertTrue(expected == got and empty == ())

    def test_no_side_effects(self):
        # make sure there are no side effects that affect subsequent calls
        p = self.thetype(capture, 0, a=1)
        args1, kw1 = p(1, b=2)
        self.assertTrue(args1 == (0,1) and kw1 == {'a':1,'b':2})
        args2, kw2 = p()
        self.assertTrue(args2 == (0,) and kw2 == {'a':1})

    def test_error_propagation(self):
        def f(x, y):
            x / y
        self.assertRaises(ZeroDivisionError, self.thetype(f, 1, 0))
        self.assertRaises(ZeroDivisionError, self.thetype(f, 1), 0)
        self.assertRaises(ZeroDivisionError, self.thetype(f), 1, 0)
        self.assertRaises(ZeroDivisionError, self.thetype(f, y=0), 1)

    def test_weakref(self):
        f = self.thetype(int, base=16)
        p = proxy(f)
        self.assertEqual(f.func, p.func)
        f = None
        self.assertRaises(ReferenceError, getattr, p, 'func')

    def test_with_bound_and_unbound_methods(self):
        data = list(map(str, range(10)))
        join = self.thetype(str.join, '')
        self.assertEqual(join(data), '0123456789')
        join = self.thetype(''.join)
        self.assertEqual(join(data), '0123456789')

    def test_repr(self):
        args = (object(), object())
        args_repr = ', '.join(repr(a) for a in args)
        kwargs = {'a': object(), 'b': object()}
        kwargs_repr = ', '.join("%s=%r" % (k, v) for k, v in kwargs.items())
        if self.thetype is functools.partial:
            name = 'functools.partial'
        else:
            name = self.thetype.__name__

        f = self.thetype(capture)
        self.assertEqual('{}({!r})'.format(name, capture),
                         repr(f))

        f = self.thetype(capture, *args)
        self.assertEqual('{}({!r}, {})'.format(name, capture, args_repr),
                         repr(f))

        f = self.thetype(capture, **kwargs)
        self.assertEqual('{}({!r}, {})'.format(name, capture, kwargs_repr),
                         repr(f))

        f = self.thetype(capture, *args, **kwargs)
        self.assertEqual('{}({!r}, {}, {})'.format(name, capture, args_repr, kwargs_repr),
                         repr(f))

    def test_pickle(self):
        f = self.thetype(signature, 'asdf', bar=True)
        f.add_something_to__dict__ = True
        f_copy = pickle.loads(pickle.dumps(f))
        self.assertEqual(signature(f), signature(f_copy))

class PartialSubclass(functools.partial):
    pass

class TestPartialSubclass(TestPartial):

    thetype = PartialSubclass

class TestPythonPartial(TestPartial):

    thetype = PythonPartial

    # the python version hasn't a nice repr
    def test_repr(self): pass

    # the python version isn't picklable
    def test_pickle(self): pass

class TestUpdateWrapper(unittest.TestCase):

    def check_wrapper(self, wrapper, wrapped,
                      assigned=functools.WRAPPER_ASSIGNMENTS,
                      updated=functools.WRAPPER_UPDATES):
        # Check attributes were assigned
        for name in assigned:
            self.assertTrue(getattr(wrapper, name) is getattr(wrapped, name))
        # Check attributes were updated
        for name in updated:
            wrapper_attr = getattr(wrapper, name)
            wrapped_attr = getattr(wrapped, name)
            for key in wrapped_attr:
                self.assertTrue(wrapped_attr[key] is wrapper_attr[key])

<<<<<<< HEAD
    def test_default_update(self):
=======
    def _default_update(self):
>>>>>>> 175d89ef
        def f(a:'This is a new annotation'):
            """This is a test"""
            pass
        f.attr = 'This is also a test'
        def wrapper(b:'This is the prior annotation'):
            pass
        functools.update_wrapper(wrapper, f)
        return wrapper, f

    def test_default_update(self):
        wrapper, f = self._default_update()
        self.check_wrapper(wrapper, f)
        self.assertIs(wrapper.__wrapped__, f)
        self.assertEqual(wrapper.__name__, 'f')
        self.assertEqual(wrapper.attr, 'This is also a test')
        self.assertEqual(wrapper.__annotations__['a'], 'This is a new annotation')
        self.assertNotIn('b', wrapper.__annotations__)
<<<<<<< HEAD
=======

    @unittest.skipIf(sys.flags.optimize >= 2,
                     "Docstrings are omitted with -O2 and above")
    def test_default_update_doc(self):
        wrapper, f = self._default_update()
        self.assertEqual(wrapper.__doc__, 'This is a test')
>>>>>>> 175d89ef

    def test_no_update(self):
        def f():
            """This is a test"""
            pass
        f.attr = 'This is also a test'
        def wrapper():
            pass
        functools.update_wrapper(wrapper, f, (), ())
        self.check_wrapper(wrapper, f, (), ())
        self.assertEqual(wrapper.__name__, 'wrapper')
        self.assertEqual(wrapper.__doc__, None)
        self.assertEqual(wrapper.__annotations__, {})
        self.assertFalse(hasattr(wrapper, 'attr'))

    def test_selective_update(self):
        def f():
            pass
        f.attr = 'This is a different test'
        f.dict_attr = dict(a=1, b=2, c=3)
        def wrapper():
            pass
        wrapper.dict_attr = {}
        assign = ('attr',)
        update = ('dict_attr',)
        functools.update_wrapper(wrapper, f, assign, update)
        self.check_wrapper(wrapper, f, assign, update)
        self.assertEqual(wrapper.__name__, 'wrapper')
        self.assertEqual(wrapper.__doc__, None)
        self.assertEqual(wrapper.attr, 'This is a different test')
        self.assertEqual(wrapper.dict_attr, f.dict_attr)

    def test_missing_attributes(self):
        def f():
            pass
        def wrapper():
            pass
        wrapper.dict_attr = {}
        assign = ('attr',)
        update = ('dict_attr',)
        # Missing attributes on wrapped object are ignored
        functools.update_wrapper(wrapper, f, assign, update)
        self.assertNotIn('attr', wrapper.__dict__)
        self.assertEqual(wrapper.dict_attr, {})
        # Wrapper must have expected attributes for updating
        del wrapper.dict_attr
        with self.assertRaises(AttributeError):
            functools.update_wrapper(wrapper, f, assign, update)
        wrapper.dict_attr = 1
        with self.assertRaises(AttributeError):
            functools.update_wrapper(wrapper, f, assign, update)

    @unittest.skipIf(sys.flags.optimize >= 2,
                     "Docstrings are omitted with -O2 and above")
    def test_builtin_update(self):
        # Test for bug #1576241
        def wrapper():
            pass
        functools.update_wrapper(wrapper, max)
        self.assertEqual(wrapper.__name__, 'max')
        self.assertTrue(wrapper.__doc__.startswith('max('))
        self.assertEqual(wrapper.__annotations__, {})

class TestWraps(TestUpdateWrapper):

    def _default_update(self):
        def f():
            """This is a test"""
            pass
        f.attr = 'This is also a test'
        @functools.wraps(f)
        def wrapper():
            pass
        self.check_wrapper(wrapper, f)
        return wrapper

    def test_default_update(self):
        wrapper = self._default_update()
        self.assertEqual(wrapper.__name__, 'f')
        self.assertEqual(wrapper.attr, 'This is also a test')

    @unittest.skipIf(not sys.flags.optimize <= 1,
                     "Docstrings are omitted with -O2 and above")
    def test_default_update_doc(self):
        wrapper = self._default_update()
        self.assertEqual(wrapper.__doc__, 'This is a test')

    def test_no_update(self):
        def f():
            """This is a test"""
            pass
        f.attr = 'This is also a test'
        @functools.wraps(f, (), ())
        def wrapper():
            pass
        self.check_wrapper(wrapper, f, (), ())
        self.assertEqual(wrapper.__name__, 'wrapper')
        self.assertEqual(wrapper.__doc__, None)
        self.assertFalse(hasattr(wrapper, 'attr'))

    def test_selective_update(self):
        def f():
            pass
        f.attr = 'This is a different test'
        f.dict_attr = dict(a=1, b=2, c=3)
        def add_dict_attr(f):
            f.dict_attr = {}
            return f
        assign = ('attr',)
        update = ('dict_attr',)
        @functools.wraps(f, assign, update)
        @add_dict_attr
        def wrapper():
            pass
        self.check_wrapper(wrapper, f, assign, update)
        self.assertEqual(wrapper.__name__, 'wrapper')
        self.assertEqual(wrapper.__doc__, None)
        self.assertEqual(wrapper.attr, 'This is a different test')
        self.assertEqual(wrapper.dict_attr, f.dict_attr)

class TestReduce(unittest.TestCase):
    func = functools.reduce

    def test_reduce(self):
        class Squares:
            def __init__(self, max):
                self.max = max
                self.sofar = []

            def __len__(self):
                return len(self.sofar)

            def __getitem__(self, i):
                if not 0 <= i < self.max: raise IndexError
                n = len(self.sofar)
                while n <= i:
                    self.sofar.append(n*n)
                    n += 1
                return self.sofar[i]
        def add(x, y):
            return x + y
        self.assertEqual(self.func(add, ['a', 'b', 'c'], ''), 'abc')
        self.assertEqual(
            self.func(add, [['a', 'c'], [], ['d', 'w']], []),
            ['a','c','d','w']
        )
        self.assertEqual(self.func(lambda x, y: x*y, range(2,8), 1), 5040)
        self.assertEqual(
            self.func(lambda x, y: x*y, range(2,21), 1),
            2432902008176640000
        )
        self.assertEqual(self.func(add, Squares(10)), 285)
        self.assertEqual(self.func(add, Squares(10), 0), 285)
        self.assertEqual(self.func(add, Squares(0), 0), 0)
        self.assertRaises(TypeError, self.func)
        self.assertRaises(TypeError, self.func, 42, 42)
        self.assertRaises(TypeError, self.func, 42, 42, 42)
        self.assertEqual(self.func(42, "1"), "1") # func is never called with one item
        self.assertEqual(self.func(42, "", "1"), "1") # func is never called with one item
        self.assertRaises(TypeError, self.func, 42, (42, 42))
        self.assertRaises(TypeError, self.func, add, []) # arg 2 must not be empty sequence with no initial value
        self.assertRaises(TypeError, self.func, add, "")
        self.assertRaises(TypeError, self.func, add, ())
        self.assertRaises(TypeError, self.func, add, object())

        class TestFailingIter:
            def __iter__(self):
                raise RuntimeError
        self.assertRaises(RuntimeError, self.func, add, TestFailingIter())

        self.assertEqual(self.func(add, [], None), None)
        self.assertEqual(self.func(add, [], 42), 42)

        class BadSeq:
            def __getitem__(self, index):
                raise ValueError
        self.assertRaises(ValueError, self.func, 42, BadSeq())

    # Test reduce()'s use of iterators.
    def test_iterator_usage(self):
        class SequenceClass:
            def __init__(self, n):
                self.n = n
            def __getitem__(self, i):
                if 0 <= i < self.n:
                    return i
                else:
                    raise IndexError

        from operator import add
        self.assertEqual(self.func(add, SequenceClass(5)), 10)
        self.assertEqual(self.func(add, SequenceClass(5), 42), 52)
        self.assertRaises(TypeError, self.func, add, SequenceClass(0))
        self.assertEqual(self.func(add, SequenceClass(0), 42), 42)
        self.assertEqual(self.func(add, SequenceClass(1)), 0)
        self.assertEqual(self.func(add, SequenceClass(1), 42), 42)

        d = {"one": 1, "two": 2, "three": 3}
        self.assertEqual(self.func(add, d), "".join(d.keys()))

class TestCmpToKey(unittest.TestCase):
    def test_cmp_to_key(self):
        def mycmp(x, y):
            return y - x
        self.assertEqual(sorted(range(5), key=functools.cmp_to_key(mycmp)),
                         [4, 3, 2, 1, 0])

    def test_hash(self):
        def mycmp(x, y):
            return y - x
        key = functools.cmp_to_key(mycmp)
        k = key(10)
        self.assertRaises(TypeError, hash(k))

class TestTotalOrdering(unittest.TestCase):

    def test_total_ordering_lt(self):
        @functools.total_ordering
        class A:
            def __init__(self, value):
                self.value = value
            def __lt__(self, other):
                return self.value < other.value
            def __eq__(self, other):
                return self.value == other.value
        self.assertTrue(A(1) < A(2))
        self.assertTrue(A(2) > A(1))
        self.assertTrue(A(1) <= A(2))
        self.assertTrue(A(2) >= A(1))
        self.assertTrue(A(2) <= A(2))
        self.assertTrue(A(2) >= A(2))

    def test_total_ordering_le(self):
        @functools.total_ordering
        class A:
            def __init__(self, value):
                self.value = value
            def __le__(self, other):
                return self.value <= other.value
            def __eq__(self, other):
                return self.value == other.value
        self.assertTrue(A(1) < A(2))
        self.assertTrue(A(2) > A(1))
        self.assertTrue(A(1) <= A(2))
        self.assertTrue(A(2) >= A(1))
        self.assertTrue(A(2) <= A(2))
        self.assertTrue(A(2) >= A(2))

    def test_total_ordering_gt(self):
        @functools.total_ordering
        class A:
            def __init__(self, value):
                self.value = value
            def __gt__(self, other):
                return self.value > other.value
            def __eq__(self, other):
                return self.value == other.value
        self.assertTrue(A(1) < A(2))
        self.assertTrue(A(2) > A(1))
        self.assertTrue(A(1) <= A(2))
        self.assertTrue(A(2) >= A(1))
        self.assertTrue(A(2) <= A(2))
        self.assertTrue(A(2) >= A(2))

    def test_total_ordering_ge(self):
        @functools.total_ordering
        class A:
            def __init__(self, value):
                self.value = value
            def __ge__(self, other):
                return self.value >= other.value
            def __eq__(self, other):
                return self.value == other.value
        self.assertTrue(A(1) < A(2))
        self.assertTrue(A(2) > A(1))
        self.assertTrue(A(1) <= A(2))
        self.assertTrue(A(2) >= A(1))
        self.assertTrue(A(2) <= A(2))
        self.assertTrue(A(2) >= A(2))

    def test_total_ordering_no_overwrite(self):
        # new methods should not overwrite existing
        @functools.total_ordering
        class A(int):
            pass
        self.assertTrue(A(1) < A(2))
        self.assertTrue(A(2) > A(1))
        self.assertTrue(A(1) <= A(2))
        self.assertTrue(A(2) >= A(1))
        self.assertTrue(A(2) <= A(2))
        self.assertTrue(A(2) >= A(2))

    def test_no_operations_defined(self):
        with self.assertRaises(ValueError):
            @functools.total_ordering
            class A:
                pass

    def test_bug_10042(self):
        @functools.total_ordering
        class TestTO:
            def __init__(self, value):
                self.value = value
            def __eq__(self, other):
                if isinstance(other, TestTO):
                    return self.value == other.value
                return False
            def __lt__(self, other):
                if isinstance(other, TestTO):
                    return self.value < other.value
                raise TypeError
        with self.assertRaises(TypeError):
            TestTO(8) <= ()

class TestLRU(unittest.TestCase):

    def test_lru(self):
        def orig(x, y):
            return 3*x+y
        f = functools.lru_cache(maxsize=20)(orig)
        hits, misses, maxsize, currsize = f.cache_info()
        self.assertEqual(maxsize, 20)
        self.assertEqual(currsize, 0)
        self.assertEqual(hits, 0)
        self.assertEqual(misses, 0)

        domain = range(5)
        for i in range(1000):
            x, y = choice(domain), choice(domain)
            actual = f(x, y)
            expected = orig(x, y)
            self.assertEqual(actual, expected)
        hits, misses, maxsize, currsize = f.cache_info()
        self.assertTrue(hits > misses)
        self.assertEqual(hits + misses, 1000)
        self.assertEqual(currsize, 20)

        f.cache_clear()   # test clearing
        hits, misses, maxsize, currsize = f.cache_info()
        self.assertEqual(hits, 0)
        self.assertEqual(misses, 0)
        self.assertEqual(currsize, 0)
        f(x, y)
        hits, misses, maxsize, currsize = f.cache_info()
        self.assertEqual(hits, 0)
        self.assertEqual(misses, 1)
        self.assertEqual(currsize, 1)

        # Test bypassing the cache
        self.assertIs(f.__wrapped__, orig)
        f.__wrapped__(x, y)
        hits, misses, maxsize, currsize = f.cache_info()
        self.assertEqual(hits, 0)
        self.assertEqual(misses, 1)
        self.assertEqual(currsize, 1)

        # test size zero (which means "never-cache")
        @functools.lru_cache(0)
        def f():
            nonlocal f_cnt
            f_cnt += 1
            return 20
        self.assertEqual(f.cache_info().maxsize, 0)
        f_cnt = 0
        for i in range(5):
            self.assertEqual(f(), 20)
        self.assertEqual(f_cnt, 5)
        hits, misses, maxsize, currsize = f.cache_info()
        self.assertEqual(hits, 0)
        self.assertEqual(misses, 5)
        self.assertEqual(currsize, 0)

        # test size one
        @functools.lru_cache(1)
        def f():
            nonlocal f_cnt
            f_cnt += 1
            return 20
        self.assertEqual(f.cache_info().maxsize, 1)
        f_cnt = 0
        for i in range(5):
            self.assertEqual(f(), 20)
        self.assertEqual(f_cnt, 1)
        hits, misses, maxsize, currsize = f.cache_info()
        self.assertEqual(hits, 4)
        self.assertEqual(misses, 1)
        self.assertEqual(currsize, 1)

        # test size two
        @functools.lru_cache(2)
        def f(x):
            nonlocal f_cnt
            f_cnt += 1
            return x*10
        self.assertEqual(f.cache_info().maxsize, 2)
        f_cnt = 0
        for x in 7, 9, 7, 9, 7, 9, 8, 8, 8, 9, 9, 9, 8, 8, 8, 7:
            #    *  *              *                          *
            self.assertEqual(f(x), x*10)
        self.assertEqual(f_cnt, 4)
        hits, misses, maxsize, currsize = f.cache_info()
        self.assertEqual(hits, 12)
        self.assertEqual(misses, 4)
        self.assertEqual(currsize, 2)

    def test_lru_with_maxsize_none(self):
        @functools.lru_cache(maxsize=None)
        def fib(n):
            if n < 2:
                return n
            return fib(n-1) + fib(n-2)
        self.assertEqual([fib(n) for n in range(16)],
            [0, 1, 1, 2, 3, 5, 8, 13, 21, 34, 55, 89, 144, 233, 377, 610])
        self.assertEqual(fib.cache_info(),
            functools._CacheInfo(hits=28, misses=16, maxsize=None, currsize=16))
        fib.cache_clear()
        self.assertEqual(fib.cache_info(),
            functools._CacheInfo(hits=0, misses=0, maxsize=None, currsize=0))

def test_main(verbose=None):
    test_classes = (
        TestPartial,
        TestPartialSubclass,
        TestPythonPartial,
        TestUpdateWrapper,
        TestTotalOrdering,
        TestWraps,
        TestReduce,
        TestLRU,
    )
    support.run_unittest(*test_classes)

    # verify reference counting
    if verbose and hasattr(sys, "gettotalrefcount"):
        import gc
        counts = [None] * 5
        for i in range(len(counts)):
            support.run_unittest(*test_classes)
            gc.collect()
            counts[i] = sys.gettotalrefcount()
        print(counts)

if __name__ == '__main__':
    test_main(verbose=True)<|MERGE_RESOLUTION|>--- conflicted
+++ resolved
@@ -210,11 +210,7 @@
             for key in wrapped_attr:
                 self.assertTrue(wrapped_attr[key] is wrapper_attr[key])
 
-<<<<<<< HEAD
-    def test_default_update(self):
-=======
     def _default_update(self):
->>>>>>> 175d89ef
         def f(a:'This is a new annotation'):
             """This is a test"""
             pass
@@ -232,15 +228,12 @@
         self.assertEqual(wrapper.attr, 'This is also a test')
         self.assertEqual(wrapper.__annotations__['a'], 'This is a new annotation')
         self.assertNotIn('b', wrapper.__annotations__)
-<<<<<<< HEAD
-=======
 
     @unittest.skipIf(sys.flags.optimize >= 2,
                      "Docstrings are omitted with -O2 and above")
     def test_default_update_doc(self):
         wrapper, f = self._default_update()
         self.assertEqual(wrapper.__doc__, 'This is a test')
->>>>>>> 175d89ef
 
     def test_no_update(self):
         def f():

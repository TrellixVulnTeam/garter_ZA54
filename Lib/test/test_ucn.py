""" Test script for the Unicode implementation.

Written by Bill Tutt.
Modified for Python 2.0 by Fredrik Lundh (fredrik@pythonware.com)

(c) Copyright CNRI, All Rights Reserved. NO WARRANTY.

"""#"

import unittest
<<<<<<< HEAD
import _testcapi
=======
import unicodedata
>>>>>>> 05e4e31a

from test import support
from http.client import HTTPException
from test.test_normalization import check_version

class UnicodeNamesTest(unittest.TestCase):

    def checkletter(self, name, code):
        # Helper that put all \N escapes inside eval'd raw strings,
        # to make sure this script runs even if the compiler
        # chokes on \N escapes
        res = eval(r'"\N{%s}"' % name)
        self.assertEqual(res, code)
        return res

    def test_general(self):
        # General and case insensitivity test:
        chars = [
            "LATIN CAPITAL LETTER T",
            "LATIN SMALL LETTER H",
            "LATIN SMALL LETTER E",
            "SPACE",
            "LATIN SMALL LETTER R",
            "LATIN CAPITAL LETTER E",
            "LATIN SMALL LETTER D",
            "SPACE",
            "LATIN SMALL LETTER f",
            "LATIN CAPITAL LeTtEr o",
            "LATIN SMaLl LETTER x",
            "SPACE",
            "LATIN SMALL LETTER A",
            "LATIN SMALL LETTER T",
            "LATIN SMALL LETTER E",
            "SPACE",
            "LATIN SMALL LETTER T",
            "LATIN SMALL LETTER H",
            "LATIN SMALL LETTER E",
            "SpAcE",
            "LATIN SMALL LETTER S",
            "LATIN SMALL LETTER H",
            "LATIN small LETTER e",
            "LATIN small LETTER e",
            "LATIN SMALL LETTER P",
            "FULL STOP"
        ]
        string = "The rEd fOx ate the sheep."

        self.assertEqual(
            "".join([self.checkletter(*args) for args in zip(chars, string)]),
            string
        )

    def test_ascii_letters(self):
        for char in "".join(map(chr, range(ord("a"), ord("z")))):
            name = "LATIN SMALL LETTER %s" % char.upper()
            code = unicodedata.lookup(name)
            self.assertEqual(unicodedata.name(code), name)

    def test_hangul_syllables(self):
        self.checkletter("HANGUL SYLLABLE GA", "\uac00")
        self.checkletter("HANGUL SYLLABLE GGWEOSS", "\uafe8")
        self.checkletter("HANGUL SYLLABLE DOLS", "\ub3d0")
        self.checkletter("HANGUL SYLLABLE RYAN", "\ub7b8")
        self.checkletter("HANGUL SYLLABLE MWIK", "\ubba0")
        self.checkletter("HANGUL SYLLABLE BBWAEM", "\ubf88")
        self.checkletter("HANGUL SYLLABLE SSEOL", "\uc370")
        self.checkletter("HANGUL SYLLABLE YI", "\uc758")
        self.checkletter("HANGUL SYLLABLE JJYOSS", "\ucb40")
        self.checkletter("HANGUL SYLLABLE KYEOLS", "\ucf28")
        self.checkletter("HANGUL SYLLABLE PAN", "\ud310")
        self.checkletter("HANGUL SYLLABLE HWEOK", "\ud6f8")
        self.checkletter("HANGUL SYLLABLE HIH", "\ud7a3")

        self.assertRaises(ValueError, unicodedata.name, "\ud7a4")

    def test_cjk_unified_ideographs(self):
        self.checkletter("CJK UNIFIED IDEOGRAPH-3400", "\u3400")
        self.checkletter("CJK UNIFIED IDEOGRAPH-4DB5", "\u4db5")
        self.checkletter("CJK UNIFIED IDEOGRAPH-4E00", "\u4e00")
        self.checkletter("CJK UNIFIED IDEOGRAPH-9FCB", "\u9fCB")
        self.checkletter("CJK UNIFIED IDEOGRAPH-20000", "\U00020000")
        self.checkletter("CJK UNIFIED IDEOGRAPH-2A6D6", "\U0002a6d6")
        self.checkletter("CJK UNIFIED IDEOGRAPH-2A700", "\U0002A700")
        self.checkletter("CJK UNIFIED IDEOGRAPH-2B734", "\U0002B734")
        self.checkletter("CJK UNIFIED IDEOGRAPH-2B740", "\U0002B740")
        self.checkletter("CJK UNIFIED IDEOGRAPH-2B81D", "\U0002B81D")

    def test_bmp_characters(self):
        for code in range(0x10000):
            char = chr(code)
            name = unicodedata.name(char, None)
            if name is not None:
                self.assertEqual(unicodedata.lookup(name), char)

    def test_misc_symbols(self):
        self.checkletter("PILCROW SIGN", "\u00b6")
        self.checkletter("REPLACEMENT CHARACTER", "\uFFFD")
        self.checkletter("HALFWIDTH KATAKANA SEMI-VOICED SOUND MARK", "\uFF9F")
        self.checkletter("FULLWIDTH LATIN SMALL LETTER A", "\uFF41")

    def test_aliases(self):
        # Check that the aliases defined in the NameAliases.txt file work.
        # This should be updated when new aliases are added or the file
        # should be downloaded and parsed instead.  See #12753.
        aliases = [
            ('LATIN CAPITAL LETTER GHA', 0x01A2),
            ('LATIN SMALL LETTER GHA', 0x01A3),
            ('KANNADA LETTER LLLA', 0x0CDE),
            ('LAO LETTER FO FON', 0x0E9D),
            ('LAO LETTER FO FAY', 0x0E9F),
            ('LAO LETTER RO', 0x0EA3),
            ('LAO LETTER LO', 0x0EA5),
            ('TIBETAN MARK BKA- SHOG GI MGO RGYAN', 0x0FD0),
            ('YI SYLLABLE ITERATION MARK', 0xA015),
            ('PRESENTATION FORM FOR VERTICAL RIGHT WHITE LENTICULAR BRACKET', 0xFE18),
            ('BYZANTINE MUSICAL SYMBOL FTHORA SKLIRON CHROMA VASIS', 0x1D0C5)
        ]
        for alias, codepoint in aliases:
            self.checkletter(alias, chr(codepoint))
            name = unicodedata.name(chr(codepoint))
            self.assertNotEqual(name, alias)
            self.assertEqual(unicodedata.lookup(alias),
                             unicodedata.lookup(name))
            with self.assertRaises(KeyError):
                unicodedata.ucd_3_2_0.lookup(alias)

    def test_aliases_names_in_pua_range(self):
        # We are storing aliases in the PUA 15, but their names shouldn't leak
        for cp in range(0xf0000, 0xf0100):
            with self.assertRaises(ValueError) as cm:
                unicodedata.name(chr(cp))
            self.assertEqual(str(cm.exception), 'no such name')

    def test_named_sequences_names_in_pua_range(self):
        # We are storing named seq in the PUA 15, but their names shouldn't leak
        for cp in range(0xf0100, 0xf0fff):
            with self.assertRaises(ValueError) as cm:
                unicodedata.name(chr(cp))
            self.assertEqual(str(cm.exception), 'no such name')

    def test_named_sequences_sample(self):
        # Check a few named sequences.  See #12753.
        sequences = [
            ('LATIN SMALL LETTER R WITH TILDE', '\u0072\u0303'),
            ('TAMIL SYLLABLE SAI', '\u0BB8\u0BC8'),
            ('TAMIL SYLLABLE MOO', '\u0BAE\u0BCB'),
            ('TAMIL SYLLABLE NNOO', '\u0BA3\u0BCB'),
            ('TAMIL CONSONANT KSS', '\u0B95\u0BCD\u0BB7\u0BCD'),
        ]
        for seqname, codepoints in sequences:
            self.assertEqual(unicodedata.lookup(seqname), codepoints)
            with self.assertRaises(SyntaxError):
                self.checkletter(seqname, None)
            with self.assertRaises(KeyError):
                unicodedata.ucd_3_2_0.lookup(seqname)

    def test_named_sequences_full(self):
        # Check all the named sequences
        url = ("http://www.unicode.org/Public/%s/ucd/NamedSequences.txt" %
               unicodedata.unidata_version)
        try:
            testdata = support.open_urlresource(url, encoding="utf-8",
                                                check=check_version)
        except (IOError, HTTPException):
            self.skipTest("Could not retrieve " + url)
        self.addCleanup(testdata.close)
        for line in testdata:
            line = line.strip()
            if not line or line.startswith('#'):
                continue
            seqname, codepoints = line.split(';')
            codepoints = ''.join(chr(int(cp, 16)) for cp in codepoints.split())
            self.assertEqual(unicodedata.lookup(seqname), codepoints)
            with self.assertRaises(SyntaxError):
                self.checkletter(seqname, None)
            with self.assertRaises(KeyError):
                unicodedata.ucd_3_2_0.lookup(seqname)

    def test_errors(self):
        self.assertRaises(TypeError, unicodedata.name)
        self.assertRaises(TypeError, unicodedata.name, 'xx')
        self.assertRaises(TypeError, unicodedata.lookup)
        self.assertRaises(KeyError, unicodedata.lookup, 'unknown')

    def test_strict_error_handling(self):
        # bogus character name
        self.assertRaises(
            UnicodeError,
            str, b"\\N{blah}", 'unicode-escape', 'strict'
        )
        # long bogus character name
        self.assertRaises(
            UnicodeError,
            str, bytes("\\N{%s}" % ("x" * 100000), "ascii"), 'unicode-escape', 'strict'
        )
        # missing closing brace
        self.assertRaises(
            UnicodeError,
            str, b"\\N{SPACE", 'unicode-escape', 'strict'
        )
        # missing opening brace
        self.assertRaises(
            UnicodeError,
            str, b"\\NSPACE", 'unicode-escape', 'strict'
        )

    @unittest.skipUnless(_testcapi.INT_MAX < _testcapi.PY_SSIZE_T_MAX,
                         "needs UINT_MAX < SIZE_MAX")
    def test_issue16335(self):
        # very very long bogus character name
        try:
            x = b'\\N{SPACE' + b'x' * (_testcapi.UINT_MAX + 1) + b'}'
        except MemoryError:
            raise unittest.SkipTest("not enough memory")
        self.assertEqual(len(x), len(b'\\N{SPACE}') + (_testcapi.UINT_MAX + 1))
        self.assertRaisesRegex(UnicodeError,
            'unknown Unicode character name',
            x.decode, 'unicode-escape'
        )


def test_main():
    support.run_unittest(UnicodeNamesTest)

if __name__ == "__main__":
    test_main()<|MERGE_RESOLUTION|>--- conflicted
+++ resolved
@@ -8,11 +8,8 @@
 """#"
 
 import unittest
-<<<<<<< HEAD
+import unicodedata
 import _testcapi
-=======
-import unicodedata
->>>>>>> 05e4e31a
 
 from test import support
 from http.client import HTTPException

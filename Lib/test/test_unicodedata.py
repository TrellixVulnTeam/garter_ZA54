--- conflicted
+++ resolved
@@ -80,11 +80,7 @@
 class UnicodeFunctionsTest(UnicodeDatabaseTest):
 
     # update this, if the database changes
-<<<<<<< HEAD
-    expectedchecksum = '17fe2f12b788e4fff5479b469c4404bb6ecf841f'
-=======
     expectedchecksum = 'ebd64e81553c9cb37f424f5616254499fcd8849e'
->>>>>>> 75011ecc
     def test_function_checksum(self):
         data = []
         h = hashlib.sha1()

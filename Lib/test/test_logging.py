#!/usr/bin/env python
#
# Copyright 2001-2012 by Vinay Sajip. All Rights Reserved.
#
# Permission to use, copy, modify, and distribute this software and its
# documentation for any purpose and without fee is hereby granted,
# provided that the above copyright notice appear in all copies and that
# both that copyright notice and this permission notice appear in
# supporting documentation, and that the name of Vinay Sajip
# not be used in advertising or publicity pertaining to distribution
# of the software without specific, written prior permission.
# VINAY SAJIP DISCLAIMS ALL WARRANTIES WITH REGARD TO THIS SOFTWARE, INCLUDING
# ALL IMPLIED WARRANTIES OF MERCHANTABILITY AND FITNESS. IN NO EVENT SHALL
# VINAY SAJIP BE LIABLE FOR ANY SPECIAL, INDIRECT OR CONSEQUENTIAL DAMAGES OR
# ANY DAMAGES WHATSOEVER RESULTING FROM LOSS OF USE, DATA OR PROFITS, WHETHER
# IN AN ACTION OF CONTRACT, NEGLIGENCE OR OTHER TORTIOUS ACTION, ARISING OUT
# OF OR IN CONNECTION WITH THE USE OR PERFORMANCE OF THIS SOFTWARE.

"""Test harness for the logging module. Run all tests.

Copyright (C) 2001-2012 Vinay Sajip. All Rights Reserved.
"""

import logging
import logging.handlers
import logging.config

import codecs
import configparser
import datetime
import pickle
import io
import gc
import json
import os
import queue
import random
import re
import select
import socket
import struct
import sys
import tempfile
from test.support import (captured_stdout, run_with_locale, run_unittest,
                          patch, requires_zlib, TestHandler, Matcher)
import textwrap
import time
import unittest
import warnings
import weakref
try:
    import threading
    # The following imports are needed only for tests which
    # require threading
    import asynchat
    import asyncore
    import errno
    from http.server import HTTPServer, BaseHTTPRequestHandler
    import smtpd
    from urllib.parse import urlparse, parse_qs
    from socketserver import (ThreadingUDPServer, DatagramRequestHandler,
                              ThreadingTCPServer, StreamRequestHandler)
except ImportError:
    threading = None
try:
    import win32evtlog
except ImportError:
    win32evtlog = None
try:
    import win32evtlogutil
except ImportError:
    win32evtlogutil = None
    win32evtlog = None
try:
    import zlib
except ImportError:
    pass


class BaseTest(unittest.TestCase):

    """Base class for logging tests."""

    log_format = "%(name)s -> %(levelname)s: %(message)s"
    expected_log_pat = r"^([\w.]+) -> (\w+): (\d+)$"
    message_num = 0

    def setUp(self):
        """Setup the default logging stream to an internal StringIO instance,
        so that we can examine log output as we want."""
        logger_dict = logging.getLogger().manager.loggerDict
        logging._acquireLock()
        try:
            self.saved_handlers = logging._handlers.copy()
            self.saved_handler_list = logging._handlerList[:]
            self.saved_loggers = saved_loggers = logger_dict.copy()
            self.saved_level_names = logging._levelNames.copy()
            self.logger_states = logger_states = {}
            for name in saved_loggers:
                logger_states[name] = getattr(saved_loggers[name],
                                              'disabled', None)
        finally:
            logging._releaseLock()

        # Set two unused loggers
        self.logger1 = logging.getLogger("\xab\xd7\xbb")
        self.logger2 = logging.getLogger("\u013f\u00d6\u0047")

        self.root_logger = logging.getLogger("")
        self.original_logging_level = self.root_logger.getEffectiveLevel()

        self.stream = io.StringIO()
        self.root_logger.setLevel(logging.DEBUG)
        self.root_hdlr = logging.StreamHandler(self.stream)
        self.root_formatter = logging.Formatter(self.log_format)
        self.root_hdlr.setFormatter(self.root_formatter)
        if self.logger1.hasHandlers():
            hlist = self.logger1.handlers + self.root_logger.handlers
            raise AssertionError('Unexpected handlers: %s' % hlist)
        if self.logger2.hasHandlers():
            hlist = self.logger2.handlers + self.root_logger.handlers
            raise AssertionError('Unexpected handlers: %s' % hlist)
        self.root_logger.addHandler(self.root_hdlr)
        self.assertTrue(self.logger1.hasHandlers())
        self.assertTrue(self.logger2.hasHandlers())

    def tearDown(self):
        """Remove our logging stream, and restore the original logging
        level."""
        self.stream.close()
        self.root_logger.removeHandler(self.root_hdlr)
        while self.root_logger.handlers:
            h = self.root_logger.handlers[0]
            self.root_logger.removeHandler(h)
            h.close()
        self.root_logger.setLevel(self.original_logging_level)
        logging._acquireLock()
        try:
            logging._levelNames.clear()
            logging._levelNames.update(self.saved_level_names)
            logging._handlers.clear()
            logging._handlers.update(self.saved_handlers)
            logging._handlerList[:] = self.saved_handler_list
            loggerDict = logging.getLogger().manager.loggerDict
            loggerDict.clear()
            loggerDict.update(self.saved_loggers)
            logger_states = self.logger_states
            for name in self.logger_states:
                if logger_states[name] is not None:
                    self.saved_loggers[name].disabled = logger_states[name]
        finally:
            logging._releaseLock()

    def assert_log_lines(self, expected_values, stream=None, pat=None):
        """Match the collected log lines against the regular expression
        self.expected_log_pat, and compare the extracted group values to
        the expected_values list of tuples."""
        stream = stream or self.stream
        pat = re.compile(pat or self.expected_log_pat)
        try:
            if hasattr(stream, 'reset'):
                stream.reset()
            elif hasattr(stream, 'seek'):
                stream.seek(0)
            actual_lines = stream.readlines()
        except AttributeError:
            # StringIO.StringIO lacks a reset() method.
            actual_lines = stream.getvalue().splitlines()
        self.assertEqual(len(actual_lines), len(expected_values))
        for actual, expected in zip(actual_lines, expected_values):
            match = pat.search(actual)
            if not match:
                self.fail("Log line does not match expected pattern:\n" +
                            actual)
            self.assertEqual(tuple(match.groups()), expected)
        s = stream.read()
        if s:
            self.fail("Remaining output at end of log stream:\n" + s)

    def next_message(self):
        """Generate a message consisting solely of an auto-incrementing
        integer."""
        self.message_num += 1
        return "%d" % self.message_num


class BuiltinLevelsTest(BaseTest):
    """Test builtin levels and their inheritance."""

    def test_flat(self):
        #Logging levels in a flat logger namespace.
        m = self.next_message

        ERR = logging.getLogger("ERR")
        ERR.setLevel(logging.ERROR)
        INF = logging.LoggerAdapter(logging.getLogger("INF"), {})
        INF.setLevel(logging.INFO)
        DEB = logging.getLogger("DEB")
        DEB.setLevel(logging.DEBUG)

        # These should log.
        ERR.log(logging.CRITICAL, m())
        ERR.error(m())

        INF.log(logging.CRITICAL, m())
        INF.error(m())
        INF.warning(m())
        INF.info(m())

        DEB.log(logging.CRITICAL, m())
        DEB.error(m())
        DEB.warning(m())
        DEB.info(m())
        DEB.debug(m())

        # These should not log.
        ERR.warning(m())
        ERR.info(m())
        ERR.debug(m())

        INF.debug(m())

        self.assert_log_lines([
            ('ERR', 'CRITICAL', '1'),
            ('ERR', 'ERROR', '2'),
            ('INF', 'CRITICAL', '3'),
            ('INF', 'ERROR', '4'),
            ('INF', 'WARNING', '5'),
            ('INF', 'INFO', '6'),
            ('DEB', 'CRITICAL', '7'),
            ('DEB', 'ERROR', '8'),
            ('DEB', 'WARNING', '9'),
            ('DEB', 'INFO', '10'),
            ('DEB', 'DEBUG', '11'),
        ])

    def test_nested_explicit(self):
        # Logging levels in a nested namespace, all explicitly set.
        m = self.next_message

        INF = logging.getLogger("INF")
        INF.setLevel(logging.INFO)
        INF_ERR  = logging.getLogger("INF.ERR")
        INF_ERR.setLevel(logging.ERROR)

        # These should log.
        INF_ERR.log(logging.CRITICAL, m())
        INF_ERR.error(m())

        # These should not log.
        INF_ERR.warning(m())
        INF_ERR.info(m())
        INF_ERR.debug(m())

        self.assert_log_lines([
            ('INF.ERR', 'CRITICAL', '1'),
            ('INF.ERR', 'ERROR', '2'),
        ])

    def test_nested_inherited(self):
        #Logging levels in a nested namespace, inherited from parent loggers.
        m = self.next_message

        INF = logging.getLogger("INF")
        INF.setLevel(logging.INFO)
        INF_ERR  = logging.getLogger("INF.ERR")
        INF_ERR.setLevel(logging.ERROR)
        INF_UNDEF = logging.getLogger("INF.UNDEF")
        INF_ERR_UNDEF = logging.getLogger("INF.ERR.UNDEF")
        UNDEF = logging.getLogger("UNDEF")

        # These should log.
        INF_UNDEF.log(logging.CRITICAL, m())
        INF_UNDEF.error(m())
        INF_UNDEF.warning(m())
        INF_UNDEF.info(m())
        INF_ERR_UNDEF.log(logging.CRITICAL, m())
        INF_ERR_UNDEF.error(m())

        # These should not log.
        INF_UNDEF.debug(m())
        INF_ERR_UNDEF.warning(m())
        INF_ERR_UNDEF.info(m())
        INF_ERR_UNDEF.debug(m())

        self.assert_log_lines([
            ('INF.UNDEF', 'CRITICAL', '1'),
            ('INF.UNDEF', 'ERROR', '2'),
            ('INF.UNDEF', 'WARNING', '3'),
            ('INF.UNDEF', 'INFO', '4'),
            ('INF.ERR.UNDEF', 'CRITICAL', '5'),
            ('INF.ERR.UNDEF', 'ERROR', '6'),
        ])

    def test_nested_with_virtual_parent(self):
        # Logging levels when some parent does not exist yet.
        m = self.next_message

        INF = logging.getLogger("INF")
        GRANDCHILD = logging.getLogger("INF.BADPARENT.UNDEF")
        CHILD = logging.getLogger("INF.BADPARENT")
        INF.setLevel(logging.INFO)

        # These should log.
        GRANDCHILD.log(logging.FATAL, m())
        GRANDCHILD.info(m())
        CHILD.log(logging.FATAL, m())
        CHILD.info(m())

        # These should not log.
        GRANDCHILD.debug(m())
        CHILD.debug(m())

        self.assert_log_lines([
            ('INF.BADPARENT.UNDEF', 'CRITICAL', '1'),
            ('INF.BADPARENT.UNDEF', 'INFO', '2'),
            ('INF.BADPARENT', 'CRITICAL', '3'),
            ('INF.BADPARENT', 'INFO', '4'),
        ])


class BasicFilterTest(BaseTest):

    """Test the bundled Filter class."""

    def test_filter(self):
        # Only messages satisfying the specified criteria pass through the
        #  filter.
        filter_ = logging.Filter("spam.eggs")
        handler = self.root_logger.handlers[0]
        try:
            handler.addFilter(filter_)
            spam = logging.getLogger("spam")
            spam_eggs = logging.getLogger("spam.eggs")
            spam_eggs_fish = logging.getLogger("spam.eggs.fish")
            spam_bakedbeans = logging.getLogger("spam.bakedbeans")

            spam.info(self.next_message())
            spam_eggs.info(self.next_message())  # Good.
            spam_eggs_fish.info(self.next_message())  # Good.
            spam_bakedbeans.info(self.next_message())

            self.assert_log_lines([
                ('spam.eggs', 'INFO', '2'),
                ('spam.eggs.fish', 'INFO', '3'),
            ])
        finally:
            handler.removeFilter(filter_)

    def test_callable_filter(self):
        # Only messages satisfying the specified criteria pass through the
        #  filter.

        def filterfunc(record):
            parts = record.name.split('.')
            prefix = '.'.join(parts[:2])
            return prefix == 'spam.eggs'

        handler = self.root_logger.handlers[0]
        try:
            handler.addFilter(filterfunc)
            spam = logging.getLogger("spam")
            spam_eggs = logging.getLogger("spam.eggs")
            spam_eggs_fish = logging.getLogger("spam.eggs.fish")
            spam_bakedbeans = logging.getLogger("spam.bakedbeans")

            spam.info(self.next_message())
            spam_eggs.info(self.next_message())  # Good.
            spam_eggs_fish.info(self.next_message())  # Good.
            spam_bakedbeans.info(self.next_message())

            self.assert_log_lines([
                ('spam.eggs', 'INFO', '2'),
                ('spam.eggs.fish', 'INFO', '3'),
            ])
        finally:
            handler.removeFilter(filterfunc)

    def test_empty_filter(self):
        f = logging.Filter()
        r = logging.makeLogRecord({'name': 'spam.eggs'})
        self.assertTrue(f.filter(r))

#
#   First, we define our levels. There can be as many as you want - the only
#     limitations are that they should be integers, the lowest should be > 0 and
#   larger values mean less information being logged. If you need specific
#   level values which do not fit into these limitations, you can use a
#   mapping dictionary to convert between your application levels and the
#   logging system.
#
SILENT      = 120
TACITURN    = 119
TERSE       = 118
EFFUSIVE    = 117
SOCIABLE    = 116
VERBOSE     = 115
TALKATIVE   = 114
GARRULOUS   = 113
CHATTERBOX  = 112
BORING      = 111

LEVEL_RANGE = range(BORING, SILENT + 1)

#
#   Next, we define names for our levels. You don't need to do this - in which
#   case the system will use "Level n" to denote the text for the level.
#
my_logging_levels = {
    SILENT      : 'Silent',
    TACITURN    : 'Taciturn',
    TERSE       : 'Terse',
    EFFUSIVE    : 'Effusive',
    SOCIABLE    : 'Sociable',
    VERBOSE     : 'Verbose',
    TALKATIVE   : 'Talkative',
    GARRULOUS   : 'Garrulous',
    CHATTERBOX  : 'Chatterbox',
    BORING      : 'Boring',
}

class GarrulousFilter(logging.Filter):

    """A filter which blocks garrulous messages."""

    def filter(self, record):
        return record.levelno != GARRULOUS

class VerySpecificFilter(logging.Filter):

    """A filter which blocks sociable and taciturn messages."""

    def filter(self, record):
        return record.levelno not in [SOCIABLE, TACITURN]


class CustomLevelsAndFiltersTest(BaseTest):

    """Test various filtering possibilities with custom logging levels."""

    # Skip the logger name group.
    expected_log_pat = r"^[\w.]+ -> (\w+): (\d+)$"

    def setUp(self):
        BaseTest.setUp(self)
        for k, v in my_logging_levels.items():
            logging.addLevelName(k, v)

    def log_at_all_levels(self, logger):
        for lvl in LEVEL_RANGE:
            logger.log(lvl, self.next_message())

    def test_logger_filter(self):
        # Filter at logger level.
        self.root_logger.setLevel(VERBOSE)
        # Levels >= 'Verbose' are good.
        self.log_at_all_levels(self.root_logger)
        self.assert_log_lines([
            ('Verbose', '5'),
            ('Sociable', '6'),
            ('Effusive', '7'),
            ('Terse', '8'),
            ('Taciturn', '9'),
            ('Silent', '10'),
        ])

    def test_handler_filter(self):
        # Filter at handler level.
        self.root_logger.handlers[0].setLevel(SOCIABLE)
        try:
            # Levels >= 'Sociable' are good.
            self.log_at_all_levels(self.root_logger)
            self.assert_log_lines([
                ('Sociable', '6'),
                ('Effusive', '7'),
                ('Terse', '8'),
                ('Taciturn', '9'),
                ('Silent', '10'),
            ])
        finally:
            self.root_logger.handlers[0].setLevel(logging.NOTSET)

    def test_specific_filters(self):
        # Set a specific filter object on the handler, and then add another
        #  filter object on the logger itself.
        handler = self.root_logger.handlers[0]
        specific_filter = None
        garr = GarrulousFilter()
        handler.addFilter(garr)
        try:
            self.log_at_all_levels(self.root_logger)
            first_lines = [
                # Notice how 'Garrulous' is missing
                ('Boring', '1'),
                ('Chatterbox', '2'),
                ('Talkative', '4'),
                ('Verbose', '5'),
                ('Sociable', '6'),
                ('Effusive', '7'),
                ('Terse', '8'),
                ('Taciturn', '9'),
                ('Silent', '10'),
            ]
            self.assert_log_lines(first_lines)

            specific_filter = VerySpecificFilter()
            self.root_logger.addFilter(specific_filter)
            self.log_at_all_levels(self.root_logger)
            self.assert_log_lines(first_lines + [
                # Not only 'Garrulous' is still missing, but also 'Sociable'
                # and 'Taciturn'
                ('Boring', '11'),
                ('Chatterbox', '12'),
                ('Talkative', '14'),
                ('Verbose', '15'),
                ('Effusive', '17'),
                ('Terse', '18'),
                ('Silent', '20'),
        ])
        finally:
            if specific_filter:
                self.root_logger.removeFilter(specific_filter)
            handler.removeFilter(garr)


class HandlerTest(BaseTest):
    def test_name(self):
        h = logging.Handler()
        h.name = 'generic'
        self.assertEqual(h.name, 'generic')
        h.name = 'anothergeneric'
        self.assertEqual(h.name, 'anothergeneric')
        self.assertRaises(NotImplementedError, h.emit, None)

    def test_builtin_handlers(self):
        # We can't actually *use* too many handlers in the tests,
        # but we can try instantiating them with various options
        if sys.platform in ('linux', 'darwin'):
            for existing in (True, False):
                fd, fn = tempfile.mkstemp()
                os.close(fd)
                if not existing:
                    os.unlink(fn)
                h = logging.handlers.WatchedFileHandler(fn, delay=True)
                if existing:
                    dev, ino = h.dev, h.ino
                    self.assertEqual(dev, -1)
                    self.assertEqual(ino, -1)
                    r = logging.makeLogRecord({'msg': 'Test'})
                    h.handle(r)
                    # Now remove the file.
                    os.unlink(fn)
                    self.assertFalse(os.path.exists(fn))
                    # The next call should recreate the file.
                    h.handle(r)
                    self.assertTrue(os.path.exists(fn))
                else:
                    self.assertEqual(h.dev, -1)
                    self.assertEqual(h.ino, -1)
                h.close()
                if existing:
                    os.unlink(fn)
            if sys.platform == 'darwin':
                sockname = '/var/run/syslog'
            else:
                sockname = '/dev/log'
            try:
                h = logging.handlers.SysLogHandler(sockname)
                self.assertEqual(h.facility, h.LOG_USER)
                self.assertTrue(h.unixsocket)
                h.close()
            except socket.error: # syslogd might not be available
                pass
        for method in ('GET', 'POST', 'PUT'):
            if method == 'PUT':
                self.assertRaises(ValueError, logging.handlers.HTTPHandler,
                                  'localhost', '/log', method)
            else:
                h = logging.handlers.HTTPHandler('localhost', '/log', method)
                h.close()
        h = logging.handlers.BufferingHandler(0)
        r = logging.makeLogRecord({})
        self.assertTrue(h.shouldFlush(r))
        h.close()
        h = logging.handlers.BufferingHandler(1)
        self.assertFalse(h.shouldFlush(r))
        h.close()

    @unittest.skipIf(os.name == 'nt', 'WatchedFileHandler not appropriate for Windows.')
    @unittest.skipUnless(threading, 'Threading required for this test.')
    def test_race(self):
        # Issue #14632 refers.
        def remove_loop(fname, tries):
            for _ in range(tries):
                try:
                    os.unlink(fname)
                except OSError:
                    pass
                time.sleep(0.004 * random.randint(0, 4))

        del_count = 500
        log_count = 500

        for delay in (False, True):
            fd, fn = tempfile.mkstemp('.log', 'test_logging-3-')
            os.close(fd)
            remover = threading.Thread(target=remove_loop, args=(fn, del_count))
            remover.daemon = True
            remover.start()
            h = logging.handlers.WatchedFileHandler(fn, delay=delay)
            f = logging.Formatter('%(asctime)s: %(levelname)s: %(message)s')
            h.setFormatter(f)
            try:
                for _ in range(log_count):
                    time.sleep(0.005)
                    r = logging.makeLogRecord({'msg': 'testing' })
                    h.handle(r)
            finally:
                remover.join()
                h.close()
                if os.path.exists(fn):
                    os.unlink(fn)


class BadStream(object):
    def write(self, data):
        raise RuntimeError('deliberate mistake')

class TestStreamHandler(logging.StreamHandler):
    def handleError(self, record):
        self.error_record = record

class StreamHandlerTest(BaseTest):
    def test_error_handling(self):
        h = TestStreamHandler(BadStream())
        r = logging.makeLogRecord({})
        old_raise = logging.raiseExceptions
        old_stderr = sys.stderr
        try:
            h.handle(r)
            self.assertIs(h.error_record, r)
            h = logging.StreamHandler(BadStream())
            sys.stderr = sio = io.StringIO()
            h.handle(r)
            self.assertIn('\nRuntimeError: deliberate mistake\n',
                          sio.getvalue())
            logging.raiseExceptions = False
            sys.stderr = sio = io.StringIO()
            h.handle(r)
            self.assertEqual('', sio.getvalue())
        finally:
            logging.raiseExceptions = old_raise
            sys.stderr = old_stderr

# -- The following section could be moved into a server_helper.py module
# -- if it proves to be of wider utility than just test_logging

if threading:
    class TestSMTPChannel(smtpd.SMTPChannel):
        """
        This derived class has had to be created because smtpd does not
        support use of custom channel maps, although they are allowed by
        asyncore's design. Issue #11959 has been raised to address this,
        and if resolved satisfactorily, some of this code can be removed.
        """
        def __init__(self, server, conn, addr, sockmap):
            asynchat.async_chat.__init__(self, conn, sockmap)
            self.smtp_server = server
            self.conn = conn
            self.addr = addr
            self.data_size_limit = None
            self.received_lines = []
            self.smtp_state = self.COMMAND
            self.seen_greeting = ''
            self.mailfrom = None
            self.rcpttos = []
            self.received_data = ''
            self.fqdn = socket.getfqdn()
            self.num_bytes = 0
            try:
                self.peer = conn.getpeername()
            except socket.error as err:
                # a race condition  may occur if the other end is closing
                # before we can get the peername
                self.close()
                if err.args[0] != errno.ENOTCONN:
                    raise
                return
            self.push('220 %s %s' % (self.fqdn, smtpd.__version__))
            self.set_terminator(b'\r\n')
            self.extended_smtp = False


    class TestSMTPServer(smtpd.SMTPServer):
        """
        This class implements a test SMTP server.

        :param addr: A (host, port) tuple which the server listens on.
                     You can specify a port value of zero: the server's
                     *port* attribute will hold the actual port number
                     used, which can be used in client connections.
        :param handler: A callable which will be called to process
                        incoming messages. The handler will be passed
                        the client address tuple, who the message is from,
                        a list of recipients and the message data.
        :param poll_interval: The interval, in seconds, used in the underlying
                              :func:`select` or :func:`poll` call by
                              :func:`asyncore.loop`.
        :param sockmap: A dictionary which will be used to hold
                        :class:`asyncore.dispatcher` instances used by
                        :func:`asyncore.loop`. This avoids changing the
                        :mod:`asyncore` module's global state.
        """
        channel_class = TestSMTPChannel

        def __init__(self, addr, handler, poll_interval, sockmap):
            self._localaddr = addr
            self._remoteaddr = None
            self.data_size_limit = None
            self.sockmap = sockmap
            asyncore.dispatcher.__init__(self, map=sockmap)
            try:
                sock = socket.socket(socket.AF_INET, socket.SOCK_STREAM)
                sock.setblocking(0)
                self.set_socket(sock, map=sockmap)
                # try to re-use a server port if possible
                self.set_reuse_addr()
                self.bind(addr)
                self.port = sock.getsockname()[1]
                self.listen(5)
            except:
                self.close()
                raise
            self._handler = handler
            self._thread = None
            self.poll_interval = poll_interval

        def handle_accepted(self, conn, addr):
            """
            Redefined only because the base class does not pass in a
            map, forcing use of a global in :mod:`asyncore`.
            """
            channel = self.channel_class(self, conn, addr, self.sockmap)

        def process_message(self, peer, mailfrom, rcpttos, data):
            """
            Delegates to the handler passed in to the server's constructor.

            Typically, this will be a test case method.
            :param peer: The client (host, port) tuple.
            :param mailfrom: The address of the sender.
            :param rcpttos: The addresses of the recipients.
            :param data: The message.
            """
            self._handler(peer, mailfrom, rcpttos, data)

        def start(self):
            """
            Start the server running on a separate daemon thread.
            """
            self._thread = t = threading.Thread(target=self.serve_forever,
                                                args=(self.poll_interval,))
            t.setDaemon(True)
            t.start()

        def serve_forever(self, poll_interval):
            """
            Run the :mod:`asyncore` loop until normal termination
            conditions arise.
            :param poll_interval: The interval, in seconds, used in the underlying
                                  :func:`select` or :func:`poll` call by
                                  :func:`asyncore.loop`.
            """
            try:
                asyncore.loop(poll_interval, map=self.sockmap)
            except select.error:
                # On FreeBSD 8, closing the server repeatably
                # raises this error. We swallow it if the
                # server has been closed.
                if self.connected or self.accepting:
                    raise

        def stop(self, timeout=None):
            """
            Stop the thread by closing the server instance.
            Wait for the server thread to terminate.

            :param timeout: How long to wait for the server thread
                            to terminate.
            """
            self.close()
            self._thread.join(timeout)
            self._thread = None

    class ControlMixin(object):
        """
        This mixin is used to start a server on a separate thread, and
        shut it down programmatically. Request handling is simplified - instead
        of needing to derive a suitable RequestHandler subclass, you just
        provide a callable which will be passed each received request to be
        processed.

        :param handler: A handler callable which will be called with a
                        single parameter - the request - in order to
                        process the request. This handler is called on the
                        server thread, effectively meaning that requests are
                        processed serially. While not quite Web scale ;-),
                        this should be fine for testing applications.
        :param poll_interval: The polling interval in seconds.
        """
        def __init__(self, handler, poll_interval):
            self._thread = None
            self.poll_interval = poll_interval
            self._handler = handler
            self.ready = threading.Event()

        def start(self):
            """
            Create a daemon thread to run the server, and start it.
            """
            self._thread = t = threading.Thread(target=self.serve_forever,
                                                args=(self.poll_interval,))
            t.setDaemon(True)
            t.start()

        def serve_forever(self, poll_interval):
            """
            Run the server. Set the ready flag before entering the
            service loop.
            """
            self.ready.set()
            super(ControlMixin, self).serve_forever(poll_interval)

        def stop(self, timeout=None):
            """
            Tell the server thread to stop, and wait for it to do so.

            :param timeout: How long to wait for the server thread
                            to terminate.
            """
            self.shutdown()
            if self._thread is not None:
                self._thread.join(timeout)
                self._thread = None
            self.server_close()
            self.ready.clear()

    class TestHTTPServer(ControlMixin, HTTPServer):
        """
        An HTTP server which is controllable using :class:`ControlMixin`.

        :param addr: A tuple with the IP address and port to listen on.
        :param handler: A handler callable which will be called with a
                        single parameter - the request - in order to
                        process the request.
        :param poll_interval: The polling interval in seconds.
        :param log: Pass ``True`` to enable log messages.
        """
        def __init__(self, addr, handler, poll_interval=0.5,
                     log=False, sslctx=None):
            class DelegatingHTTPRequestHandler(BaseHTTPRequestHandler):
                def __getattr__(self, name, default=None):
                    if name.startswith('do_'):
                        return self.process_request
                    raise AttributeError(name)

                def process_request(self):
                    self.server._handler(self)

                def log_message(self, format, *args):
                    if log:
                        super(DelegatingHTTPRequestHandler,
                              self).log_message(format, *args)
            HTTPServer.__init__(self, addr, DelegatingHTTPRequestHandler)
            ControlMixin.__init__(self, handler, poll_interval)
            self.sslctx = sslctx

        def get_request(self):
            try:
                sock, addr = self.socket.accept()
                if self.sslctx:
                    sock = self.sslctx.wrap_socket(sock, server_side=True)
            except socket.error as e:
                # socket errors are silenced by the caller, print them here
                sys.stderr.write("Got an error:\n%s\n" % e)
                raise
            return sock, addr

    class TestTCPServer(ControlMixin, ThreadingTCPServer):
        """
        A TCP server which is controllable using :class:`ControlMixin`.

        :param addr: A tuple with the IP address and port to listen on.
        :param handler: A handler callable which will be called with a single
                        parameter - the request - in order to process the request.
        :param poll_interval: The polling interval in seconds.
        :bind_and_activate: If True (the default), binds the server and starts it
                            listening. If False, you need to call
                            :meth:`server_bind` and :meth:`server_activate` at
                            some later time before calling :meth:`start`, so that
                            the server will set up the socket and listen on it.
        """

        allow_reuse_address = True

        def __init__(self, addr, handler, poll_interval=0.5,
                     bind_and_activate=True):
            class DelegatingTCPRequestHandler(StreamRequestHandler):

                def handle(self):
                    self.server._handler(self)
            ThreadingTCPServer.__init__(self, addr, DelegatingTCPRequestHandler,
                                        bind_and_activate)
            ControlMixin.__init__(self, handler, poll_interval)

        def server_bind(self):
            super(TestTCPServer, self).server_bind()
            self.port = self.socket.getsockname()[1]

    class TestUDPServer(ControlMixin, ThreadingUDPServer):
        """
        A UDP server which is controllable using :class:`ControlMixin`.

        :param addr: A tuple with the IP address and port to listen on.
        :param handler: A handler callable which will be called with a
                        single parameter - the request - in order to
                        process the request.
        :param poll_interval: The polling interval for shutdown requests,
                              in seconds.
        :bind_and_activate: If True (the default), binds the server and
                            starts it listening. If False, you need to
                            call :meth:`server_bind` and
                            :meth:`server_activate` at some later time
                            before calling :meth:`start`, so that the server will
                            set up the socket and listen on it.
        """
        def __init__(self, addr, handler, poll_interval=0.5,
                     bind_and_activate=True):
            class DelegatingUDPRequestHandler(DatagramRequestHandler):

                def handle(self):
                    self.server._handler(self)

                def finish(self):
                    data = self.wfile.getvalue()
                    if data:
                        try:
                            super(DelegatingUDPRequestHandler, self).finish()
                        except socket.error:
                            if not self.server._closed:
                                raise

            ThreadingUDPServer.__init__(self, addr,
                                        DelegatingUDPRequestHandler,
                                        bind_and_activate)
            ControlMixin.__init__(self, handler, poll_interval)
            self._closed = False

        def server_bind(self):
            super(TestUDPServer, self).server_bind()
            self.port = self.socket.getsockname()[1]

        def server_close(self):
            super(TestUDPServer, self).server_close()
            self._closed = True

# - end of server_helper section

@unittest.skipUnless(threading, 'Threading required for this test.')
class SMTPHandlerTest(BaseTest):
    def test_basic(self):
        sockmap = {}
        server = TestSMTPServer(('localhost', 0), self.process_message, 0.001,
                                sockmap)
        server.start()
        addr = ('localhost', server.port)
        h = logging.handlers.SMTPHandler(addr, 'me', 'you', 'Log', timeout=5.0)
        self.assertEqual(h.toaddrs, ['you'])
        self.messages = []
        r = logging.makeLogRecord({'msg': 'Hello'})
        self.handled = threading.Event()
        h.handle(r)
        self.handled.wait(5.0)  # 14314: don't wait forever
        server.stop()
        self.assertTrue(self.handled.is_set())
        self.assertEqual(len(self.messages), 1)
        peer, mailfrom, rcpttos, data = self.messages[0]
        self.assertEqual(mailfrom, 'me')
        self.assertEqual(rcpttos, ['you'])
        self.assertIn('\nSubject: Log\n', data)
        self.assertTrue(data.endswith('\n\nHello'))
        h.close()

    def process_message(self, *args):
        self.messages.append(args)
        self.handled.set()

class MemoryHandlerTest(BaseTest):

    """Tests for the MemoryHandler."""

    # Do not bother with a logger name group.
    expected_log_pat = r"^[\w.]+ -> (\w+): (\d+)$"

    def setUp(self):
        BaseTest.setUp(self)
        self.mem_hdlr = logging.handlers.MemoryHandler(10, logging.WARNING,
                                                        self.root_hdlr)
        self.mem_logger = logging.getLogger('mem')
        self.mem_logger.propagate = 0
        self.mem_logger.addHandler(self.mem_hdlr)

    def tearDown(self):
        self.mem_hdlr.close()
        BaseTest.tearDown(self)

    def test_flush(self):
        # The memory handler flushes to its target handler based on specific
        #  criteria (message count and message level).
        self.mem_logger.debug(self.next_message())
        self.assert_log_lines([])
        self.mem_logger.info(self.next_message())
        self.assert_log_lines([])
        # This will flush because the level is >= logging.WARNING
        self.mem_logger.warning(self.next_message())
        lines = [
            ('DEBUG', '1'),
            ('INFO', '2'),
            ('WARNING', '3'),
        ]
        self.assert_log_lines(lines)
        for n in (4, 14):
            for i in range(9):
                self.mem_logger.debug(self.next_message())
            self.assert_log_lines(lines)
            # This will flush because it's the 10th message since the last
            #  flush.
            self.mem_logger.debug(self.next_message())
            lines = lines + [('DEBUG', str(i)) for i in range(n, n + 10)]
            self.assert_log_lines(lines)

        self.mem_logger.debug(self.next_message())
        self.assert_log_lines(lines)


class ExceptionFormatter(logging.Formatter):
    """A special exception formatter."""
    def formatException(self, ei):
        return "Got a [%s]" % ei[0].__name__


class ConfigFileTest(BaseTest):

    """Reading logging config from a .ini-style config file."""

    expected_log_pat = r"^(\w+) \+\+ (\w+)$"

    # config0 is a standard configuration.
    config0 = """
    [loggers]
    keys=root

    [handlers]
    keys=hand1

    [formatters]
    keys=form1

    [logger_root]
    level=WARNING
    handlers=hand1

    [handler_hand1]
    class=StreamHandler
    level=NOTSET
    formatter=form1
    args=(sys.stdout,)

    [formatter_form1]
    format=%(levelname)s ++ %(message)s
    datefmt=
    """

    # config1 adds a little to the standard configuration.
    config1 = """
    [loggers]
    keys=root,parser

    [handlers]
    keys=hand1

    [formatters]
    keys=form1

    [logger_root]
    level=WARNING
    handlers=

    [logger_parser]
    level=DEBUG
    handlers=hand1
    propagate=1
    qualname=compiler.parser

    [handler_hand1]
    class=StreamHandler
    level=NOTSET
    formatter=form1
    args=(sys.stdout,)

    [formatter_form1]
    format=%(levelname)s ++ %(message)s
    datefmt=
    """

    # config1a moves the handler to the root.
    config1a = """
    [loggers]
    keys=root,parser

    [handlers]
    keys=hand1

    [formatters]
    keys=form1

    [logger_root]
    level=WARNING
    handlers=hand1

    [logger_parser]
    level=DEBUG
    handlers=
    propagate=1
    qualname=compiler.parser

    [handler_hand1]
    class=StreamHandler
    level=NOTSET
    formatter=form1
    args=(sys.stdout,)

    [formatter_form1]
    format=%(levelname)s ++ %(message)s
    datefmt=
    """

    # config2 has a subtle configuration error that should be reported
    config2 = config1.replace("sys.stdout", "sys.stbout")

    # config3 has a less subtle configuration error
    config3 = config1.replace("formatter=form1", "formatter=misspelled_name")

    # config4 specifies a custom formatter class to be loaded
    config4 = """
    [loggers]
    keys=root

    [handlers]
    keys=hand1

    [formatters]
    keys=form1

    [logger_root]
    level=NOTSET
    handlers=hand1

    [handler_hand1]
    class=StreamHandler
    level=NOTSET
    formatter=form1
    args=(sys.stdout,)

    [formatter_form1]
    class=""" + __name__ + """.ExceptionFormatter
    format=%(levelname)s:%(name)s:%(message)s
    datefmt=
    """

    # config5 specifies a custom handler class to be loaded
    config5 = config1.replace('class=StreamHandler', 'class=logging.StreamHandler')

    # config6 uses ', ' delimiters in the handlers and formatters sections
    config6 = """
    [loggers]
    keys=root,parser

    [handlers]
    keys=hand1, hand2

    [formatters]
    keys=form1, form2

    [logger_root]
    level=WARNING
    handlers=

    [logger_parser]
    level=DEBUG
    handlers=hand1
    propagate=1
    qualname=compiler.parser

    [handler_hand1]
    class=StreamHandler
    level=NOTSET
    formatter=form1
    args=(sys.stdout,)

    [handler_hand2]
    class=StreamHandler
    level=NOTSET
    formatter=form1
    args=(sys.stderr,)

    [formatter_form1]
    format=%(levelname)s ++ %(message)s
    datefmt=

    [formatter_form2]
    format=%(message)s
    datefmt=
    """

    # config7 adds a compiler logger.
    config7 = """
    [loggers]
    keys=root,parser,compiler

    [handlers]
    keys=hand1

    [formatters]
    keys=form1

    [logger_root]
    level=WARNING
    handlers=hand1

    [logger_compiler]
    level=DEBUG
    handlers=
    propagate=1
    qualname=compiler

    [logger_parser]
    level=DEBUG
    handlers=
    propagate=1
    qualname=compiler.parser

    [handler_hand1]
    class=StreamHandler
    level=NOTSET
    formatter=form1
    args=(sys.stdout,)

    [formatter_form1]
    format=%(levelname)s ++ %(message)s
    datefmt=
    """

    def apply_config(self, conf):
        file = io.StringIO(textwrap.dedent(conf))
        logging.config.fileConfig(file)

    def test_config0_ok(self):
        # A simple config file which overrides the default settings.
        with captured_stdout() as output:
            self.apply_config(self.config0)
            logger = logging.getLogger()
            # Won't output anything
            logger.info(self.next_message())
            # Outputs a message
            logger.error(self.next_message())
            self.assert_log_lines([
                ('ERROR', '2'),
            ], stream=output)
            # Original logger output is empty.
            self.assert_log_lines([])

    def test_config0_using_cp_ok(self):
        # A simple config file which overrides the default settings.
        with captured_stdout() as output:
            file = io.StringIO(textwrap.dedent(self.config0))
            cp = configparser.ConfigParser()
            cp.read_file(file)
            logging.config.fileConfig(cp)
            logger = logging.getLogger()
            # Won't output anything
            logger.info(self.next_message())
            # Outputs a message
            logger.error(self.next_message())
            self.assert_log_lines([
                ('ERROR', '2'),
            ], stream=output)
            # Original logger output is empty.
            self.assert_log_lines([])

    def test_config1_ok(self, config=config1):
        # A config file defining a sub-parser as well.
        with captured_stdout() as output:
            self.apply_config(config)
            logger = logging.getLogger("compiler.parser")
            # Both will output a message
            logger.info(self.next_message())
            logger.error(self.next_message())
            self.assert_log_lines([
                ('INFO', '1'),
                ('ERROR', '2'),
            ], stream=output)
            # Original logger output is empty.
            self.assert_log_lines([])

    def test_config2_failure(self):
        # A simple config file which overrides the default settings.
        self.assertRaises(Exception, self.apply_config, self.config2)

    def test_config3_failure(self):
        # A simple config file which overrides the default settings.
        self.assertRaises(Exception, self.apply_config, self.config3)

    def test_config4_ok(self):
        # A config file specifying a custom formatter class.
        with captured_stdout() as output:
            self.apply_config(self.config4)
            logger = logging.getLogger()
            try:
                raise RuntimeError()
            except RuntimeError:
                logging.exception("just testing")
            sys.stdout.seek(0)
            self.assertEqual(output.getvalue(),
                "ERROR:root:just testing\nGot a [RuntimeError]\n")
            # Original logger output is empty
            self.assert_log_lines([])

    def test_config5_ok(self):
        self.test_config1_ok(config=self.config5)

    def test_config6_ok(self):
        self.test_config1_ok(config=self.config6)

    def test_config7_ok(self):
        with captured_stdout() as output:
            self.apply_config(self.config1a)
            logger = logging.getLogger("compiler.parser")
            # See issue #11424. compiler-hyphenated sorts
            # between compiler and compiler.xyz and this
            # was preventing compiler.xyz from being included
            # in the child loggers of compiler because of an
            # overzealous loop termination condition.
            hyphenated = logging.getLogger('compiler-hyphenated')
            # All will output a message
            logger.info(self.next_message())
            logger.error(self.next_message())
            hyphenated.critical(self.next_message())
            self.assert_log_lines([
                ('INFO', '1'),
                ('ERROR', '2'),
                ('CRITICAL', '3'),
            ], stream=output)
            # Original logger output is empty.
            self.assert_log_lines([])
        with captured_stdout() as output:
            self.apply_config(self.config7)
            logger = logging.getLogger("compiler.parser")
            self.assertFalse(logger.disabled)
            # Both will output a message
            logger.info(self.next_message())
            logger.error(self.next_message())
            logger = logging.getLogger("compiler.lexer")
            # Both will output a message
            logger.info(self.next_message())
            logger.error(self.next_message())
            # Will not appear
            hyphenated.critical(self.next_message())
            self.assert_log_lines([
                ('INFO', '4'),
                ('ERROR', '5'),
                ('INFO', '6'),
                ('ERROR', '7'),
            ], stream=output)
            # Original logger output is empty.
            self.assert_log_lines([])


@unittest.skipUnless(threading, 'Threading required for this test.')
class SocketHandlerTest(BaseTest):

    """Test for SocketHandler objects."""

    def setUp(self):
        """Set up a TCP server to receive log messages, and a SocketHandler
        pointing to that server's address and port."""
        BaseTest.setUp(self)
        addr = ('localhost', 0)
        self.server = server = TestTCPServer(addr, self.handle_socket,
                                                0.01)
        server.start()
        server.ready.wait()
        self.sock_hdlr = logging.handlers.SocketHandler('localhost',
                                                        server.port)
        self.log_output = ''
        self.root_logger.removeHandler(self.root_logger.handlers[0])
        self.root_logger.addHandler(self.sock_hdlr)
        self.handled = threading.Semaphore(0)

    def tearDown(self):
        """Shutdown the TCP server."""
        try:
            self.server.stop(2.0)
            self.root_logger.removeHandler(self.sock_hdlr)
            self.sock_hdlr.close()
        finally:
            BaseTest.tearDown(self)

    def handle_socket(self, request):
        conn = request.connection
        while True:
            chunk = conn.recv(4)
            if len(chunk) < 4:
                break
            slen = struct.unpack(">L", chunk)[0]
            chunk = conn.recv(slen)
            while len(chunk) < slen:
                chunk = chunk + conn.recv(slen - len(chunk))
            obj = pickle.loads(chunk)
            record = logging.makeLogRecord(obj)
            self.log_output += record.msg + '\n'
            self.handled.release()

    def test_output(self):
        # The log message sent to the SocketHandler is properly received.
        logger = logging.getLogger("tcp")
        logger.error("spam")
        self.handled.acquire()
        logger.debug("eggs")
        self.handled.acquire()
        self.assertEqual(self.log_output, "spam\neggs\n")
<<<<<<< HEAD

    def test_noserver(self):
        # Kill the server
        self.server.stop(2.0)
        #The logging call should try to connect, which should fail
        try:
            raise RuntimeError('Deliberate mistake')
        except RuntimeError:
            self.root_logger.exception('Never sent')
        self.root_logger.error('Never sent, either')
        now = time.time()
        self.assertTrue(self.sock_hdlr.retryTime > now)
        time.sleep(self.sock_hdlr.retryTime - now + 0.001)
        self.root_logger.error('Nor this')
=======

    def test_noserver(self):
        # Kill the server
        self.server.stop(2.0)
        #The logging call should try to connect, which should fail
        try:
            raise RuntimeError('Deliberate mistake')
        except RuntimeError:
            self.root_logger.exception('Never sent')
        self.root_logger.error('Never sent, either')
        now = time.time()
        self.assertTrue(self.sock_hdlr.retryTime > now)
        time.sleep(self.sock_hdlr.retryTime - now + 0.001)
        self.root_logger.error('Nor this')

>>>>>>> 8da3bcc1

@unittest.skipUnless(threading, 'Threading required for this test.')
class DatagramHandlerTest(BaseTest):

<<<<<<< HEAD
@unittest.skipUnless(threading, 'Threading required for this test.')
class DatagramHandlerTest(BaseTest):

    """Test for DatagramHandler."""

    def setUp(self):
        """Set up a UDP server to receive log messages, and a DatagramHandler
        pointing to that server's address and port."""
        BaseTest.setUp(self)
        addr = ('localhost', 0)
        self.server = server = TestUDPServer(addr, self.handle_datagram, 0.01)
        server.start()
        server.ready.wait()
        self.sock_hdlr = logging.handlers.DatagramHandler('localhost',
                                                          server.port)
        self.log_output = ''
        self.root_logger.removeHandler(self.root_logger.handlers[0])
        self.root_logger.addHandler(self.sock_hdlr)
        self.handled = threading.Event()

    def tearDown(self):
        """Shutdown the UDP server."""
        try:
            self.server.stop(2.0)
            self.root_logger.removeHandler(self.sock_hdlr)
            self.sock_hdlr.close()
        finally:
            BaseTest.tearDown(self)

    def handle_datagram(self, request):
        slen = struct.pack('>L', 0) # length of prefix
        packet = request.packet[len(slen):]
        obj = pickle.loads(packet)
        record = logging.makeLogRecord(obj)
        self.log_output += record.msg + '\n'
        self.handled.set()

=======
    """Test for DatagramHandler."""

    def setUp(self):
        """Set up a UDP server to receive log messages, and a DatagramHandler
        pointing to that server's address and port."""
        BaseTest.setUp(self)
        addr = ('localhost', 0)
        self.server = server = TestUDPServer(addr, self.handle_datagram, 0.01)
        server.start()
        server.ready.wait()
        self.sock_hdlr = logging.handlers.DatagramHandler('localhost',
                                                          server.port)
        self.log_output = ''
        self.root_logger.removeHandler(self.root_logger.handlers[0])
        self.root_logger.addHandler(self.sock_hdlr)
        self.handled = threading.Event()

    def tearDown(self):
        """Shutdown the UDP server."""
        try:
            self.server.stop(2.0)
            self.root_logger.removeHandler(self.sock_hdlr)
            self.sock_hdlr.close()
        finally:
            BaseTest.tearDown(self)

    def handle_datagram(self, request):
        slen = struct.pack('>L', 0) # length of prefix
        packet = request.packet[len(slen):]
        obj = pickle.loads(packet)
        record = logging.makeLogRecord(obj)
        self.log_output += record.msg + '\n'
        self.handled.set()

>>>>>>> 8da3bcc1
    def test_output(self):
        # The log message sent to the DatagramHandler is properly received.
        logger = logging.getLogger("udp")
        logger.error("spam")
        self.handled.wait()
        self.handled.clear()
        logger.error("eggs")
        self.handled.wait()
        self.assertEqual(self.log_output, "spam\neggs\n")


@unittest.skipUnless(threading, 'Threading required for this test.')
class SysLogHandlerTest(BaseTest):

    """Test for SysLogHandler using UDP."""

    def setUp(self):
        """Set up a UDP server to receive log messages, and a SysLogHandler
        pointing to that server's address and port."""
        BaseTest.setUp(self)
        addr = ('localhost', 0)
        self.server = server = TestUDPServer(addr, self.handle_datagram,
                                                0.01)
        server.start()
        server.ready.wait()
        self.sl_hdlr = logging.handlers.SysLogHandler(('localhost',
                                                       server.port))
        self.log_output = ''
        self.root_logger.removeHandler(self.root_logger.handlers[0])
        self.root_logger.addHandler(self.sl_hdlr)
        self.handled = threading.Event()

    def tearDown(self):
        """Shutdown the UDP server."""
        try:
            self.server.stop(2.0)
            self.root_logger.removeHandler(self.sl_hdlr)
            self.sl_hdlr.close()
        finally:
            BaseTest.tearDown(self)

    def handle_datagram(self, request):
        self.log_output = request.packet
        self.handled.set()

    def test_output(self):
        # The log message sent to the SysLogHandler is properly received.
        logger = logging.getLogger("slh")
        logger.error("sp\xe4m")
        self.handled.wait()
        self.assertEqual(self.log_output, b'<11>sp\xc3\xa4m\x00')
        self.handled.clear()
        self.sl_hdlr.append_nul = False
        logger.error("sp\xe4m")
        self.handled.wait()
        self.assertEqual(self.log_output, b'<11>sp\xc3\xa4m')
        self.handled.clear()
        self.sl_hdlr.ident = "h\xe4m-"
        logger.error("sp\xe4m")
        self.handled.wait()
        self.assertEqual(self.log_output, b'<11>h\xc3\xa4m-sp\xc3\xa4m')


@unittest.skipUnless(threading, 'Threading required for this test.')
class HTTPHandlerTest(BaseTest):
    """Test for HTTPHandler."""

    PEMFILE = """-----BEGIN RSA PRIVATE KEY-----
MIICXQIBAAKBgQDGT4xS5r91rbLJQK2nUDenBhBG6qFk+bVOjuAGC/LSHlAoBnvG
zQG3agOG+e7c5z2XT8m2ktORLqG3E4mYmbxgyhDrzP6ei2Anc+pszmnxPoK3Puh5
aXV+XKt0bU0C1m2+ACmGGJ0t3P408art82nOxBw8ZHgIg9Dtp6xIUCyOqwIDAQAB
AoGBAJFTnFboaKh5eUrIzjmNrKsG44jEyy+vWvHN/FgSC4l103HxhmWiuL5Lv3f7
0tMp1tX7D6xvHwIG9VWvyKb/Cq9rJsDibmDVIOslnOWeQhG+XwJyitR0pq/KlJIB
5LjORcBw795oKWOAi6RcOb1ON59tysEFYhAGQO9k6VL621gRAkEA/Gb+YXULLpbs
piXN3q4zcHzeaVANo69tUZ6TjaQqMeTxE4tOYM0G0ZoSeHEdaP59AOZGKXXNGSQy
2z/MddcYGQJBAMkjLSYIpOLJY11ja8OwwswFG2hEzHe0cS9bzo++R/jc1bHA5R0Y
i6vA5iPi+wopPFvpytdBol7UuEBe5xZrxWMCQQCWxELRHiP2yWpEeLJ3gGDzoXMN
PydWjhRju7Bx3AzkTtf+D6lawz1+eGTuEss5i0JKBkMEwvwnN2s1ce+EuF4JAkBb
E96h1lAzkVW5OAfYOPY8RCPA90ZO/hoyg7PpSxR0ECuDrgERR8gXIeYUYfejBkEa
rab4CfRoVJKKM28Yq/xZAkBvuq670JRCwOgfUTdww7WpdOQBYPkzQccsKNCslQW8
/DyW6y06oQusSENUvynT6dr3LJxt/NgZPhZX2+k1eYDV
-----END RSA PRIVATE KEY-----
-----BEGIN CERTIFICATE-----
MIICGzCCAYSgAwIBAgIJAIq84a2Q/OvlMA0GCSqGSIb3DQEBBQUAMBQxEjAQBgNV
BAMTCWxvY2FsaG9zdDAeFw0xMTA1MjExMDIzMzNaFw03NTAzMjEwMzU1MTdaMBQx
EjAQBgNVBAMTCWxvY2FsaG9zdDCBnzANBgkqhkiG9w0BAQEFAAOBjQAwgYkCgYEA
xk+MUua/da2yyUCtp1A3pwYQRuqhZPm1To7gBgvy0h5QKAZ7xs0Bt2oDhvnu3Oc9
l0/JtpLTkS6htxOJmJm8YMoQ68z+notgJ3PqbM5p8T6Ctz7oeWl1flyrdG1NAtZt
vgAphhidLdz+NPGq7fNpzsQcPGR4CIPQ7aesSFAsjqsCAwEAAaN1MHMwHQYDVR0O
BBYEFLWaUPO6N7efGiuoS9i3DVYcUwn0MEQGA1UdIwQ9MDuAFLWaUPO6N7efGiuo
S9i3DVYcUwn0oRikFjAUMRIwEAYDVQQDEwlsb2NhbGhvc3SCCQCKvOGtkPzr5TAM
BgNVHRMEBTADAQH/MA0GCSqGSIb3DQEBBQUAA4GBAMK5whPjLNQK1Ivvk88oqJqq
4f889OwikGP0eUhOBhbFlsZs+jq5YZC2UzHz+evzKBlgAP1u4lP/cB85CnjvWqM+
1c/lywFHQ6HOdDeQ1L72tSYMrNOG4XNmLn0h7rx6GoTU7dcFRfseahBCq8mv0IDt
IRbTpvlHWPjsSvHz0ZOH
-----END CERTIFICATE-----"""

    def setUp(self):
        """Set up an HTTP server to receive log messages, and a HTTPHandler
        pointing to that server's address and port."""
        BaseTest.setUp(self)
        self.handled = threading.Event()
<<<<<<< HEAD

    def handle_request(self, request):
        self.command = request.command
        self.log_data = urlparse(request.path)
        if self.command == 'POST':
            try:
                rlen = int(request.headers['Content-Length'])
                self.post_data = request.rfile.read(rlen)
            except:
                self.post_data = None
        request.send_response(200)
        request.end_headers()
        self.handled.set()

=======

    def handle_request(self, request):
        self.command = request.command
        self.log_data = urlparse(request.path)
        if self.command == 'POST':
            try:
                rlen = int(request.headers['Content-Length'])
                self.post_data = request.rfile.read(rlen)
            except:
                self.post_data = None
        request.send_response(200)
        request.end_headers()
        self.handled.set()

>>>>>>> 8da3bcc1
    def test_output(self):
        # The log message sent to the HTTPHandler is properly received.
        logger = logging.getLogger("http")
        root_logger = self.root_logger
        root_logger.removeHandler(self.root_logger.handlers[0])
        for secure in (False, True):
            addr = ('localhost', 0)
            if secure:
                try:
                    import ssl
                    fd, fn = tempfile.mkstemp()
                    os.close(fd)
                    with open(fn, 'w') as f:
                        f.write(self.PEMFILE)
                    sslctx = ssl.SSLContext(ssl.PROTOCOL_SSLv23)
                    sslctx.load_cert_chain(fn)
                    os.unlink(fn)
                except ImportError:
                    sslctx = None
            else:
                sslctx = None
            self.server = server = TestHTTPServer(addr, self.handle_request,
                                                    0.01, sslctx=sslctx)
            server.start()
            server.ready.wait()
            host = 'localhost:%d' % server.server_port
            secure_client = secure and sslctx
            self.h_hdlr = logging.handlers.HTTPHandler(host, '/frob',
                                                       secure=secure_client)
            self.log_data = None
            root_logger.addHandler(self.h_hdlr)

            for method in ('GET', 'POST'):
                self.h_hdlr.method = method
                self.handled.clear()
                msg = "sp\xe4m"
                logger.error(msg)
                self.handled.wait()
                self.assertEqual(self.log_data.path, '/frob')
                self.assertEqual(self.command, method)
                if method == 'GET':
                    d = parse_qs(self.log_data.query)
                else:
                    d = parse_qs(self.post_data.decode('utf-8'))
                self.assertEqual(d['name'], ['http'])
                self.assertEqual(d['funcName'], ['test_output'])
                self.assertEqual(d['msg'], [msg])

            self.server.stop(2.0)
            self.root_logger.removeHandler(self.h_hdlr)
            self.h_hdlr.close()

class MemoryTest(BaseTest):

    """Test memory persistence of logger objects."""

    def setUp(self):
        """Create a dict to remember potentially destroyed objects."""
        BaseTest.setUp(self)
        self._survivors = {}

    def _watch_for_survival(self, *args):
        """Watch the given objects for survival, by creating weakrefs to
        them."""
        for obj in args:
            key = id(obj), repr(obj)
            self._survivors[key] = weakref.ref(obj)

    def _assertTruesurvival(self):
        """Assert that all objects watched for survival have survived."""
        # Trigger cycle breaking.
        gc.collect()
        dead = []
        for (id_, repr_), ref in self._survivors.items():
            if ref() is None:
                dead.append(repr_)
        if dead:
            self.fail("%d objects should have survived "
                "but have been destroyed: %s" % (len(dead), ", ".join(dead)))

    def test_persistent_loggers(self):
        # Logger objects are persistent and retain their configuration, even
        #  if visible references are destroyed.
        self.root_logger.setLevel(logging.INFO)
        foo = logging.getLogger("foo")
        self._watch_for_survival(foo)
        foo.setLevel(logging.DEBUG)
        self.root_logger.debug(self.next_message())
        foo.debug(self.next_message())
        self.assert_log_lines([
            ('foo', 'DEBUG', '2'),
        ])
        del foo
        # foo has survived.
        self._assertTruesurvival()
        # foo has retained its settings.
        bar = logging.getLogger("foo")
        bar.debug(self.next_message())
        self.assert_log_lines([
            ('foo', 'DEBUG', '2'),
            ('foo', 'DEBUG', '3'),
        ])


class EncodingTest(BaseTest):
    def test_encoding_plain_file(self):
        # In Python 2.x, a plain file object is treated as having no encoding.
        log = logging.getLogger("test")
        fd, fn = tempfile.mkstemp(".log", "test_logging-1-")
        os.close(fd)
        # the non-ascii data we write to the log.
        data = "foo\x80"
        try:
            handler = logging.FileHandler(fn, encoding="utf-8")
            log.addHandler(handler)
            try:
                # write non-ascii data to the log.
                log.warning(data)
            finally:
                log.removeHandler(handler)
                handler.close()
            # check we wrote exactly those bytes, ignoring trailing \n etc
            f = open(fn, encoding="utf-8")
            try:
                self.assertEqual(f.read().rstrip(), data)
            finally:
                f.close()
        finally:
            if os.path.isfile(fn):
                os.remove(fn)

    def test_encoding_cyrillic_unicode(self):
        log = logging.getLogger("test")
        #Get a message in Unicode: Do svidanya in Cyrillic (meaning goodbye)
        message = '\u0434\u043e \u0441\u0432\u0438\u0434\u0430\u043d\u0438\u044f'
        #Ensure it's written in a Cyrillic encoding
        writer_class = codecs.getwriter('cp1251')
        writer_class.encoding = 'cp1251'
        stream = io.BytesIO()
        writer = writer_class(stream, 'strict')
        handler = logging.StreamHandler(writer)
        log.addHandler(handler)
        try:
            log.warning(message)
        finally:
            log.removeHandler(handler)
            handler.close()
        # check we wrote exactly those bytes, ignoring trailing \n etc
        s = stream.getvalue()
        #Compare against what the data should be when encoded in CP-1251
        self.assertEqual(s, b'\xe4\xee \xf1\xe2\xe8\xe4\xe0\xed\xe8\xff\n')


class WarningsTest(BaseTest):

    def test_warnings(self):
        with warnings.catch_warnings():
            logging.captureWarnings(True)
            self.addCleanup(logging.captureWarnings, False)
            warnings.filterwarnings("always", category=UserWarning)
            stream = io.StringIO()
            h = logging.StreamHandler(stream)
            logger = logging.getLogger("py.warnings")
            logger.addHandler(h)
            warnings.warn("I'm warning you...")
            logger.removeHandler(h)
            s = stream.getvalue()
            h.close()
            self.assertTrue(s.find("UserWarning: I'm warning you...\n") > 0)

            #See if an explicit file uses the original implementation
            a_file = io.StringIO()
            warnings.showwarning("Explicit", UserWarning, "dummy.py", 42,
                                 a_file, "Dummy line")
            s = a_file.getvalue()
            a_file.close()
            self.assertEqual(s,
                "dummy.py:42: UserWarning: Explicit\n  Dummy line\n")

    def test_warnings_no_handlers(self):
        with warnings.catch_warnings():
            logging.captureWarnings(True)
            self.addCleanup(logging.captureWarnings, False)

            # confirm our assumption: no loggers are set
            logger = logging.getLogger("py.warnings")
            self.assertEqual(logger.handlers, [])

            warnings.showwarning("Explicit", UserWarning, "dummy.py", 42)
            self.assertEqual(len(logger.handlers), 1)
            self.assertIsInstance(logger.handlers[0], logging.NullHandler)


def formatFunc(format, datefmt=None):
    return logging.Formatter(format, datefmt)

def handlerFunc():
    return logging.StreamHandler()

class CustomHandler(logging.StreamHandler):
    pass

class ConfigDictTest(BaseTest):

    """Reading logging config from a dictionary."""

    expected_log_pat = r"^(\w+) \+\+ (\w+)$"

    # config0 is a standard configuration.
    config0 = {
        'version': 1,
        'formatters': {
            'form1' : {
                'format' : '%(levelname)s ++ %(message)s',
            },
        },
        'handlers' : {
            'hand1' : {
                'class' : 'logging.StreamHandler',
                'formatter' : 'form1',
                'level' : 'NOTSET',
                'stream'  : 'ext://sys.stdout',
            },
        },
        'root' : {
            'level' : 'WARNING',
            'handlers' : ['hand1'],
        },
    }

    # config1 adds a little to the standard configuration.
    config1 = {
        'version': 1,
        'formatters': {
            'form1' : {
                'format' : '%(levelname)s ++ %(message)s',
            },
        },
        'handlers' : {
            'hand1' : {
                'class' : 'logging.StreamHandler',
                'formatter' : 'form1',
                'level' : 'NOTSET',
                'stream'  : 'ext://sys.stdout',
            },
        },
        'loggers' : {
            'compiler.parser' : {
                'level' : 'DEBUG',
                'handlers' : ['hand1'],
            },
        },
        'root' : {
            'level' : 'WARNING',
        },
    }

    # config1a moves the handler to the root. Used with config8a
    config1a = {
        'version': 1,
        'formatters': {
            'form1' : {
                'format' : '%(levelname)s ++ %(message)s',
            },
        },
        'handlers' : {
            'hand1' : {
                'class' : 'logging.StreamHandler',
                'formatter' : 'form1',
                'level' : 'NOTSET',
                'stream'  : 'ext://sys.stdout',
            },
        },
        'loggers' : {
            'compiler.parser' : {
                'level' : 'DEBUG',
            },
        },
        'root' : {
            'level' : 'WARNING',
            'handlers' : ['hand1'],
        },
    }

    # config2 has a subtle configuration error that should be reported
    config2 = {
        'version': 1,
        'formatters': {
            'form1' : {
                'format' : '%(levelname)s ++ %(message)s',
            },
        },
        'handlers' : {
            'hand1' : {
                'class' : 'logging.StreamHandler',
                'formatter' : 'form1',
                'level' : 'NOTSET',
                'stream'  : 'ext://sys.stdbout',
            },
        },
        'loggers' : {
            'compiler.parser' : {
                'level' : 'DEBUG',
                'handlers' : ['hand1'],
            },
        },
        'root' : {
            'level' : 'WARNING',
        },
    }

    #As config1 but with a misspelt level on a handler
    config2a = {
        'version': 1,
        'formatters': {
            'form1' : {
                'format' : '%(levelname)s ++ %(message)s',
            },
        },
        'handlers' : {
            'hand1' : {
                'class' : 'logging.StreamHandler',
                'formatter' : 'form1',
                'level' : 'NTOSET',
                'stream'  : 'ext://sys.stdout',
            },
        },
        'loggers' : {
            'compiler.parser' : {
                'level' : 'DEBUG',
                'handlers' : ['hand1'],
            },
        },
        'root' : {
            'level' : 'WARNING',
        },
    }


    #As config1 but with a misspelt level on a logger
    config2b = {
        'version': 1,
        'formatters': {
            'form1' : {
                'format' : '%(levelname)s ++ %(message)s',
            },
        },
        'handlers' : {
            'hand1' : {
                'class' : 'logging.StreamHandler',
                'formatter' : 'form1',
                'level' : 'NOTSET',
                'stream'  : 'ext://sys.stdout',
            },
        },
        'loggers' : {
            'compiler.parser' : {
                'level' : 'DEBUG',
                'handlers' : ['hand1'],
            },
        },
        'root' : {
            'level' : 'WRANING',
        },
    }

    # config3 has a less subtle configuration error
    config3 = {
        'version': 1,
        'formatters': {
            'form1' : {
                'format' : '%(levelname)s ++ %(message)s',
            },
        },
        'handlers' : {
            'hand1' : {
                'class' : 'logging.StreamHandler',
                'formatter' : 'misspelled_name',
                'level' : 'NOTSET',
                'stream'  : 'ext://sys.stdout',
            },
        },
        'loggers' : {
            'compiler.parser' : {
                'level' : 'DEBUG',
                'handlers' : ['hand1'],
            },
        },
        'root' : {
            'level' : 'WARNING',
        },
    }

    # config4 specifies a custom formatter class to be loaded
    config4 = {
        'version': 1,
        'formatters': {
            'form1' : {
                '()' : __name__ + '.ExceptionFormatter',
                'format' : '%(levelname)s:%(name)s:%(message)s',
            },
        },
        'handlers' : {
            'hand1' : {
                'class' : 'logging.StreamHandler',
                'formatter' : 'form1',
                'level' : 'NOTSET',
                'stream'  : 'ext://sys.stdout',
            },
        },
        'root' : {
            'level' : 'NOTSET',
                'handlers' : ['hand1'],
        },
    }

    # As config4 but using an actual callable rather than a string
    config4a = {
        'version': 1,
        'formatters': {
            'form1' : {
                '()' : ExceptionFormatter,
                'format' : '%(levelname)s:%(name)s:%(message)s',
            },
            'form2' : {
                '()' : __name__ + '.formatFunc',
                'format' : '%(levelname)s:%(name)s:%(message)s',
            },
            'form3' : {
                '()' : formatFunc,
                'format' : '%(levelname)s:%(name)s:%(message)s',
            },
        },
        'handlers' : {
            'hand1' : {
                'class' : 'logging.StreamHandler',
                'formatter' : 'form1',
                'level' : 'NOTSET',
                'stream'  : 'ext://sys.stdout',
            },
            'hand2' : {
                '()' : handlerFunc,
            },
        },
        'root' : {
            'level' : 'NOTSET',
                'handlers' : ['hand1'],
        },
    }

    # config5 specifies a custom handler class to be loaded
    config5 = {
        'version': 1,
        'formatters': {
            'form1' : {
                'format' : '%(levelname)s ++ %(message)s',
            },
        },
        'handlers' : {
            'hand1' : {
                'class' : __name__ + '.CustomHandler',
                'formatter' : 'form1',
                'level' : 'NOTSET',
                'stream'  : 'ext://sys.stdout',
            },
        },
        'loggers' : {
            'compiler.parser' : {
                'level' : 'DEBUG',
                'handlers' : ['hand1'],
            },
        },
        'root' : {
            'level' : 'WARNING',
        },
    }

    # config6 specifies a custom handler class to be loaded
    # but has bad arguments
    config6 = {
        'version': 1,
        'formatters': {
            'form1' : {
                'format' : '%(levelname)s ++ %(message)s',
            },
        },
        'handlers' : {
            'hand1' : {
                'class' : __name__ + '.CustomHandler',
                'formatter' : 'form1',
                'level' : 'NOTSET',
                'stream'  : 'ext://sys.stdout',
                '9' : 'invalid parameter name',
            },
        },
        'loggers' : {
            'compiler.parser' : {
                'level' : 'DEBUG',
                'handlers' : ['hand1'],
            },
        },
        'root' : {
            'level' : 'WARNING',
        },
    }

    #config 7 does not define compiler.parser but defines compiler.lexer
    #so compiler.parser should be disabled after applying it
    config7 = {
        'version': 1,
        'formatters': {
            'form1' : {
                'format' : '%(levelname)s ++ %(message)s',
            },
        },
        'handlers' : {
            'hand1' : {
                'class' : 'logging.StreamHandler',
                'formatter' : 'form1',
                'level' : 'NOTSET',
                'stream'  : 'ext://sys.stdout',
            },
        },
        'loggers' : {
            'compiler.lexer' : {
                'level' : 'DEBUG',
                'handlers' : ['hand1'],
            },
        },
        'root' : {
            'level' : 'WARNING',
        },
    }

    # config8 defines both compiler and compiler.lexer
    # so compiler.parser should not be disabled (since
    # compiler is defined)
    config8 = {
        'version': 1,
        'disable_existing_loggers' : False,
        'formatters': {
            'form1' : {
                'format' : '%(levelname)s ++ %(message)s',
            },
        },
        'handlers' : {
            'hand1' : {
                'class' : 'logging.StreamHandler',
                'formatter' : 'form1',
                'level' : 'NOTSET',
                'stream'  : 'ext://sys.stdout',
            },
        },
        'loggers' : {
            'compiler' : {
                'level' : 'DEBUG',
                'handlers' : ['hand1'],
            },
            'compiler.lexer' : {
            },
        },
        'root' : {
            'level' : 'WARNING',
        },
    }

    # config8a disables existing loggers
    config8a = {
        'version': 1,
        'disable_existing_loggers' : True,
        'formatters': {
            'form1' : {
                'format' : '%(levelname)s ++ %(message)s',
            },
        },
        'handlers' : {
            'hand1' : {
                'class' : 'logging.StreamHandler',
                'formatter' : 'form1',
                'level' : 'NOTSET',
                'stream'  : 'ext://sys.stdout',
            },
        },
        'loggers' : {
            'compiler' : {
                'level' : 'DEBUG',
                'handlers' : ['hand1'],
            },
            'compiler.lexer' : {
            },
        },
        'root' : {
            'level' : 'WARNING',
        },
    }

    config9 = {
        'version': 1,
        'formatters': {
            'form1' : {
                'format' : '%(levelname)s ++ %(message)s',
            },
        },
        'handlers' : {
            'hand1' : {
                'class' : 'logging.StreamHandler',
                'formatter' : 'form1',
                'level' : 'WARNING',
                'stream'  : 'ext://sys.stdout',
            },
        },
        'loggers' : {
            'compiler.parser' : {
                'level' : 'WARNING',
                'handlers' : ['hand1'],
            },
        },
        'root' : {
            'level' : 'NOTSET',
        },
    }

    config9a = {
        'version': 1,
        'incremental' : True,
        'handlers' : {
            'hand1' : {
                'level' : 'WARNING',
            },
        },
        'loggers' : {
            'compiler.parser' : {
                'level' : 'INFO',
            },
        },
    }

    config9b = {
        'version': 1,
        'incremental' : True,
        'handlers' : {
            'hand1' : {
                'level' : 'INFO',
            },
        },
        'loggers' : {
            'compiler.parser' : {
                'level' : 'INFO',
            },
        },
    }

    #As config1 but with a filter added
    config10 = {
        'version': 1,
        'formatters': {
            'form1' : {
                'format' : '%(levelname)s ++ %(message)s',
            },
        },
        'filters' : {
            'filt1' : {
                'name' : 'compiler.parser',
            },
        },
        'handlers' : {
            'hand1' : {
                'class' : 'logging.StreamHandler',
                'formatter' : 'form1',
                'level' : 'NOTSET',
                'stream'  : 'ext://sys.stdout',
                'filters' : ['filt1'],
            },
        },
        'loggers' : {
            'compiler.parser' : {
                'level' : 'DEBUG',
                'filters' : ['filt1'],
            },
        },
        'root' : {
            'level' : 'WARNING',
            'handlers' : ['hand1'],
        },
    }

    #As config1 but using cfg:// references
    config11 = {
        'version': 1,
        'true_formatters': {
            'form1' : {
                'format' : '%(levelname)s ++ %(message)s',
            },
        },
        'handler_configs': {
            'hand1' : {
                'class' : 'logging.StreamHandler',
                'formatter' : 'form1',
                'level' : 'NOTSET',
                'stream'  : 'ext://sys.stdout',
            },
        },
        'formatters' : 'cfg://true_formatters',
        'handlers' : {
            'hand1' : 'cfg://handler_configs[hand1]',
        },
        'loggers' : {
            'compiler.parser' : {
                'level' : 'DEBUG',
                'handlers' : ['hand1'],
            },
        },
        'root' : {
            'level' : 'WARNING',
        },
    }

    #As config11 but missing the version key
    config12 = {
        'true_formatters': {
            'form1' : {
                'format' : '%(levelname)s ++ %(message)s',
            },
        },
        'handler_configs': {
            'hand1' : {
                'class' : 'logging.StreamHandler',
                'formatter' : 'form1',
                'level' : 'NOTSET',
                'stream'  : 'ext://sys.stdout',
            },
        },
        'formatters' : 'cfg://true_formatters',
        'handlers' : {
            'hand1' : 'cfg://handler_configs[hand1]',
        },
        'loggers' : {
            'compiler.parser' : {
                'level' : 'DEBUG',
                'handlers' : ['hand1'],
            },
        },
        'root' : {
            'level' : 'WARNING',
        },
    }

    #As config11 but using an unsupported version
    config13 = {
        'version': 2,
        'true_formatters': {
            'form1' : {
                'format' : '%(levelname)s ++ %(message)s',
            },
        },
        'handler_configs': {
            'hand1' : {
                'class' : 'logging.StreamHandler',
                'formatter' : 'form1',
                'level' : 'NOTSET',
                'stream'  : 'ext://sys.stdout',
            },
        },
        'formatters' : 'cfg://true_formatters',
        'handlers' : {
            'hand1' : 'cfg://handler_configs[hand1]',
        },
        'loggers' : {
            'compiler.parser' : {
                'level' : 'DEBUG',
                'handlers' : ['hand1'],
            },
        },
        'root' : {
            'level' : 'WARNING',
        },
    }

    def apply_config(self, conf):
        logging.config.dictConfig(conf)

    def test_config0_ok(self):
        # A simple config which overrides the default settings.
        with captured_stdout() as output:
            self.apply_config(self.config0)
            logger = logging.getLogger()
            # Won't output anything
            logger.info(self.next_message())
            # Outputs a message
            logger.error(self.next_message())
            self.assert_log_lines([
                ('ERROR', '2'),
            ], stream=output)
            # Original logger output is empty.
            self.assert_log_lines([])

    def test_config1_ok(self, config=config1):
        # A config defining a sub-parser as well.
        with captured_stdout() as output:
            self.apply_config(config)
            logger = logging.getLogger("compiler.parser")
            # Both will output a message
            logger.info(self.next_message())
            logger.error(self.next_message())
            self.assert_log_lines([
                ('INFO', '1'),
                ('ERROR', '2'),
            ], stream=output)
            # Original logger output is empty.
            self.assert_log_lines([])

    def test_config2_failure(self):
        # A simple config which overrides the default settings.
        self.assertRaises(Exception, self.apply_config, self.config2)

    def test_config2a_failure(self):
        # A simple config which overrides the default settings.
        self.assertRaises(Exception, self.apply_config, self.config2a)

    def test_config2b_failure(self):
        # A simple config which overrides the default settings.
        self.assertRaises(Exception, self.apply_config, self.config2b)

    def test_config3_failure(self):
        # A simple config which overrides the default settings.
        self.assertRaises(Exception, self.apply_config, self.config3)

    def test_config4_ok(self):
        # A config specifying a custom formatter class.
        with captured_stdout() as output:
            self.apply_config(self.config4)
            #logger = logging.getLogger()
            try:
                raise RuntimeError()
            except RuntimeError:
                logging.exception("just testing")
            sys.stdout.seek(0)
            self.assertEqual(output.getvalue(),
                "ERROR:root:just testing\nGot a [RuntimeError]\n")
            # Original logger output is empty
            self.assert_log_lines([])

    def test_config4a_ok(self):
        # A config specifying a custom formatter class.
        with captured_stdout() as output:
            self.apply_config(self.config4a)
            #logger = logging.getLogger()
            try:
                raise RuntimeError()
            except RuntimeError:
                logging.exception("just testing")
            sys.stdout.seek(0)
            self.assertEqual(output.getvalue(),
                "ERROR:root:just testing\nGot a [RuntimeError]\n")
            # Original logger output is empty
            self.assert_log_lines([])

    def test_config5_ok(self):
        self.test_config1_ok(config=self.config5)

    def test_config6_failure(self):
        self.assertRaises(Exception, self.apply_config, self.config6)

    def test_config7_ok(self):
        with captured_stdout() as output:
            self.apply_config(self.config1)
            logger = logging.getLogger("compiler.parser")
            # Both will output a message
            logger.info(self.next_message())
            logger.error(self.next_message())
            self.assert_log_lines([
                ('INFO', '1'),
                ('ERROR', '2'),
            ], stream=output)
            # Original logger output is empty.
            self.assert_log_lines([])
        with captured_stdout() as output:
            self.apply_config(self.config7)
            logger = logging.getLogger("compiler.parser")
            self.assertTrue(logger.disabled)
            logger = logging.getLogger("compiler.lexer")
            # Both will output a message
            logger.info(self.next_message())
            logger.error(self.next_message())
            self.assert_log_lines([
                ('INFO', '3'),
                ('ERROR', '4'),
            ], stream=output)
            # Original logger output is empty.
            self.assert_log_lines([])

    #Same as test_config_7_ok but don't disable old loggers.
    def test_config_8_ok(self):
        with captured_stdout() as output:
            self.apply_config(self.config1)
            logger = logging.getLogger("compiler.parser")
            # All will output a message
            logger.info(self.next_message())
            logger.error(self.next_message())
            self.assert_log_lines([
                ('INFO', '1'),
                ('ERROR', '2'),
            ], stream=output)
            # Original logger output is empty.
            self.assert_log_lines([])
        with captured_stdout() as output:
            self.apply_config(self.config8)
            logger = logging.getLogger("compiler.parser")
            self.assertFalse(logger.disabled)
            # Both will output a message
            logger.info(self.next_message())
            logger.error(self.next_message())
            logger = logging.getLogger("compiler.lexer")
            # Both will output a message
            logger.info(self.next_message())
            logger.error(self.next_message())
            self.assert_log_lines([
                ('INFO', '3'),
                ('ERROR', '4'),
                ('INFO', '5'),
                ('ERROR', '6'),
            ], stream=output)
            # Original logger output is empty.
            self.assert_log_lines([])

    def test_config_8a_ok(self):
        with captured_stdout() as output:
            self.apply_config(self.config1a)
            logger = logging.getLogger("compiler.parser")
            # See issue #11424. compiler-hyphenated sorts
            # between compiler and compiler.xyz and this
            # was preventing compiler.xyz from being included
            # in the child loggers of compiler because of an
            # overzealous loop termination condition.
            hyphenated = logging.getLogger('compiler-hyphenated')
            # All will output a message
            logger.info(self.next_message())
            logger.error(self.next_message())
            hyphenated.critical(self.next_message())
            self.assert_log_lines([
                ('INFO', '1'),
                ('ERROR', '2'),
                ('CRITICAL', '3'),
            ], stream=output)
            # Original logger output is empty.
            self.assert_log_lines([])
        with captured_stdout() as output:
            self.apply_config(self.config8a)
            logger = logging.getLogger("compiler.parser")
            self.assertFalse(logger.disabled)
            # Both will output a message
            logger.info(self.next_message())
            logger.error(self.next_message())
            logger = logging.getLogger("compiler.lexer")
            # Both will output a message
            logger.info(self.next_message())
            logger.error(self.next_message())
            # Will not appear
            hyphenated.critical(self.next_message())
            self.assert_log_lines([
                ('INFO', '4'),
                ('ERROR', '5'),
                ('INFO', '6'),
                ('ERROR', '7'),
            ], stream=output)
            # Original logger output is empty.
            self.assert_log_lines([])

    def test_config_9_ok(self):
        with captured_stdout() as output:
            self.apply_config(self.config9)
            logger = logging.getLogger("compiler.parser")
            #Nothing will be output since both handler and logger are set to WARNING
            logger.info(self.next_message())
            self.assert_log_lines([], stream=output)
            self.apply_config(self.config9a)
            #Nothing will be output since both handler is still set to WARNING
            logger.info(self.next_message())
            self.assert_log_lines([], stream=output)
            self.apply_config(self.config9b)
            #Message should now be output
            logger.info(self.next_message())
            self.assert_log_lines([
                ('INFO', '3'),
            ], stream=output)

    def test_config_10_ok(self):
        with captured_stdout() as output:
            self.apply_config(self.config10)
            logger = logging.getLogger("compiler.parser")
            logger.warning(self.next_message())
            logger = logging.getLogger('compiler')
            #Not output, because filtered
            logger.warning(self.next_message())
            logger = logging.getLogger('compiler.lexer')
            #Not output, because filtered
            logger.warning(self.next_message())
            logger = logging.getLogger("compiler.parser.codegen")
            #Output, as not filtered
            logger.error(self.next_message())
            self.assert_log_lines([
                ('WARNING', '1'),
                ('ERROR', '4'),
            ], stream=output)

    def test_config11_ok(self):
        self.test_config1_ok(self.config11)

    def test_config12_failure(self):
        self.assertRaises(Exception, self.apply_config, self.config12)

    def test_config13_failure(self):
        self.assertRaises(Exception, self.apply_config, self.config13)

    @unittest.skipUnless(threading, 'listen() needs threading to work')
    def setup_via_listener(self, text, verify=None):
        text = text.encode("utf-8")
        # Ask for a randomly assigned port (by using port 0)
        t = logging.config.listen(0, verify)
        t.start()
        t.ready.wait()
        # Now get the port allocated
        port = t.port
        t.ready.clear()
        try:
            sock = socket.socket(socket.AF_INET, socket.SOCK_STREAM)
            sock.settimeout(2.0)
            sock.connect(('localhost', port))

            slen = struct.pack('>L', len(text))
            s = slen + text
            sentsofar = 0
            left = len(s)
            while left > 0:
                sent = sock.send(s[sentsofar:])
                sentsofar += sent
                left -= sent
            sock.close()
        finally:
            t.ready.wait(2.0)
            logging.config.stopListening()
            t.join(2.0)

    @unittest.skipUnless(threading, 'Threading required for this test.')
    def test_listen_config_10_ok(self):
        with captured_stdout() as output:
            self.setup_via_listener(json.dumps(self.config10))
            logger = logging.getLogger("compiler.parser")
            logger.warning(self.next_message())
            logger = logging.getLogger('compiler')
            #Not output, because filtered
            logger.warning(self.next_message())
            logger = logging.getLogger('compiler.lexer')
            #Not output, because filtered
            logger.warning(self.next_message())
            logger = logging.getLogger("compiler.parser.codegen")
            #Output, as not filtered
            logger.error(self.next_message())
            self.assert_log_lines([
                ('WARNING', '1'),
                ('ERROR', '4'),
            ], stream=output)

    @unittest.skipUnless(threading, 'Threading required for this test.')
    def test_listen_config_1_ok(self):
        with captured_stdout() as output:
            self.setup_via_listener(textwrap.dedent(ConfigFileTest.config1))
            logger = logging.getLogger("compiler.parser")
            # Both will output a message
            logger.info(self.next_message())
            logger.error(self.next_message())
            self.assert_log_lines([
                ('INFO', '1'),
                ('ERROR', '2'),
            ], stream=output)
            # Original logger output is empty.
            self.assert_log_lines([])

<<<<<<< HEAD
=======
    @unittest.skipUnless(threading, 'Threading required for this test.')
    def test_listen_verify(self):

        def verify_fail(stuff):
            return None

        def verify_reverse(stuff):
            return stuff[::-1]

        logger = logging.getLogger("compiler.parser")
        to_send = textwrap.dedent(ConfigFileTest.config1)
        # First, specify a verification function that will fail.
        # We expect to see no output, since our configuration
        # never took effect.
        with captured_stdout() as output:
            self.setup_via_listener(to_send, verify_fail)
            # Both will output a message
            logger.info(self.next_message())
            logger.error(self.next_message())
        self.assert_log_lines([], stream=output)
        # Original logger output has the stuff we logged.
        self.assert_log_lines([
            ('INFO', '1'),
            ('ERROR', '2'),
        ], pat=r"^[\w.]+ -> (\w+): (\d+)$")

        # Now, perform no verification. Our configuration
        # should take effect.

        with captured_stdout() as output:
            self.setup_via_listener(to_send)    # no verify callable specified
            logger = logging.getLogger("compiler.parser")
            # Both will output a message
            logger.info(self.next_message())
            logger.error(self.next_message())
        self.assert_log_lines([
            ('INFO', '3'),
            ('ERROR', '4'),
        ], stream=output)
        # Original logger output still has the stuff we logged before.
        self.assert_log_lines([
            ('INFO', '1'),
            ('ERROR', '2'),
        ], pat=r"^[\w.]+ -> (\w+): (\d+)$")

        # Now, perform verification which transforms the bytes.

        with captured_stdout() as output:
            self.setup_via_listener(to_send[::-1], verify_reverse)
            logger = logging.getLogger("compiler.parser")
            # Both will output a message
            logger.info(self.next_message())
            logger.error(self.next_message())
        self.assert_log_lines([
            ('INFO', '5'),
            ('ERROR', '6'),
        ], stream=output)
        # Original logger output still has the stuff we logged before.
        self.assert_log_lines([
            ('INFO', '1'),
            ('ERROR', '2'),
        ], pat=r"^[\w.]+ -> (\w+): (\d+)$")

>>>>>>> 8da3bcc1
    def test_baseconfig(self):
        d = {
            'atuple': (1, 2, 3),
            'alist': ['a', 'b', 'c'],
            'adict': {'d': 'e', 'f': 3 },
            'nest1': ('g', ('h', 'i'), 'j'),
            'nest2': ['k', ['l', 'm'], 'n'],
            'nest3': ['o', 'cfg://alist', 'p'],
        }
        bc = logging.config.BaseConfigurator(d)
        self.assertEqual(bc.convert('cfg://atuple[1]'), 2)
        self.assertEqual(bc.convert('cfg://alist[1]'), 'b')
        self.assertEqual(bc.convert('cfg://nest1[1][0]'), 'h')
        self.assertEqual(bc.convert('cfg://nest2[1][1]'), 'm')
        self.assertEqual(bc.convert('cfg://adict.d'), 'e')
        self.assertEqual(bc.convert('cfg://adict[f]'), 3)
        v = bc.convert('cfg://nest3')
        self.assertEqual(v.pop(1), ['a', 'b', 'c'])
        self.assertRaises(KeyError, bc.convert, 'cfg://nosuch')
        self.assertRaises(ValueError, bc.convert, 'cfg://!')
        self.assertRaises(KeyError, bc.convert, 'cfg://adict[2]')

class ManagerTest(BaseTest):
    def test_manager_loggerclass(self):
        logged = []

        class MyLogger(logging.Logger):
            def _log(self, level, msg, args, exc_info=None, extra=None):
                logged.append(msg)

        man = logging.Manager(None)
        self.assertRaises(TypeError, man.setLoggerClass, int)
        man.setLoggerClass(MyLogger)
        logger = man.getLogger('test')
        logger.warning('should appear in logged')
        logging.warning('should not appear in logged')

        self.assertEqual(logged, ['should appear in logged'])

    def test_set_log_record_factory(self):
        man = logging.Manager(None)
        expected = object()
        man.setLogRecordFactory(expected)
        self.assertEqual(man.logRecordFactory, expected)

class ChildLoggerTest(BaseTest):
    def test_child_loggers(self):
        r = logging.getLogger()
        l1 = logging.getLogger('abc')
        l2 = logging.getLogger('def.ghi')
        c1 = r.getChild('xyz')
        c2 = r.getChild('uvw.xyz')
        self.assertTrue(c1 is logging.getLogger('xyz'))
        self.assertTrue(c2 is logging.getLogger('uvw.xyz'))
        c1 = l1.getChild('def')
        c2 = c1.getChild('ghi')
        c3 = l1.getChild('def.ghi')
        self.assertTrue(c1 is logging.getLogger('abc.def'))
        self.assertTrue(c2 is logging.getLogger('abc.def.ghi'))
        self.assertTrue(c2 is c3)


class DerivedLogRecord(logging.LogRecord):
    pass

class LogRecordFactoryTest(BaseTest):

    def setUp(self):
        class CheckingFilter(logging.Filter):
            def __init__(self, cls):
                self.cls = cls

            def filter(self, record):
                t = type(record)
                if t is not self.cls:
                    msg = 'Unexpected LogRecord type %s, expected %s' % (t,
                            self.cls)
                    raise TypeError(msg)
                return True

        BaseTest.setUp(self)
        self.filter = CheckingFilter(DerivedLogRecord)
        self.root_logger.addFilter(self.filter)
        self.orig_factory = logging.getLogRecordFactory()

    def tearDown(self):
        self.root_logger.removeFilter(self.filter)
        BaseTest.tearDown(self)
        logging.setLogRecordFactory(self.orig_factory)

    def test_logrecord_class(self):
        self.assertRaises(TypeError, self.root_logger.warning,
                          self.next_message())
        logging.setLogRecordFactory(DerivedLogRecord)
        self.root_logger.error(self.next_message())
        self.assert_log_lines([
           ('root', 'ERROR', '2'),
        ])


class QueueHandlerTest(BaseTest):
    # Do not bother with a logger name group.
    expected_log_pat = r"^[\w.]+ -> (\w+): (\d+)$"

    def setUp(self):
        BaseTest.setUp(self)
        self.queue = queue.Queue(-1)
        self.que_hdlr = logging.handlers.QueueHandler(self.queue)
        self.que_logger = logging.getLogger('que')
        self.que_logger.propagate = False
        self.que_logger.setLevel(logging.WARNING)
        self.que_logger.addHandler(self.que_hdlr)

    def tearDown(self):
        self.que_hdlr.close()
        BaseTest.tearDown(self)

    def test_queue_handler(self):
        self.que_logger.debug(self.next_message())
        self.assertRaises(queue.Empty, self.queue.get_nowait)
        self.que_logger.info(self.next_message())
        self.assertRaises(queue.Empty, self.queue.get_nowait)
        msg = self.next_message()
        self.que_logger.warning(msg)
        data = self.queue.get_nowait()
        self.assertTrue(isinstance(data, logging.LogRecord))
        self.assertEqual(data.name, self.que_logger.name)
        self.assertEqual((data.msg, data.args), (msg, None))

    @unittest.skipUnless(hasattr(logging.handlers, 'QueueListener'),
                         'logging.handlers.QueueListener required for this test')
    def test_queue_listener(self):
        handler = TestHandler(Matcher())
        listener = logging.handlers.QueueListener(self.queue, handler)
        listener.start()
        try:
            self.que_logger.warning(self.next_message())
            self.que_logger.error(self.next_message())
            self.que_logger.critical(self.next_message())
        finally:
            listener.stop()
        self.assertTrue(handler.matches(levelno=logging.WARNING, message='1'))
        self.assertTrue(handler.matches(levelno=logging.ERROR, message='2'))
        self.assertTrue(handler.matches(levelno=logging.CRITICAL, message='3'))

ZERO = datetime.timedelta(0)

class UTC(datetime.tzinfo):
    def utcoffset(self, dt):
        return ZERO

    dst = utcoffset

    def tzname(self, dt):
        return 'UTC'

utc = UTC()

class FormatterTest(unittest.TestCase):
    def setUp(self):
        self.common = {
            'name': 'formatter.test',
            'level': logging.DEBUG,
            'pathname': os.path.join('path', 'to', 'dummy.ext'),
            'lineno': 42,
            'exc_info': None,
            'func': None,
            'msg': 'Message with %d %s',
            'args': (2, 'placeholders'),
        }
        self.variants = {
        }

    def get_record(self, name=None):
        result = dict(self.common)
        if name is not None:
            result.update(self.variants[name])
        return logging.makeLogRecord(result)

    def test_percent(self):
        # Test %-formatting
        r = self.get_record()
        f = logging.Formatter('${%(message)s}')
        self.assertEqual(f.format(r), '${Message with 2 placeholders}')
        f = logging.Formatter('%(random)s')
        self.assertRaises(KeyError, f.format, r)
        self.assertFalse(f.usesTime())
        f = logging.Formatter('%(asctime)s')
        self.assertTrue(f.usesTime())
        f = logging.Formatter('%(asctime)-15s')
        self.assertTrue(f.usesTime())
        f = logging.Formatter('asctime')
        self.assertFalse(f.usesTime())

    def test_braces(self):
        # Test {}-formatting
        r = self.get_record()
        f = logging.Formatter('$%{message}%$', style='{')
        self.assertEqual(f.format(r), '$%Message with 2 placeholders%$')
        f = logging.Formatter('{random}', style='{')
        self.assertRaises(KeyError, f.format, r)
        self.assertFalse(f.usesTime())
        f = logging.Formatter('{asctime}', style='{')
        self.assertTrue(f.usesTime())
        f = logging.Formatter('{asctime!s:15}', style='{')
        self.assertTrue(f.usesTime())
        f = logging.Formatter('{asctime:15}', style='{')
        self.assertTrue(f.usesTime())
        f = logging.Formatter('asctime', style='{')
        self.assertFalse(f.usesTime())

    def test_dollars(self):
        # Test $-formatting
        r = self.get_record()
        f = logging.Formatter('$message', style='$')
        self.assertEqual(f.format(r), 'Message with 2 placeholders')
        f = logging.Formatter('$$%${message}%$$', style='$')
        self.assertEqual(f.format(r), '$%Message with 2 placeholders%$')
        f = logging.Formatter('${random}', style='$')
        self.assertRaises(KeyError, f.format, r)
        self.assertFalse(f.usesTime())
        f = logging.Formatter('${asctime}', style='$')
        self.assertTrue(f.usesTime())
        f = logging.Formatter('${asctime', style='$')
        self.assertFalse(f.usesTime())
        f = logging.Formatter('$asctime', style='$')
        self.assertTrue(f.usesTime())
        f = logging.Formatter('asctime', style='$')
        self.assertFalse(f.usesTime())

    def test_invalid_style(self):
        self.assertRaises(ValueError, logging.Formatter, None, None, 'x')

    def test_time(self):
        r = self.get_record()
        dt = datetime.datetime(1993, 4, 21, 8, 3, 0, 0, utc)
        # We use None to indicate we want the local timezone
        # We're essentially converting a UTC time to local time
        r.created = time.mktime(dt.astimezone(None).timetuple())
        r.msecs = 123
        f = logging.Formatter('%(asctime)s %(message)s')
        f.converter = time.gmtime
        self.assertEqual(f.formatTime(r), '1993-04-21 08:03:00,123')
        self.assertEqual(f.formatTime(r, '%Y:%d'), '1993:21')
        f.format(r)
        self.assertEqual(r.asctime, '1993-04-21 08:03:00,123')

class TestBufferingFormatter(logging.BufferingFormatter):
    def formatHeader(self, records):
        return '[(%d)' % len(records)

    def formatFooter(self, records):
        return '(%d)]' % len(records)

class BufferingFormatterTest(unittest.TestCase):
    def setUp(self):
        self.records = [
            logging.makeLogRecord({'msg': 'one'}),
            logging.makeLogRecord({'msg': 'two'}),
        ]

    def test_default(self):
        f = logging.BufferingFormatter()
        self.assertEqual('', f.format([]))
        self.assertEqual('onetwo', f.format(self.records))

    def test_custom(self):
        f = TestBufferingFormatter()
        self.assertEqual('[(2)onetwo(2)]', f.format(self.records))
        lf = logging.Formatter('<%(message)s>')
        f = TestBufferingFormatter(lf)
        self.assertEqual('[(2)<one><two>(2)]', f.format(self.records))

class ExceptionTest(BaseTest):
    def test_formatting(self):
        r = self.root_logger
        h = RecordingHandler()
        r.addHandler(h)
        try:
            raise RuntimeError('deliberate mistake')
        except:
            logging.exception('failed', stack_info=True)
        r.removeHandler(h)
        h.close()
        r = h.records[0]
        self.assertTrue(r.exc_text.startswith('Traceback (most recent '
                                              'call last):\n'))
        self.assertTrue(r.exc_text.endswith('\nRuntimeError: '
                                            'deliberate mistake'))
        self.assertTrue(r.stack_info.startswith('Stack (most recent '
                                              'call last):\n'))
        self.assertTrue(r.stack_info.endswith('logging.exception(\'failed\', '
                                            'stack_info=True)'))


class LastResortTest(BaseTest):
    def test_last_resort(self):
        # Test the last resort handler
        root = self.root_logger
        root.removeHandler(self.root_hdlr)
        old_stderr = sys.stderr
        old_lastresort = logging.lastResort
        old_raise_exceptions = logging.raiseExceptions
        try:
            sys.stderr = sio = io.StringIO()
            root.debug('This should not appear')
            self.assertEqual(sio.getvalue(), '')
            root.warning('This is your final chance!')
            self.assertEqual(sio.getvalue(), 'This is your final chance!\n')
            #No handlers and no last resort, so 'No handlers' message
            logging.lastResort = None
            sys.stderr = sio = io.StringIO()
            root.warning('This is your final chance!')
            self.assertEqual(sio.getvalue(), 'No handlers could be found for logger "root"\n')
            # 'No handlers' message only printed once
            sys.stderr = sio = io.StringIO()
            root.warning('This is your final chance!')
            self.assertEqual(sio.getvalue(), '')
            root.manager.emittedNoHandlerWarning = False
            #If raiseExceptions is False, no message is printed
            logging.raiseExceptions = False
            sys.stderr = sio = io.StringIO()
            root.warning('This is your final chance!')
            self.assertEqual(sio.getvalue(), '')
        finally:
            sys.stderr = old_stderr
            root.addHandler(self.root_hdlr)
            logging.lastResort = old_lastresort
            logging.raiseExceptions = old_raise_exceptions


class FakeHandler:

    def __init__(self, identifier, called):
        for method in ('acquire', 'flush', 'close', 'release'):
            setattr(self, method, self.record_call(identifier, method, called))

    def record_call(self, identifier, method_name, called):
        def inner():
            called.append('{} - {}'.format(identifier, method_name))
        return inner


class RecordingHandler(logging.NullHandler):

    def __init__(self, *args, **kwargs):
        super(RecordingHandler, self).__init__(*args, **kwargs)
        self.records = []

    def handle(self, record):
        """Keep track of all the emitted records."""
        self.records.append(record)


class ShutdownTest(BaseTest):

    """Test suite for the shutdown method."""

    def setUp(self):
        super(ShutdownTest, self).setUp()
        self.called = []

        raise_exceptions = logging.raiseExceptions
        self.addCleanup(setattr, logging, 'raiseExceptions', raise_exceptions)

    def raise_error(self, error):
        def inner():
            raise error()
        return inner

    def test_no_failure(self):
        # create some fake handlers
        handler0 = FakeHandler(0, self.called)
        handler1 = FakeHandler(1, self.called)
        handler2 = FakeHandler(2, self.called)

        # create live weakref to those handlers
        handlers = map(logging.weakref.ref, [handler0, handler1, handler2])

        logging.shutdown(handlerList=list(handlers))

        expected = ['2 - acquire', '2 - flush', '2 - close', '2 - release',
                    '1 - acquire', '1 - flush', '1 - close', '1 - release',
                    '0 - acquire', '0 - flush', '0 - close', '0 - release']
        self.assertEqual(expected, self.called)

    def _test_with_failure_in_method(self, method, error):
        handler = FakeHandler(0, self.called)
        setattr(handler, method, self.raise_error(error))
        handlers = [logging.weakref.ref(handler)]

        logging.shutdown(handlerList=list(handlers))

        self.assertEqual('0 - release', self.called[-1])

    def test_with_ioerror_in_acquire(self):
        self._test_with_failure_in_method('acquire', IOError)

    def test_with_ioerror_in_flush(self):
        self._test_with_failure_in_method('flush', IOError)

    def test_with_ioerror_in_close(self):
        self._test_with_failure_in_method('close', IOError)

    def test_with_valueerror_in_acquire(self):
        self._test_with_failure_in_method('acquire', ValueError)

    def test_with_valueerror_in_flush(self):
        self._test_with_failure_in_method('flush', ValueError)

    def test_with_valueerror_in_close(self):
        self._test_with_failure_in_method('close', ValueError)

    def test_with_other_error_in_acquire_without_raise(self):
        logging.raiseExceptions = False
        self._test_with_failure_in_method('acquire', IndexError)

    def test_with_other_error_in_flush_without_raise(self):
        logging.raiseExceptions = False
        self._test_with_failure_in_method('flush', IndexError)

    def test_with_other_error_in_close_without_raise(self):
        logging.raiseExceptions = False
        self._test_with_failure_in_method('close', IndexError)

    def test_with_other_error_in_acquire_with_raise(self):
        logging.raiseExceptions = True
        self.assertRaises(IndexError, self._test_with_failure_in_method,
                          'acquire', IndexError)

    def test_with_other_error_in_flush_with_raise(self):
        logging.raiseExceptions = True
        self.assertRaises(IndexError, self._test_with_failure_in_method,
                          'flush', IndexError)

    def test_with_other_error_in_close_with_raise(self):
        logging.raiseExceptions = True
        self.assertRaises(IndexError, self._test_with_failure_in_method,
                          'close', IndexError)


class ModuleLevelMiscTest(BaseTest):

    """Test suite for some module level methods."""

    def test_disable(self):
        old_disable = logging.root.manager.disable
        # confirm our assumptions are correct
        self.assertEqual(old_disable, 0)
        self.addCleanup(logging.disable, old_disable)

        logging.disable(83)
        self.assertEqual(logging.root.manager.disable, 83)

    def _test_log(self, method, level=None):
        called = []
        patch(self, logging, 'basicConfig',
              lambda *a, **kw: called.append((a, kw)))

        recording = RecordingHandler()
        logging.root.addHandler(recording)

        log_method = getattr(logging, method)
        if level is not None:
            log_method(level, "test me: %r", recording)
        else:
            log_method("test me: %r", recording)

        self.assertEqual(len(recording.records), 1)
        record = recording.records[0]
        self.assertEqual(record.getMessage(), "test me: %r" % recording)

        expected_level = level if level is not None else getattr(logging, method.upper())
        self.assertEqual(record.levelno, expected_level)

        # basicConfig was not called!
        self.assertEqual(called, [])

    def test_log(self):
        self._test_log('log', logging.ERROR)

    def test_debug(self):
        self._test_log('debug')

    def test_info(self):
        self._test_log('info')

    def test_warning(self):
        self._test_log('warning')

    def test_error(self):
        self._test_log('error')

    def test_critical(self):
        self._test_log('critical')

    def test_set_logger_class(self):
        self.assertRaises(TypeError, logging.setLoggerClass, object)

        class MyLogger(logging.Logger):
            pass

        logging.setLoggerClass(MyLogger)
        self.assertEqual(logging.getLoggerClass(), MyLogger)

        logging.setLoggerClass(logging.Logger)
        self.assertEqual(logging.getLoggerClass(), logging.Logger)

class LogRecordTest(BaseTest):
    def test_str_rep(self):
        r = logging.makeLogRecord({})
        s = str(r)
        self.assertTrue(s.startswith('<LogRecord: '))
        self.assertTrue(s.endswith('>'))

    def test_dict_arg(self):
        h = RecordingHandler()
        r = logging.getLogger()
        r.addHandler(h)
        d = {'less' : 'more' }
        logging.warning('less is %(less)s', d)
        self.assertIs(h.records[0].args, d)
        self.assertEqual(h.records[0].message, 'less is more')
        r.removeHandler(h)
        h.close()

    def test_multiprocessing(self):
        r = logging.makeLogRecord({})
        self.assertEqual(r.processName, 'MainProcess')
        try:
            import multiprocessing as mp
            r = logging.makeLogRecord({})
            self.assertEqual(r.processName, mp.current_process().name)
        except ImportError:
            pass

    def test_optional(self):
        r = logging.makeLogRecord({})
        NOT_NONE = self.assertIsNotNone
        if threading:
            NOT_NONE(r.thread)
            NOT_NONE(r.threadName)
        NOT_NONE(r.process)
        NOT_NONE(r.processName)
        log_threads = logging.logThreads
        log_processes = logging.logProcesses
        log_multiprocessing = logging.logMultiprocessing
        try:
            logging.logThreads = False
            logging.logProcesses = False
            logging.logMultiprocessing = False
            r = logging.makeLogRecord({})
            NONE = self.assertIsNone
            NONE(r.thread)
            NONE(r.threadName)
            NONE(r.process)
            NONE(r.processName)
        finally:
            logging.logThreads = log_threads
            logging.logProcesses = log_processes
            logging.logMultiprocessing = log_multiprocessing

class BasicConfigTest(unittest.TestCase):

    """Test suite for logging.basicConfig."""

    def setUp(self):
        super(BasicConfigTest, self).setUp()
        self.handlers = logging.root.handlers
        self.saved_handlers = logging._handlers.copy()
        self.saved_handler_list = logging._handlerList[:]
        self.original_logging_level = logging.root.level
        self.addCleanup(self.cleanup)
        logging.root.handlers = []

    def tearDown(self):
        for h in logging.root.handlers[:]:
            logging.root.removeHandler(h)
            h.close()
        super(BasicConfigTest, self).tearDown()

    def cleanup(self):
        setattr(logging.root, 'handlers', self.handlers)
        logging._handlers.clear()
        logging._handlers.update(self.saved_handlers)
        logging._handlerList[:] = self.saved_handler_list
        logging.root.level = self.original_logging_level

    def test_no_kwargs(self):
        logging.basicConfig()

        # handler defaults to a StreamHandler to sys.stderr
        self.assertEqual(len(logging.root.handlers), 1)
        handler = logging.root.handlers[0]
        self.assertIsInstance(handler, logging.StreamHandler)
        self.assertEqual(handler.stream, sys.stderr)

        formatter = handler.formatter
        # format defaults to logging.BASIC_FORMAT
        self.assertEqual(formatter._style._fmt, logging.BASIC_FORMAT)
        # datefmt defaults to None
        self.assertIsNone(formatter.datefmt)
        # style defaults to %
        self.assertIsInstance(formatter._style, logging.PercentStyle)

        # level is not explicitly set
        self.assertEqual(logging.root.level, self.original_logging_level)

    def test_filename(self):
        logging.basicConfig(filename='test.log')

        self.assertEqual(len(logging.root.handlers), 1)
        handler = logging.root.handlers[0]
        self.assertIsInstance(handler, logging.FileHandler)

        expected = logging.FileHandler('test.log', 'a')
        self.addCleanup(expected.close)
        self.assertEqual(handler.stream.mode, expected.stream.mode)
        self.assertEqual(handler.stream.name, expected.stream.name)

    def test_filemode(self):
        logging.basicConfig(filename='test.log', filemode='wb')

        handler = logging.root.handlers[0]
        expected = logging.FileHandler('test.log', 'wb')
        self.addCleanup(expected.close)
        self.assertEqual(handler.stream.mode, expected.stream.mode)

    def test_stream(self):
        stream = io.StringIO()
        self.addCleanup(stream.close)
        logging.basicConfig(stream=stream)

        self.assertEqual(len(logging.root.handlers), 1)
        handler = logging.root.handlers[0]
        self.assertIsInstance(handler, logging.StreamHandler)
        self.assertEqual(handler.stream, stream)

    def test_format(self):
        logging.basicConfig(format='foo')

        formatter = logging.root.handlers[0].formatter
        self.assertEqual(formatter._style._fmt, 'foo')

    def test_datefmt(self):
        logging.basicConfig(datefmt='bar')

        formatter = logging.root.handlers[0].formatter
        self.assertEqual(formatter.datefmt, 'bar')

    def test_style(self):
        logging.basicConfig(style='$')

        formatter = logging.root.handlers[0].formatter
        self.assertIsInstance(formatter._style, logging.StringTemplateStyle)

    def test_level(self):
        old_level = logging.root.level
        self.addCleanup(logging.root.setLevel, old_level)

        logging.basicConfig(level=57)
        self.assertEqual(logging.root.level, 57)
        # Test that second call has no effect
        logging.basicConfig(level=58)
        self.assertEqual(logging.root.level, 57)

    def test_incompatible(self):
        assertRaises = self.assertRaises
        handlers = [logging.StreamHandler()]
        stream = sys.stderr
        assertRaises(ValueError, logging.basicConfig, filename='test.log',
                                                     stream=stream)
        assertRaises(ValueError, logging.basicConfig, filename='test.log',
                                                     handlers=handlers)
        assertRaises(ValueError, logging.basicConfig, stream=stream,
                                                     handlers=handlers)

    def test_handlers(self):
        handlers = [
            logging.StreamHandler(),
            logging.StreamHandler(sys.stdout),
            logging.StreamHandler(),
        ]
        f = logging.Formatter()
        handlers[2].setFormatter(f)
        logging.basicConfig(handlers=handlers)
        self.assertIs(handlers[0], logging.root.handlers[0])
        self.assertIs(handlers[1], logging.root.handlers[1])
        self.assertIs(handlers[2], logging.root.handlers[2])
        self.assertIsNotNone(handlers[0].formatter)
        self.assertIsNotNone(handlers[1].formatter)
        self.assertIs(handlers[2].formatter, f)
        self.assertIs(handlers[0].formatter, handlers[1].formatter)

    def _test_log(self, method, level=None):
        # logging.root has no handlers so basicConfig should be called
        called = []

        old_basic_config = logging.basicConfig
        def my_basic_config(*a, **kw):
            old_basic_config()
            old_level = logging.root.level
            logging.root.setLevel(100)  # avoid having messages in stderr
            self.addCleanup(logging.root.setLevel, old_level)
            called.append((a, kw))

        patch(self, logging, 'basicConfig', my_basic_config)

        log_method = getattr(logging, method)
        if level is not None:
            log_method(level, "test me")
        else:
            log_method("test me")

        # basicConfig was called with no arguments
        self.assertEqual(called, [((), {})])

    def test_log(self):
        self._test_log('log', logging.WARNING)

    def test_debug(self):
        self._test_log('debug')

    def test_info(self):
        self._test_log('info')

    def test_warning(self):
        self._test_log('warning')

    def test_error(self):
        self._test_log('error')

    def test_critical(self):
        self._test_log('critical')


class LoggerAdapterTest(unittest.TestCase):

    def setUp(self):
        super(LoggerAdapterTest, self).setUp()
        old_handler_list = logging._handlerList[:]

        self.recording = RecordingHandler()
        self.logger = logging.root
        self.logger.addHandler(self.recording)
        self.addCleanup(self.logger.removeHandler, self.recording)
        self.addCleanup(self.recording.close)

        def cleanup():
            logging._handlerList[:] = old_handler_list

        self.addCleanup(cleanup)
        self.addCleanup(logging.shutdown)
        self.adapter = logging.LoggerAdapter(logger=self.logger, extra=None)

    def test_exception(self):
        msg = 'testing exception: %r'
        exc = None
        try:
            1 / 0
        except ZeroDivisionError as e:
            exc = e
            self.adapter.exception(msg, self.recording)

        self.assertEqual(len(self.recording.records), 1)
        record = self.recording.records[0]
        self.assertEqual(record.levelno, logging.ERROR)
        self.assertEqual(record.msg, msg)
        self.assertEqual(record.args, (self.recording,))
        self.assertEqual(record.exc_info,
                         (exc.__class__, exc, exc.__traceback__))

    def test_critical(self):
        msg = 'critical test! %r'
        self.adapter.critical(msg, self.recording)

        self.assertEqual(len(self.recording.records), 1)
        record = self.recording.records[0]
        self.assertEqual(record.levelno, logging.CRITICAL)
        self.assertEqual(record.msg, msg)
        self.assertEqual(record.args, (self.recording,))

    def test_is_enabled_for(self):
        old_disable = self.adapter.logger.manager.disable
        self.adapter.logger.manager.disable = 33
        self.addCleanup(setattr, self.adapter.logger.manager, 'disable',
                        old_disable)
        self.assertFalse(self.adapter.isEnabledFor(32))

    def test_has_handlers(self):
        self.assertTrue(self.adapter.hasHandlers())

        for handler in self.logger.handlers:
            self.logger.removeHandler(handler)

        self.assertFalse(self.logger.hasHandlers())
        self.assertFalse(self.adapter.hasHandlers())


class LoggerTest(BaseTest):

    def setUp(self):
        super(LoggerTest, self).setUp()
        self.recording = RecordingHandler()
        self.logger = logging.Logger(name='blah')
        self.logger.addHandler(self.recording)
        self.addCleanup(self.logger.removeHandler, self.recording)
        self.addCleanup(self.recording.close)
        self.addCleanup(logging.shutdown)

    def test_set_invalid_level(self):
        self.assertRaises(TypeError, self.logger.setLevel, object())

    def test_exception(self):
        msg = 'testing exception: %r'
        exc = None
        try:
            1 / 0
        except ZeroDivisionError as e:
            exc = e
            self.logger.exception(msg, self.recording)

        self.assertEqual(len(self.recording.records), 1)
        record = self.recording.records[0]
        self.assertEqual(record.levelno, logging.ERROR)
        self.assertEqual(record.msg, msg)
        self.assertEqual(record.args, (self.recording,))
        self.assertEqual(record.exc_info,
                         (exc.__class__, exc, exc.__traceback__))

    def test_log_invalid_level_with_raise(self):
        old_raise = logging.raiseExceptions
        self.addCleanup(setattr, logging, 'raiseExecptions', old_raise)

        logging.raiseExceptions = True
        self.assertRaises(TypeError, self.logger.log, '10', 'test message')

    def test_log_invalid_level_no_raise(self):
        old_raise = logging.raiseExceptions
        self.addCleanup(setattr, logging, 'raiseExecptions', old_raise)

        logging.raiseExceptions = False
        self.logger.log('10', 'test message')  # no exception happens

    def test_find_caller_with_stack_info(self):
        called = []
        patch(self, logging.traceback, 'print_stack',
              lambda f, file: called.append(file.getvalue()))

        self.logger.findCaller(stack_info=True)

        self.assertEqual(len(called), 1)
        self.assertEqual('Stack (most recent call last):\n', called[0])

    def test_make_record_with_extra_overwrite(self):
        name = 'my record'
        level = 13
        fn = lno = msg = args = exc_info = func = sinfo = None
        rv = logging._logRecordFactory(name, level, fn, lno, msg, args,
                                       exc_info, func, sinfo)

        for key in ('message', 'asctime') + tuple(rv.__dict__.keys()):
            extra = {key: 'some value'}
            self.assertRaises(KeyError, self.logger.makeRecord, name, level,
                              fn, lno, msg, args, exc_info,
                              extra=extra, sinfo=sinfo)

    def test_make_record_with_extra_no_overwrite(self):
        name = 'my record'
        level = 13
        fn = lno = msg = args = exc_info = func = sinfo = None
        extra = {'valid_key': 'some value'}
        result = self.logger.makeRecord(name, level, fn, lno, msg, args,
                                        exc_info, extra=extra, sinfo=sinfo)
        self.assertIn('valid_key', result.__dict__)

    def test_has_handlers(self):
        self.assertTrue(self.logger.hasHandlers())

        for handler in self.logger.handlers:
            self.logger.removeHandler(handler)
        self.assertFalse(self.logger.hasHandlers())

    def test_has_handlers_no_propagate(self):
        child_logger = logging.getLogger('blah.child')
        child_logger.propagate = False
        self.assertFalse(child_logger.hasHandlers())

    def test_is_enabled_for(self):
        old_disable = self.logger.manager.disable
        self.logger.manager.disable = 23
        self.addCleanup(setattr, self.logger.manager, 'disable', old_disable)
        self.assertFalse(self.logger.isEnabledFor(22))

    def test_root_logger_aliases(self):
        root = logging.getLogger()
        self.assertIs(root, logging.root)
        self.assertIs(root, logging.getLogger(None))
        self.assertIs(root, logging.getLogger(''))
        self.assertIs(root, logging.getLogger('foo').root)
        self.assertIs(root, logging.getLogger('foo.bar').root)
        self.assertIs(root, logging.getLogger('foo').parent)

        self.assertIsNot(root, logging.getLogger('\0'))
        self.assertIsNot(root, logging.getLogger('foo.bar').parent)

    def test_invalid_names(self):
        self.assertRaises(TypeError, logging.getLogger, any)
        self.assertRaises(TypeError, logging.getLogger, b'foo')


class BaseFileTest(BaseTest):
    "Base class for handler tests that write log files"

    def setUp(self):
        BaseTest.setUp(self)
        fd, self.fn = tempfile.mkstemp(".log", "test_logging-2-")
        os.close(fd)
        self.rmfiles = []

    def tearDown(self):
        for fn in self.rmfiles:
            os.unlink(fn)
        if os.path.exists(self.fn):
            os.unlink(self.fn)
        BaseTest.tearDown(self)

    def assertLogFile(self, filename):
        "Assert a log file is there and register it for deletion"
        self.assertTrue(os.path.exists(filename),
                        msg="Log file %r does not exist" % filename)
        self.rmfiles.append(filename)


class FileHandlerTest(BaseFileTest):
    def test_delay(self):
        os.unlink(self.fn)
        fh = logging.FileHandler(self.fn, delay=True)
        self.assertIsNone(fh.stream)
        self.assertFalse(os.path.exists(self.fn))
        fh.handle(logging.makeLogRecord({}))
        self.assertIsNotNone(fh.stream)
        self.assertTrue(os.path.exists(self.fn))
        fh.close()

class RotatingFileHandlerTest(BaseFileTest):
    def next_rec(self):
        return logging.LogRecord('n', logging.DEBUG, 'p', 1,
                                 self.next_message(), None, None, None)

    def test_should_not_rollover(self):
        # If maxbytes is zero rollover never occurs
        rh = logging.handlers.RotatingFileHandler(self.fn, maxBytes=0)
        self.assertFalse(rh.shouldRollover(None))
        rh.close()

    def test_should_rollover(self):
        rh = logging.handlers.RotatingFileHandler(self.fn, maxBytes=1)
        self.assertTrue(rh.shouldRollover(self.next_rec()))
        rh.close()

    def test_file_created(self):
        # checks that the file is created and assumes it was created
        # by us
        rh = logging.handlers.RotatingFileHandler(self.fn)
        rh.emit(self.next_rec())
        self.assertLogFile(self.fn)
        rh.close()

    def test_rollover_filenames(self):
        def namer(name):
            return name + ".test"
        rh = logging.handlers.RotatingFileHandler(
            self.fn, backupCount=2, maxBytes=1)
        rh.namer = namer
        rh.emit(self.next_rec())
        self.assertLogFile(self.fn)
        rh.emit(self.next_rec())
        self.assertLogFile(namer(self.fn + ".1"))
        rh.emit(self.next_rec())
        self.assertLogFile(namer(self.fn + ".2"))
        self.assertFalse(os.path.exists(namer(self.fn + ".3")))
        rh.close()

    @requires_zlib
    def test_rotator(self):
        def namer(name):
            return name + ".gz"

        def rotator(source, dest):
            with open(source, "rb") as sf:
                data = sf.read()
                compressed = zlib.compress(data, 9)
                with open(dest, "wb") as df:
                    df.write(compressed)
            os.remove(source)

        rh = logging.handlers.RotatingFileHandler(
            self.fn, backupCount=2, maxBytes=1)
        rh.rotator = rotator
        rh.namer = namer
        m1 = self.next_rec()
        rh.emit(m1)
        self.assertLogFile(self.fn)
        m2 = self.next_rec()
        rh.emit(m2)
        fn = namer(self.fn + ".1")
        self.assertLogFile(fn)
        newline = os.linesep
        with open(fn, "rb") as f:
            compressed = f.read()
            data = zlib.decompress(compressed)
            self.assertEqual(data.decode("ascii"), m1.msg + newline)
        rh.emit(self.next_rec())
        fn = namer(self.fn + ".2")
        self.assertLogFile(fn)
        with open(fn, "rb") as f:
            compressed = f.read()
            data = zlib.decompress(compressed)
            self.assertEqual(data.decode("ascii"), m1.msg + newline)
        rh.emit(self.next_rec())
        fn = namer(self.fn + ".2")
        with open(fn, "rb") as f:
            compressed = f.read()
            data = zlib.decompress(compressed)
            self.assertEqual(data.decode("ascii"), m2.msg + newline)
        self.assertFalse(os.path.exists(namer(self.fn + ".3")))
        rh.close()

class TimedRotatingFileHandlerTest(BaseFileTest):
    # other test methods added below
    def test_rollover(self):
        fh = logging.handlers.TimedRotatingFileHandler(self.fn, 'S',
                                                       backupCount=1)
        fmt = logging.Formatter('%(asctime)s %(message)s')
        fh.setFormatter(fmt)
        r1 = logging.makeLogRecord({'msg': 'testing - initial'})
        fh.emit(r1)
        self.assertLogFile(self.fn)
        time.sleep(1.1)    # a little over a second ...
        r2 = logging.makeLogRecord({'msg': 'testing - after delay'})
        fh.emit(r2)
        fh.close()
        # At this point, we should have a recent rotated file which we
        # can test for the existence of. However, in practice, on some
        # machines which run really slowly, we don't know how far back
        # in time to go to look for the log file. So, we go back a fair
        # bit, and stop as soon as we see a rotated file. In theory this
        # could of course still fail, but the chances are lower.
        found = False
        now = datetime.datetime.now()
        GO_BACK = 5 * 60 # seconds
        for secs in range(GO_BACK):
            prev = now - datetime.timedelta(seconds=secs)
            fn = self.fn + prev.strftime(".%Y-%m-%d_%H-%M-%S")
            found = os.path.exists(fn)
            if found:
                self.rmfiles.append(fn)
                break
        msg = 'No rotated files found, went back %d seconds' % GO_BACK
        if not found:
            #print additional diagnostics
            dn, fn = os.path.split(self.fn)
            files = [f for f in os.listdir(dn) if f.startswith(fn)]
            print('Test time: %s' % now.strftime("%Y-%m-%d %H-%M-%S"), file=sys.stderr)
            print('The only matching files are: %s' % files, file=sys.stderr)
            for f in files:
                print('Contents of %s:' % f)
                path = os.path.join(dn, f)
                with open(path, 'r') as tf:
                    print(tf.read())
        self.assertTrue(found, msg=msg)

    def test_invalid(self):
        assertRaises = self.assertRaises
        assertRaises(ValueError, logging.handlers.TimedRotatingFileHandler,
                     self.fn, 'X', delay=True)
        assertRaises(ValueError, logging.handlers.TimedRotatingFileHandler,
                     self.fn, 'W', delay=True)
        assertRaises(ValueError, logging.handlers.TimedRotatingFileHandler,
                     self.fn, 'W7', delay=True)

def secs(**kw):
    return datetime.timedelta(**kw) // datetime.timedelta(seconds=1)

for when, exp in (('S', 1),
                  ('M', 60),
                  ('H', 60 * 60),
                  ('D', 60 * 60 * 24),
                  ('MIDNIGHT', 60 * 60 * 24),
                  # current time (epoch start) is a Thursday, W0 means Monday
                  ('W0', secs(days=4, hours=24)),
                 ):
    def test_compute_rollover(self, when=when, exp=exp):
        rh = logging.handlers.TimedRotatingFileHandler(
            self.fn, when=when, interval=1, backupCount=0, utc=True)
        currentTime = 0.0
        actual = rh.computeRollover(currentTime)
        if exp != actual:
            # Failures occur on some systems for MIDNIGHT and W0.
            # Print detailed calculation for MIDNIGHT so we can try to see
            # what's going on
            if when == 'MIDNIGHT':
                try:
                    if rh.utc:
                        t = time.gmtime(currentTime)
                    else:
                        t = time.localtime(currentTime)
                    currentHour = t[3]
                    currentMinute = t[4]
                    currentSecond = t[5]
                    # r is the number of seconds left between now and midnight
                    r = logging.handlers._MIDNIGHT - ((currentHour * 60 +
                                                       currentMinute) * 60 +
                            currentSecond)
                    result = currentTime + r
                    print('t: %s (%s)' % (t, rh.utc), file=sys.stderr)
                    print('currentHour: %s' % currentHour, file=sys.stderr)
                    print('currentMinute: %s' % currentMinute, file=sys.stderr)
                    print('currentSecond: %s' % currentSecond, file=sys.stderr)
                    print('r: %s' % r, file=sys.stderr)
                    print('result: %s' % result, file=sys.stderr)
                except Exception:
                    print('exception in diagnostic code: %s' % sys.exc_info()[1], file=sys.stderr)
        self.assertEqual(exp, actual)
        rh.close()
    setattr(TimedRotatingFileHandlerTest, "test_compute_rollover_%s" % when, test_compute_rollover)


@unittest.skipUnless(win32evtlog, 'win32evtlog/win32evtlogutil required for this test.')
class NTEventLogHandlerTest(BaseTest):
    def test_basic(self):
        logtype = 'Application'
        elh = win32evtlog.OpenEventLog(None, logtype)
        num_recs = win32evtlog.GetNumberOfEventLogRecords(elh)
        h = logging.handlers.NTEventLogHandler('test_logging')
        r = logging.makeLogRecord({'msg': 'Test Log Message'})
        h.handle(r)
        h.close()
        # Now see if the event is recorded
        self.assertTrue(num_recs < win32evtlog.GetNumberOfEventLogRecords(elh))
        flags = win32evtlog.EVENTLOG_BACKWARDS_READ | \
                win32evtlog.EVENTLOG_SEQUENTIAL_READ
        found = False
        GO_BACK = 100
        events = win32evtlog.ReadEventLog(elh, flags, GO_BACK)
        for e in events:
            if e.SourceName != 'test_logging':
                continue
            msg = win32evtlogutil.SafeFormatMessage(e, logtype)
            if msg != 'Test Log Message\r\n':
                continue
            found = True
            break
        msg = 'Record not found in event log, went back %d records' % GO_BACK
        self.assertTrue(found, msg=msg)

# Set the locale to the platform-dependent default.  I have no idea
# why the test does this, but in any case we save the current locale
# first and restore it at the end.
@run_with_locale('LC_ALL', '')
def test_main():
    run_unittest(BuiltinLevelsTest, BasicFilterTest,
                 CustomLevelsAndFiltersTest, HandlerTest, MemoryHandlerTest,
                 ConfigFileTest, SocketHandlerTest, DatagramHandlerTest,
                 MemoryTest, EncodingTest, WarningsTest, ConfigDictTest,
                 ManagerTest, FormatterTest, BufferingFormatterTest,
                 StreamHandlerTest, LogRecordFactoryTest, ChildLoggerTest,
                 QueueHandlerTest, ShutdownTest, ModuleLevelMiscTest,
                 BasicConfigTest, LoggerAdapterTest, LoggerTest,
                 SMTPHandlerTest, FileHandlerTest, RotatingFileHandlerTest,
                 LastResortTest, LogRecordTest, ExceptionTest,
                 SysLogHandlerTest, HTTPHandlerTest, NTEventLogHandlerTest,
                 TimedRotatingFileHandlerTest
                )

if __name__ == "__main__":
    test_main()<|MERGE_RESOLUTION|>--- conflicted
+++ resolved
@@ -1439,7 +1439,6 @@
         logger.debug("eggs")
         self.handled.acquire()
         self.assertEqual(self.log_output, "spam\neggs\n")
-<<<<<<< HEAD
 
     def test_noserver(self):
         # Kill the server
@@ -1454,28 +1453,8 @@
         self.assertTrue(self.sock_hdlr.retryTime > now)
         time.sleep(self.sock_hdlr.retryTime - now + 0.001)
         self.root_logger.error('Nor this')
-=======
-
-    def test_noserver(self):
-        # Kill the server
-        self.server.stop(2.0)
-        #The logging call should try to connect, which should fail
-        try:
-            raise RuntimeError('Deliberate mistake')
-        except RuntimeError:
-            self.root_logger.exception('Never sent')
-        self.root_logger.error('Never sent, either')
-        now = time.time()
-        self.assertTrue(self.sock_hdlr.retryTime > now)
-        time.sleep(self.sock_hdlr.retryTime - now + 0.001)
-        self.root_logger.error('Nor this')
-
->>>>>>> 8da3bcc1
-
-@unittest.skipUnless(threading, 'Threading required for this test.')
-class DatagramHandlerTest(BaseTest):
-
-<<<<<<< HEAD
+
+
 @unittest.skipUnless(threading, 'Threading required for this test.')
 class DatagramHandlerTest(BaseTest):
 
@@ -1513,42 +1492,6 @@
         self.log_output += record.msg + '\n'
         self.handled.set()
 
-=======
-    """Test for DatagramHandler."""
-
-    def setUp(self):
-        """Set up a UDP server to receive log messages, and a DatagramHandler
-        pointing to that server's address and port."""
-        BaseTest.setUp(self)
-        addr = ('localhost', 0)
-        self.server = server = TestUDPServer(addr, self.handle_datagram, 0.01)
-        server.start()
-        server.ready.wait()
-        self.sock_hdlr = logging.handlers.DatagramHandler('localhost',
-                                                          server.port)
-        self.log_output = ''
-        self.root_logger.removeHandler(self.root_logger.handlers[0])
-        self.root_logger.addHandler(self.sock_hdlr)
-        self.handled = threading.Event()
-
-    def tearDown(self):
-        """Shutdown the UDP server."""
-        try:
-            self.server.stop(2.0)
-            self.root_logger.removeHandler(self.sock_hdlr)
-            self.sock_hdlr.close()
-        finally:
-            BaseTest.tearDown(self)
-
-    def handle_datagram(self, request):
-        slen = struct.pack('>L', 0) # length of prefix
-        packet = request.packet[len(slen):]
-        obj = pickle.loads(packet)
-        record = logging.makeLogRecord(obj)
-        self.log_output += record.msg + '\n'
-        self.handled.set()
-
->>>>>>> 8da3bcc1
     def test_output(self):
         # The log message sent to the DatagramHandler is properly received.
         logger = logging.getLogger("udp")
@@ -1651,7 +1594,6 @@
         pointing to that server's address and port."""
         BaseTest.setUp(self)
         self.handled = threading.Event()
-<<<<<<< HEAD
 
     def handle_request(self, request):
         self.command = request.command
@@ -1666,22 +1608,6 @@
         request.end_headers()
         self.handled.set()
 
-=======
-
-    def handle_request(self, request):
-        self.command = request.command
-        self.log_data = urlparse(request.path)
-        if self.command == 'POST':
-            try:
-                rlen = int(request.headers['Content-Length'])
-                self.post_data = request.rfile.read(rlen)
-            except:
-                self.post_data = None
-        request.send_response(200)
-        request.end_headers()
-        self.handled.set()
-
->>>>>>> 8da3bcc1
     def test_output(self):
         # The log message sent to the HTTPHandler is properly received.
         logger = logging.getLogger("http")
@@ -2760,8 +2686,6 @@
             # Original logger output is empty.
             self.assert_log_lines([])
 
-<<<<<<< HEAD
-=======
     @unittest.skipUnless(threading, 'Threading required for this test.')
     def test_listen_verify(self):
 
@@ -2825,7 +2749,6 @@
             ('ERROR', '2'),
         ], pat=r"^[\w.]+ -> (\w+): (\d+)$")
 
->>>>>>> 8da3bcc1
     def test_baseconfig(self):
         d = {
             'atuple': (1, 2, 3),

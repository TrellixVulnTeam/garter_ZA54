--- conflicted
+++ resolved
@@ -1963,16 +1963,10 @@
     # Test PyUnicode_FromFormat()
     def test_from_format(self):
         support.import_module('ctypes')
-<<<<<<< HEAD
-        from ctypes import (pythonapi, py_object,
-            c_int, c_long, c_longlong, c_ssize_t,
-            c_uint, c_ulong, c_ulonglong, c_size_t)
-=======
         from ctypes import (
             pythonapi, py_object, sizeof,
             c_int, c_long, c_longlong, c_ssize_t,
             c_uint, c_ulong, c_ulonglong, c_size_t, c_void_p)
->>>>>>> aa29e3e1
         name = "PyUnicode_FromFormat"
         _PyUnicode_FromFormat = getattr(pythonapi, name)
         _PyUnicode_FromFormat.restype = py_object
@@ -2023,8 +2017,6 @@
         self.assertEqual(PyUnicode_FromFormat(b'%llu', c_ulonglong(123)), '123')
         self.assertEqual(PyUnicode_FromFormat(b'%zu', c_size_t(123)), '123')
 
-<<<<<<< HEAD
-=======
         # test long output
         min_longlong = -(2 ** (8 * sizeof(c_longlong) - 1))
         max_longlong = -min_longlong - 1
@@ -2050,7 +2042,6 @@
         self.assertEqual(PyUnicode_FromFormat(b'%.100x', c_int(0x123)), '123'.rjust(100, '0'))
         self.assertEqual(PyUnicode_FromFormat(b'%100.80x', c_int(0x123)), '123'.rjust(80, '0').rjust(100))
 
->>>>>>> aa29e3e1
         # test %A
         text = PyUnicode_FromFormat(b'%%A:%A', 'abc\xe9\uabcd\U0010ffff')
         self.assertEqual(text, r"%A:'abc\xe9\uabcd\U0010ffff'")

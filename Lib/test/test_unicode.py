""" Test script for the Unicode implementation.

Written by Marc-Andre Lemburg (mal@lemburg.com).

(c) Copyright CNRI, All Rights Reserved. NO WARRANTY.

"""#"
import _string
import codecs
import struct
import sys
import unittest
import warnings
from test import support, string_tests

# Error handling (bad decoder return)
def search_function(encoding):
    def decode1(input, errors="strict"):
        return 42 # not a tuple
    def encode1(input, errors="strict"):
        return 42 # not a tuple
    def encode2(input, errors="strict"):
        return (42, 42) # no unicode
    def decode2(input, errors="strict"):
        return (42, 42) # no unicode
    if encoding=="test.unicode1":
        return (encode1, decode1, None, None)
    elif encoding=="test.unicode2":
        return (encode2, decode2, None, None)
    else:
        return None
codecs.register(search_function)

class UnicodeTest(string_tests.CommonTest,
        string_tests.MixinStrUnicodeUserStringTest,
        string_tests.MixinStrUnicodeTest):

    type2test = str

    def checkequalnofix(self, result, object, methodname, *args):
        method = getattr(object, methodname)
        realresult = method(*args)
        self.assertEqual(realresult, result)
        self.assertTrue(type(realresult) is type(result))

        # if the original is returned make sure that
        # this doesn't happen with subclasses
        if realresult is object:
            class usub(str):
                def __repr__(self):
                    return 'usub(%r)' % str.__repr__(self)
            object = usub(object)
            method = getattr(object, methodname)
            realresult = method(*args)
            self.assertEqual(realresult, result)
            self.assertTrue(object is not realresult)

    def test_literals(self):
        self.assertEqual('\xff', '\u00ff')
        self.assertEqual('\uffff', '\U0000ffff')
        self.assertRaises(SyntaxError, eval, '\'\\Ufffffffe\'')
        self.assertRaises(SyntaxError, eval, '\'\\Uffffffff\'')
        self.assertRaises(SyntaxError, eval, '\'\\U%08x\'' % 0x110000)
        # raw strings should not have unicode escapes
        self.assertNotEqual(r"\u0020", " ")

    def test_ascii(self):
        if not sys.platform.startswith('java'):
            # Test basic sanity of repr()
            self.assertEqual(ascii('abc'), "'abc'")
            self.assertEqual(ascii('ab\\c'), "'ab\\\\c'")
            self.assertEqual(ascii('ab\\'), "'ab\\\\'")
            self.assertEqual(ascii('\\c'), "'\\\\c'")
            self.assertEqual(ascii('\\'), "'\\\\'")
            self.assertEqual(ascii('\n'), "'\\n'")
            self.assertEqual(ascii('\r'), "'\\r'")
            self.assertEqual(ascii('\t'), "'\\t'")
            self.assertEqual(ascii('\b'), "'\\x08'")
            self.assertEqual(ascii("'\""), """'\\'"'""")
            self.assertEqual(ascii("'\""), """'\\'"'""")
            self.assertEqual(ascii("'"), '''"'"''')
            self.assertEqual(ascii('"'), """'"'""")
            latin1repr = (
                "'\\x00\\x01\\x02\\x03\\x04\\x05\\x06\\x07\\x08\\t\\n\\x0b\\x0c\\r"
                "\\x0e\\x0f\\x10\\x11\\x12\\x13\\x14\\x15\\x16\\x17\\x18\\x19\\x1a"
                "\\x1b\\x1c\\x1d\\x1e\\x1f !\"#$%&\\'()*+,-./0123456789:;<=>?@ABCDEFGHI"
                "JKLMNOPQRSTUVWXYZ[\\\\]^_`abcdefghijklmnopqrstuvwxyz{|}~\\x7f"
                "\\x80\\x81\\x82\\x83\\x84\\x85\\x86\\x87\\x88\\x89\\x8a\\x8b\\x8c\\x8d"
                "\\x8e\\x8f\\x90\\x91\\x92\\x93\\x94\\x95\\x96\\x97\\x98\\x99\\x9a\\x9b"
                "\\x9c\\x9d\\x9e\\x9f\\xa0\\xa1\\xa2\\xa3\\xa4\\xa5\\xa6\\xa7\\xa8\\xa9"
                "\\xaa\\xab\\xac\\xad\\xae\\xaf\\xb0\\xb1\\xb2\\xb3\\xb4\\xb5\\xb6\\xb7"
                "\\xb8\\xb9\\xba\\xbb\\xbc\\xbd\\xbe\\xbf\\xc0\\xc1\\xc2\\xc3\\xc4\\xc5"
                "\\xc6\\xc7\\xc8\\xc9\\xca\\xcb\\xcc\\xcd\\xce\\xcf\\xd0\\xd1\\xd2\\xd3"
                "\\xd4\\xd5\\xd6\\xd7\\xd8\\xd9\\xda\\xdb\\xdc\\xdd\\xde\\xdf\\xe0\\xe1"
                "\\xe2\\xe3\\xe4\\xe5\\xe6\\xe7\\xe8\\xe9\\xea\\xeb\\xec\\xed\\xee\\xef"
                "\\xf0\\xf1\\xf2\\xf3\\xf4\\xf5\\xf6\\xf7\\xf8\\xf9\\xfa\\xfb\\xfc\\xfd"
                "\\xfe\\xff'")
            testrepr = ascii(''.join(map(chr, range(256))))
            self.assertEqual(testrepr, latin1repr)
            # Test ascii works on wide unicode escapes without overflow.
            self.assertEqual(ascii("\U00010000" * 39 + "\uffff" * 4096),
                             ascii("\U00010000" * 39 + "\uffff" * 4096))

            class WrongRepr:
                def __repr__(self):
                    return b'byte-repr'
            self.assertRaises(TypeError, ascii, WrongRepr())

    def test_repr(self):
        if not sys.platform.startswith('java'):
            # Test basic sanity of repr()
            self.assertEqual(repr('abc'), "'abc'")
            self.assertEqual(repr('ab\\c'), "'ab\\\\c'")
            self.assertEqual(repr('ab\\'), "'ab\\\\'")
            self.assertEqual(repr('\\c'), "'\\\\c'")
            self.assertEqual(repr('\\'), "'\\\\'")
            self.assertEqual(repr('\n'), "'\\n'")
            self.assertEqual(repr('\r'), "'\\r'")
            self.assertEqual(repr('\t'), "'\\t'")
            self.assertEqual(repr('\b'), "'\\x08'")
            self.assertEqual(repr("'\""), """'\\'"'""")
            self.assertEqual(repr("'\""), """'\\'"'""")
            self.assertEqual(repr("'"), '''"'"''')
            self.assertEqual(repr('"'), """'"'""")
            latin1repr = (
                "'\\x00\\x01\\x02\\x03\\x04\\x05\\x06\\x07\\x08\\t\\n\\x0b\\x0c\\r"
                "\\x0e\\x0f\\x10\\x11\\x12\\x13\\x14\\x15\\x16\\x17\\x18\\x19\\x1a"
                "\\x1b\\x1c\\x1d\\x1e\\x1f !\"#$%&\\'()*+,-./0123456789:;<=>?@ABCDEFGHI"
                "JKLMNOPQRSTUVWXYZ[\\\\]^_`abcdefghijklmnopqrstuvwxyz{|}~\\x7f"
                "\\x80\\x81\\x82\\x83\\x84\\x85\\x86\\x87\\x88\\x89\\x8a\\x8b\\x8c\\x8d"
                "\\x8e\\x8f\\x90\\x91\\x92\\x93\\x94\\x95\\x96\\x97\\x98\\x99\\x9a\\x9b"
                "\\x9c\\x9d\\x9e\\x9f\\xa0\xa1\xa2\xa3\xa4\xa5\xa6\xa7\xa8\xa9"
                "\xaa\xab\xac\\xad\xae\xaf\xb0\xb1\xb2\xb3\xb4\xb5\xb6\xb7"
                "\xb8\xb9\xba\xbb\xbc\xbd\xbe\xbf\xc0\xc1\xc2\xc3\xc4\xc5"
                "\xc6\xc7\xc8\xc9\xca\xcb\xcc\xcd\xce\xcf\xd0\xd1\xd2\xd3"
                "\xd4\xd5\xd6\xd7\xd8\xd9\xda\xdb\xdc\xdd\xde\xdf\xe0\xe1"
                "\xe2\xe3\xe4\xe5\xe6\xe7\xe8\xe9\xea\xeb\xec\xed\xee\xef"
                "\xf0\xf1\xf2\xf3\xf4\xf5\xf6\xf7\xf8\xf9\xfa\xfb\xfc\xfd"
                "\xfe\xff'")
            testrepr = repr(''.join(map(chr, range(256))))
            self.assertEqual(testrepr, latin1repr)
            # Test repr works on wide unicode escapes without overflow.
            self.assertEqual(repr("\U00010000" * 39 + "\uffff" * 4096),
                             repr("\U00010000" * 39 + "\uffff" * 4096))

            class WrongRepr:
                def __repr__(self):
                    return b'byte-repr'
            self.assertRaises(TypeError, repr, WrongRepr())

    def test_iterators(self):
        # Make sure unicode objects have an __iter__ method
        it = "\u1111\u2222\u3333".__iter__()
        self.assertEqual(next(it), "\u1111")
        self.assertEqual(next(it), "\u2222")
        self.assertEqual(next(it), "\u3333")
        self.assertRaises(StopIteration, next, it)

    def test_count(self):
        string_tests.CommonTest.test_count(self)
        # check mixed argument types
        self.checkequalnofix(3,  'aaa', 'count', 'a')
        self.checkequalnofix(0,  'aaa', 'count', 'b')
        self.checkequalnofix(3, 'aaa', 'count',  'a')
        self.checkequalnofix(0, 'aaa', 'count',  'b')
        self.checkequalnofix(0, 'aaa', 'count',  'b')
        self.checkequalnofix(1, 'aaa', 'count',  'a', -1)
        self.checkequalnofix(3, 'aaa', 'count',  'a', -10)
        self.checkequalnofix(2, 'aaa', 'count',  'a', 0, -1)
        self.checkequalnofix(0, 'aaa', 'count',  'a', 0, -10)

    def test_find(self):
        string_tests.CommonTest.test_find(self)
        # test implementation details of the memchr fast path
        self.checkequal(100, 'a' * 100 + '\u0102', 'find', '\u0102')
        self.checkequal(-1, 'a' * 100 + '\u0102', 'find', '\u0201')
        self.checkequal(-1, 'a' * 100 + '\u0102', 'find', '\u0120')
        self.checkequal(-1, 'a' * 100 + '\u0102', 'find', '\u0220')
        self.checkequal(100, 'a' * 100 + '\U00100304', 'find', '\U00100304')
        self.checkequal(-1, 'a' * 100 + '\U00100304', 'find', '\U00100204')
        self.checkequal(-1, 'a' * 100 + '\U00100304', 'find', '\U00102004')
        # check mixed argument types
        self.checkequalnofix(0,  'abcdefghiabc', 'find', 'abc')
        self.checkequalnofix(9,  'abcdefghiabc', 'find', 'abc', 1)
        self.checkequalnofix(-1, 'abcdefghiabc', 'find', 'def', 4)

        self.assertRaises(TypeError, 'hello'.find)
        self.assertRaises(TypeError, 'hello'.find, 42)

    def test_rfind(self):
        string_tests.CommonTest.test_rfind(self)
        # test implementation details of the memrchr fast path
        self.checkequal(0, '\u0102' + 'a' * 100 , 'rfind', '\u0102')
        self.checkequal(-1, '\u0102' + 'a' * 100 , 'rfind', '\u0201')
        self.checkequal(-1, '\u0102' + 'a' * 100 , 'rfind', '\u0120')
        self.checkequal(-1, '\u0102' + 'a' * 100 , 'rfind', '\u0220')
        self.checkequal(0, '\U00100304' + 'a' * 100, 'rfind', '\U00100304')
        self.checkequal(-1, '\U00100304' + 'a' * 100, 'rfind', '\U00100204')
        self.checkequal(-1, '\U00100304' + 'a' * 100, 'rfind', '\U00102004')
        # check mixed argument types
        self.checkequalnofix(9,   'abcdefghiabc', 'rfind', 'abc')
        self.checkequalnofix(12,  'abcdefghiabc', 'rfind', '')
        self.checkequalnofix(12, 'abcdefghiabc', 'rfind',  '')

    def test_index(self):
        string_tests.CommonTest.test_index(self)
        self.checkequalnofix(0, 'abcdefghiabc', 'index',  '')
        self.checkequalnofix(3, 'abcdefghiabc', 'index',  'def')
        self.checkequalnofix(0, 'abcdefghiabc', 'index',  'abc')
        self.checkequalnofix(9, 'abcdefghiabc', 'index',  'abc', 1)
        self.assertRaises(ValueError, 'abcdefghiabc'.index, 'hib')
        self.assertRaises(ValueError, 'abcdefghiab'.index,  'abc', 1)
        self.assertRaises(ValueError, 'abcdefghi'.index,  'ghi', 8)
        self.assertRaises(ValueError, 'abcdefghi'.index,  'ghi', -1)

    def test_rindex(self):
        string_tests.CommonTest.test_rindex(self)
        self.checkequalnofix(12, 'abcdefghiabc', 'rindex',  '')
        self.checkequalnofix(3,  'abcdefghiabc', 'rindex',  'def')
        self.checkequalnofix(9,  'abcdefghiabc', 'rindex',  'abc')
        self.checkequalnofix(0,  'abcdefghiabc', 'rindex',  'abc', 0, -1)

        self.assertRaises(ValueError, 'abcdefghiabc'.rindex,  'hib')
        self.assertRaises(ValueError, 'defghiabc'.rindex,  'def', 1)
        self.assertRaises(ValueError, 'defghiabc'.rindex,  'abc', 0, -1)
        self.assertRaises(ValueError, 'abcdefghi'.rindex,  'ghi', 0, 8)
        self.assertRaises(ValueError, 'abcdefghi'.rindex,  'ghi', 0, -1)

    def test_maketrans_translate(self):
        # these work with plain translate()
        self.checkequalnofix('bbbc', 'abababc', 'translate',
                             {ord('a'): None})
        self.checkequalnofix('iiic', 'abababc', 'translate',
                             {ord('a'): None, ord('b'): ord('i')})
        self.checkequalnofix('iiix', 'abababc', 'translate',
                             {ord('a'): None, ord('b'): ord('i'), ord('c'): 'x'})
        self.checkequalnofix('c', 'abababc', 'translate',
                             {ord('a'): None, ord('b'): ''})
        self.checkequalnofix('xyyx', 'xzx', 'translate',
                             {ord('z'): 'yy'})
        # this needs maketrans()
        self.checkequalnofix('abababc', 'abababc', 'translate',
                             {'b': '<i>'})
        tbl = self.type2test.maketrans({'a': None, 'b': '<i>'})
        self.checkequalnofix('<i><i><i>c', 'abababc', 'translate', tbl)
        # test alternative way of calling maketrans()
        tbl = self.type2test.maketrans('abc', 'xyz', 'd')
        self.checkequalnofix('xyzzy', 'abdcdcbdddd', 'translate', tbl)

        self.assertRaises(TypeError, self.type2test.maketrans)
        self.assertRaises(ValueError, self.type2test.maketrans, 'abc', 'defg')
        self.assertRaises(TypeError, self.type2test.maketrans, 2, 'def')
        self.assertRaises(TypeError, self.type2test.maketrans, 'abc', 2)
        self.assertRaises(TypeError, self.type2test.maketrans, 'abc', 'def', 2)
        self.assertRaises(ValueError, self.type2test.maketrans, {'xy': 2})
        self.assertRaises(TypeError, self.type2test.maketrans, {(1,): 2})

        self.assertRaises(TypeError, 'hello'.translate)
        self.assertRaises(TypeError, 'abababc'.translate, 'abc', 'xyz')

    def test_split(self):
        string_tests.CommonTest.test_split(self)

        # Mixed arguments
        self.checkequalnofix(['a', 'b', 'c', 'd'], 'a//b//c//d', 'split', '//')
        self.checkequalnofix(['a', 'b', 'c', 'd'], 'a//b//c//d', 'split', '//')
        self.checkequalnofix(['endcase ', ''], 'endcase test', 'split', 'test')

    def test_join(self):
        string_tests.MixinStrUnicodeUserStringTest.test_join(self)

        class MyWrapper:
            def __init__(self, sval): self.sval = sval
            def __str__(self): return self.sval

        # mixed arguments
        self.checkequalnofix('a b c d', ' ', 'join', ['a', 'b', 'c', 'd'])
        self.checkequalnofix('abcd', '', 'join', ('a', 'b', 'c', 'd'))
        self.checkequalnofix('w x y z', ' ', 'join', string_tests.Sequence('wxyz'))
        self.checkequalnofix('a b c d', ' ', 'join', ['a', 'b', 'c', 'd'])
        self.checkequalnofix('a b c d', ' ', 'join', ['a', 'b', 'c', 'd'])
        self.checkequalnofix('abcd', '', 'join', ('a', 'b', 'c', 'd'))
        self.checkequalnofix('w x y z', ' ', 'join', string_tests.Sequence('wxyz'))
        self.checkraises(TypeError, ' ', 'join', ['1', '2', MyWrapper('foo')])
        self.checkraises(TypeError, ' ', 'join', ['1', '2', '3', bytes()])
        self.checkraises(TypeError, ' ', 'join', [1, 2, 3])
        self.checkraises(TypeError, ' ', 'join', ['1', '2', 3])

    def test_replace(self):
        string_tests.CommonTest.test_replace(self)

        # method call forwarded from str implementation because of unicode argument
        self.checkequalnofix('one@two!three!', 'one!two!three!', 'replace', '!', '@', 1)
        self.assertRaises(TypeError, 'replace'.replace, "r", 42)

    @support.cpython_only
    def test_replace_id(self):
        pattern = 'abc'
        text = 'abc def'
        self.assertIs(text.replace(pattern, pattern), text)

    def test_bytes_comparison(self):
        with support.check_warnings():
            warnings.simplefilter('ignore', BytesWarning)
            self.assertEqual('abc' == b'abc', False)
            self.assertEqual('abc' != b'abc', True)
            self.assertEqual('abc' == bytearray(b'abc'), False)
            self.assertEqual('abc' != bytearray(b'abc'), True)

    def test_comparison(self):
        # Comparisons:
        self.assertEqual('abc', 'abc')
        self.assertTrue('abcd' > 'abc')
        self.assertTrue('abc' < 'abcd')

        if 0:
            # Move these tests to a Unicode collation module test...
            # Testing UTF-16 code point order comparisons...

            # No surrogates, no fixup required.
            self.assertTrue('\u0061' < '\u20ac')
            # Non surrogate below surrogate value, no fixup required
            self.assertTrue('\u0061' < '\ud800\udc02')

            # Non surrogate above surrogate value, fixup required
            def test_lecmp(s, s2):
                self.assertTrue(s < s2)

            def test_fixup(s):
                s2 = '\ud800\udc01'
                test_lecmp(s, s2)
                s2 = '\ud900\udc01'
                test_lecmp(s, s2)
                s2 = '\uda00\udc01'
                test_lecmp(s, s2)
                s2 = '\udb00\udc01'
                test_lecmp(s, s2)
                s2 = '\ud800\udd01'
                test_lecmp(s, s2)
                s2 = '\ud900\udd01'
                test_lecmp(s, s2)
                s2 = '\uda00\udd01'
                test_lecmp(s, s2)
                s2 = '\udb00\udd01'
                test_lecmp(s, s2)
                s2 = '\ud800\ude01'
                test_lecmp(s, s2)
                s2 = '\ud900\ude01'
                test_lecmp(s, s2)
                s2 = '\uda00\ude01'
                test_lecmp(s, s2)
                s2 = '\udb00\ude01'
                test_lecmp(s, s2)
                s2 = '\ud800\udfff'
                test_lecmp(s, s2)
                s2 = '\ud900\udfff'
                test_lecmp(s, s2)
                s2 = '\uda00\udfff'
                test_lecmp(s, s2)
                s2 = '\udb00\udfff'
                test_lecmp(s, s2)

                test_fixup('\ue000')
                test_fixup('\uff61')

        # Surrogates on both sides, no fixup required
        self.assertTrue('\ud800\udc02' < '\ud84d\udc56')

    def test_islower(self):
        string_tests.MixinStrUnicodeUserStringTest.test_islower(self)
        self.checkequalnofix(False, '\u1FFc', 'islower')
        self.assertFalse('\u2167'.islower())
        self.assertTrue('\u2177'.islower())
        # non-BMP, uppercase
        self.assertFalse('\U00010401'.islower())
        self.assertFalse('\U00010427'.islower())
        # non-BMP, lowercase
        self.assertTrue('\U00010429'.islower())
        self.assertTrue('\U0001044E'.islower())
        # non-BMP, non-cased
        self.assertFalse('\U0001F40D'.islower())
        self.assertFalse('\U0001F46F'.islower())

    def test_isupper(self):
        string_tests.MixinStrUnicodeUserStringTest.test_isupper(self)
        if not sys.platform.startswith('java'):
            self.checkequalnofix(False, '\u1FFc', 'isupper')
        self.assertTrue('\u2167'.isupper())
        self.assertFalse('\u2177'.isupper())
        # non-BMP, uppercase
        self.assertTrue('\U00010401'.isupper())
        self.assertTrue('\U00010427'.isupper())
        # non-BMP, lowercase
        self.assertFalse('\U00010429'.isupper())
        self.assertFalse('\U0001044E'.isupper())
        # non-BMP, non-cased
        self.assertFalse('\U0001F40D'.isupper())
        self.assertFalse('\U0001F46F'.isupper())

    def test_istitle(self):
        string_tests.MixinStrUnicodeUserStringTest.test_istitle(self)
        self.checkequalnofix(True, '\u1FFc', 'istitle')
        self.checkequalnofix(True, 'Greek \u1FFcitlecases ...', 'istitle')

        # non-BMP, uppercase + lowercase
        self.assertTrue('\U00010401\U00010429'.istitle())
        self.assertTrue('\U00010427\U0001044E'.istitle())
        # apparently there are no titlecased (Lt) non-BMP chars in Unicode 6
        for ch in ['\U00010429', '\U0001044E', '\U0001F40D', '\U0001F46F']:
            self.assertFalse(ch.istitle(), '{!a} is not title'.format(ch))

    def test_isspace(self):
        string_tests.MixinStrUnicodeUserStringTest.test_isspace(self)
        self.checkequalnofix(True, '\u2000', 'isspace')
        self.checkequalnofix(True, '\u200a', 'isspace')
        self.checkequalnofix(False, '\u2014', 'isspace')
        # apparently there are no non-BMP spaces chars in Unicode 6
        for ch in ['\U00010401', '\U00010427', '\U00010429', '\U0001044E',
                   '\U0001F40D', '\U0001F46F']:
            self.assertFalse(ch.isspace(), '{!a} is not space.'.format(ch))

    def test_isalnum(self):
        string_tests.MixinStrUnicodeUserStringTest.test_isalnum(self)
        for ch in ['\U00010401', '\U00010427', '\U00010429', '\U0001044E',
                   '\U0001D7F6', '\U00011066', '\U000104A0', '\U0001F107']:
            self.assertTrue(ch.isalnum(), '{!a} is alnum.'.format(ch))

    def test_isalpha(self):
        string_tests.MixinStrUnicodeUserStringTest.test_isalpha(self)
        self.checkequalnofix(True, '\u1FFc', 'isalpha')
        # non-BMP, cased
        self.assertTrue('\U00010401'.isalpha())
        self.assertTrue('\U00010427'.isalpha())
        self.assertTrue('\U00010429'.isalpha())
        self.assertTrue('\U0001044E'.isalpha())
        # non-BMP, non-cased
        self.assertFalse('\U0001F40D'.isalpha())
        self.assertFalse('\U0001F46F'.isalpha())

    def test_isdecimal(self):
        self.checkequalnofix(False, '', 'isdecimal')
        self.checkequalnofix(False, 'a', 'isdecimal')
        self.checkequalnofix(True, '0', 'isdecimal')
        self.checkequalnofix(False, '\u2460', 'isdecimal') # CIRCLED DIGIT ONE
        self.checkequalnofix(False, '\xbc', 'isdecimal') # VULGAR FRACTION ONE QUARTER
        self.checkequalnofix(True, '\u0660', 'isdecimal') # ARABIC-INDIC DIGIT ZERO
        self.checkequalnofix(True, '0123456789', 'isdecimal')
        self.checkequalnofix(False, '0123456789a', 'isdecimal')

        self.checkraises(TypeError, 'abc', 'isdecimal', 42)

        for ch in ['\U00010401', '\U00010427', '\U00010429', '\U0001044E',
                   '\U0001F40D', '\U0001F46F', '\U00011065', '\U0001F107']:
            self.assertFalse(ch.isdecimal(), '{!a} is not decimal.'.format(ch))
        for ch in ['\U0001D7F6', '\U00011066', '\U000104A0']:
            self.assertTrue(ch.isdecimal(), '{!a} is decimal.'.format(ch))

    def test_isdigit(self):
        string_tests.MixinStrUnicodeUserStringTest.test_isdigit(self)
        self.checkequalnofix(True, '\u2460', 'isdigit')
        self.checkequalnofix(False, '\xbc', 'isdigit')
        self.checkequalnofix(True, '\u0660', 'isdigit')

        for ch in ['\U00010401', '\U00010427', '\U00010429', '\U0001044E',
                   '\U0001F40D', '\U0001F46F', '\U00011065']:
            self.assertFalse(ch.isdigit(), '{!a} is not a digit.'.format(ch))
        for ch in ['\U0001D7F6', '\U00011066', '\U000104A0', '\U0001F107']:
            self.assertTrue(ch.isdigit(), '{!a} is a digit.'.format(ch))

    def test_isnumeric(self):
        self.checkequalnofix(False, '', 'isnumeric')
        self.checkequalnofix(False, 'a', 'isnumeric')
        self.checkequalnofix(True, '0', 'isnumeric')
        self.checkequalnofix(True, '\u2460', 'isnumeric')
        self.checkequalnofix(True, '\xbc', 'isnumeric')
        self.checkequalnofix(True, '\u0660', 'isnumeric')
        self.checkequalnofix(True, '0123456789', 'isnumeric')
        self.checkequalnofix(False, '0123456789a', 'isnumeric')

        self.assertRaises(TypeError, "abc".isnumeric, 42)

        for ch in ['\U00010401', '\U00010427', '\U00010429', '\U0001044E',
                   '\U0001F40D', '\U0001F46F']:
            self.assertFalse(ch.isnumeric(), '{!a} is not numeric.'.format(ch))
        for ch in ['\U00011065', '\U0001D7F6', '\U00011066',
                   '\U000104A0', '\U0001F107']:
            self.assertTrue(ch.isnumeric(), '{!a} is numeric.'.format(ch))

    def test_isidentifier(self):
        self.assertTrue("a".isidentifier())
        self.assertTrue("Z".isidentifier())
        self.assertTrue("_".isidentifier())
        self.assertTrue("b0".isidentifier())
        self.assertTrue("bc".isidentifier())
        self.assertTrue("b_".isidentifier())
        self.assertTrue("µ".isidentifier())
        self.assertTrue("𝔘𝔫𝔦𝔠𝔬𝔡𝔢".isidentifier())

        self.assertFalse(" ".isidentifier())
        self.assertFalse("[".isidentifier())
        self.assertFalse("©".isidentifier())
        self.assertFalse("0".isidentifier())

    def test_isprintable(self):
        self.assertTrue("".isprintable())
        self.assertTrue(" ".isprintable())
        self.assertTrue("abcdefg".isprintable())
        self.assertFalse("abcdefg\n".isprintable())
        # some defined Unicode character
        self.assertTrue("\u0374".isprintable())
        # undefined character
        self.assertFalse("\u0378".isprintable())
        # single surrogate character
        self.assertFalse("\ud800".isprintable())

        self.assertTrue('\U0001F46F'.isprintable())
        self.assertFalse('\U000E0020'.isprintable())

    def test_surrogates(self):
        for s in ('a\uD800b\uDFFF', 'a\uDFFFb\uD800',
                  'a\uD800b\uDFFFa', 'a\uDFFFb\uD800a'):
            self.assertTrue(s.islower())
            self.assertFalse(s.isupper())
            self.assertFalse(s.istitle())
        for s in ('A\uD800B\uDFFF', 'A\uDFFFB\uD800',
                  'A\uD800B\uDFFFA', 'A\uDFFFB\uD800A'):
            self.assertFalse(s.islower())
            self.assertTrue(s.isupper())
            self.assertTrue(s.istitle())

        for meth_name in ('islower', 'isupper', 'istitle'):
            meth = getattr(str, meth_name)
            for s in ('\uD800', '\uDFFF', '\uD800\uD800', '\uDFFF\uDFFF'):
                self.assertFalse(meth(s), '%a.%s() is False' % (s, meth_name))

        for meth_name in ('isalpha', 'isalnum', 'isdigit', 'isspace',
                          'isdecimal', 'isnumeric',
                          'isidentifier', 'isprintable'):
            meth = getattr(str, meth_name)
            for s in ('\uD800', '\uDFFF', '\uD800\uD800', '\uDFFF\uDFFF',
                      'a\uD800b\uDFFF', 'a\uDFFFb\uD800',
                      'a\uD800b\uDFFFa', 'a\uDFFFb\uD800a'):
                self.assertFalse(meth(s), '%a.%s() is False' % (s, meth_name))


    def test_lower(self):
        string_tests.CommonTest.test_lower(self)
        self.assertEqual('\U00010427'.lower(), '\U0001044F')
        self.assertEqual('\U00010427\U00010427'.lower(),
                         '\U0001044F\U0001044F')
        self.assertEqual('\U00010427\U0001044F'.lower(),
                         '\U0001044F\U0001044F')
        self.assertEqual('X\U00010427x\U0001044F'.lower(),
                         'x\U0001044Fx\U0001044F')
        self.assertEqual('ﬁ'.lower(), 'ﬁ')
        self.assertEqual('\u0130'.lower(), '\u0069\u0307')
        # Special case for GREEK CAPITAL LETTER SIGMA U+03A3
        self.assertEqual('\u03a3'.lower(), '\u03c3')
        self.assertEqual('\u0345\u03a3'.lower(), '\u0345\u03c3')
        self.assertEqual('A\u0345\u03a3'.lower(), 'a\u0345\u03c2')
        self.assertEqual('A\u0345\u03a3a'.lower(), 'a\u0345\u03c3a')
        self.assertEqual('A\u0345\u03a3'.lower(), 'a\u0345\u03c2')
        self.assertEqual('A\u03a3\u0345'.lower(), 'a\u03c2\u0345')
        self.assertEqual('\u03a3\u0345 '.lower(), '\u03c3\u0345 ')
        self.assertEqual('\U0008fffe'.lower(), '\U0008fffe')
        self.assertEqual('\u2177'.lower(), '\u2177')

    def test_casefold(self):
        self.assertEqual('hello'.casefold(), 'hello')
        self.assertEqual('hELlo'.casefold(), 'hello')
        self.assertEqual('ß'.casefold(), 'ss')
        self.assertEqual('ﬁ'.casefold(), 'fi')
        self.assertEqual('\u03a3'.casefold(), '\u03c3')
        self.assertEqual('A\u0345\u03a3'.casefold(), 'a\u03b9\u03c3')
        self.assertEqual('\u00b5'.casefold(), '\u03bc')

    def test_upper(self):
        string_tests.CommonTest.test_upper(self)
        self.assertEqual('\U0001044F'.upper(), '\U00010427')
        self.assertEqual('\U0001044F\U0001044F'.upper(),
                         '\U00010427\U00010427')
        self.assertEqual('\U00010427\U0001044F'.upper(),
                         '\U00010427\U00010427')
        self.assertEqual('X\U00010427x\U0001044F'.upper(),
                         'X\U00010427X\U00010427')
        self.assertEqual('ﬁ'.upper(), 'FI')
        self.assertEqual('\u0130'.upper(), '\u0130')
        self.assertEqual('\u03a3'.upper(), '\u03a3')
        self.assertEqual('ß'.upper(), 'SS')
        self.assertEqual('\u1fd2'.upper(), '\u0399\u0308\u0300')
        self.assertEqual('\U0008fffe'.upper(), '\U0008fffe')
        self.assertEqual('\u2177'.upper(), '\u2167')

    def test_capitalize(self):
        string_tests.CommonTest.test_capitalize(self)
        self.assertEqual('\U0001044F'.capitalize(), '\U00010427')
        self.assertEqual('\U0001044F\U0001044F'.capitalize(),
                         '\U00010427\U0001044F')
        self.assertEqual('\U00010427\U0001044F'.capitalize(),
                         '\U00010427\U0001044F')
        self.assertEqual('\U0001044F\U00010427'.capitalize(),
                         '\U00010427\U0001044F')
        self.assertEqual('X\U00010427x\U0001044F'.capitalize(),
                         'X\U0001044Fx\U0001044F')
        self.assertEqual('h\u0130'.capitalize(), 'H\u0069\u0307')
        exp = '\u0399\u0308\u0300\u0069\u0307'
        self.assertEqual('\u1fd2\u0130'.capitalize(), exp)
        self.assertEqual('ﬁnnish'.capitalize(), 'FInnish')
        self.assertEqual('A\u0345\u03a3'.capitalize(), 'A\u0345\u03c2')

    def test_title(self):
        string_tests.MixinStrUnicodeUserStringTest.test_title(self)
        self.assertEqual('\U0001044F'.title(), '\U00010427')
        self.assertEqual('\U0001044F\U0001044F'.title(),
                         '\U00010427\U0001044F')
        self.assertEqual('\U0001044F\U0001044F \U0001044F\U0001044F'.title(),
                         '\U00010427\U0001044F \U00010427\U0001044F')
        self.assertEqual('\U00010427\U0001044F \U00010427\U0001044F'.title(),
                         '\U00010427\U0001044F \U00010427\U0001044F')
        self.assertEqual('\U0001044F\U00010427 \U0001044F\U00010427'.title(),
                         '\U00010427\U0001044F \U00010427\U0001044F')
        self.assertEqual('X\U00010427x\U0001044F X\U00010427x\U0001044F'.title(),
                         'X\U0001044Fx\U0001044F X\U0001044Fx\U0001044F')
        self.assertEqual('ﬁNNISH'.title(), 'Finnish')
        self.assertEqual('A\u03a3 \u1fa1xy'.title(), 'A\u03c2 \u1fa9xy')
        self.assertEqual('A\u03a3A'.title(), 'A\u03c3a')

    def test_swapcase(self):
        string_tests.CommonTest.test_swapcase(self)
        self.assertEqual('\U0001044F'.swapcase(), '\U00010427')
        self.assertEqual('\U00010427'.swapcase(), '\U0001044F')
        self.assertEqual('\U0001044F\U0001044F'.swapcase(),
                         '\U00010427\U00010427')
        self.assertEqual('\U00010427\U0001044F'.swapcase(),
                         '\U0001044F\U00010427')
        self.assertEqual('\U0001044F\U00010427'.swapcase(),
                         '\U00010427\U0001044F')
        self.assertEqual('X\U00010427x\U0001044F'.swapcase(),
                         'x\U0001044FX\U00010427')
        self.assertEqual('ﬁ'.swapcase(), 'FI')
        self.assertEqual('\u0130'.swapcase(), '\u0069\u0307')
        # Special case for GREEK CAPITAL LETTER SIGMA U+03A3
        self.assertEqual('\u03a3'.swapcase(), '\u03c3')
        self.assertEqual('\u0345\u03a3'.swapcase(), '\u0399\u03c3')
        self.assertEqual('A\u0345\u03a3'.swapcase(), 'a\u0399\u03c2')
        self.assertEqual('A\u0345\u03a3a'.swapcase(), 'a\u0399\u03c3A')
        self.assertEqual('A\u0345\u03a3'.swapcase(), 'a\u0399\u03c2')
        self.assertEqual('A\u03a3\u0345'.swapcase(), 'a\u03c2\u0399')
        self.assertEqual('\u03a3\u0345 '.swapcase(), '\u03c3\u0399 ')
        self.assertEqual('\u03a3'.swapcase(), '\u03c3')
        self.assertEqual('ß'.swapcase(), 'SS')
        self.assertEqual('\u1fd2'.swapcase(), '\u0399\u0308\u0300')

    def test_contains(self):
        # Testing Unicode contains method
        self.assertIn('a', 'abdb')
        self.assertIn('a', 'bdab')
        self.assertIn('a', 'bdaba')
        self.assertIn('a', 'bdba')
        self.assertNotIn('a', 'bdb')
        self.assertIn('a', 'bdba')
        self.assertIn('a', ('a',1,None))
        self.assertIn('a', (1,None,'a'))
        self.assertIn('a', ('a',1,None))
        self.assertIn('a', (1,None,'a'))
        self.assertNotIn('a', ('x',1,'y'))
        self.assertNotIn('a', ('x',1,None))
        self.assertNotIn('abcd', 'abcxxxx')
        self.assertIn('ab', 'abcd')
        self.assertIn('ab', 'abc')
        self.assertIn('ab', (1,None,'ab'))
        self.assertIn('', 'abc')
        self.assertIn('', '')
        self.assertIn('', 'abc')
        self.assertNotIn('\0', 'abc')
        self.assertIn('\0', '\0abc')
        self.assertIn('\0', 'abc\0')
        self.assertIn('a', '\0abc')
        self.assertIn('asdf', 'asdf')
        self.assertNotIn('asdf', 'asd')
        self.assertNotIn('asdf', '')

        self.assertRaises(TypeError, "abc".__contains__)

    def test_format(self):
        self.assertEqual(''.format(), '')
        self.assertEqual('a'.format(), 'a')
        self.assertEqual('ab'.format(), 'ab')
        self.assertEqual('a{{'.format(), 'a{')
        self.assertEqual('a}}'.format(), 'a}')
        self.assertEqual('{{b'.format(), '{b')
        self.assertEqual('}}b'.format(), '}b')
        self.assertEqual('a{{b'.format(), 'a{b')

        # examples from the PEP:
        import datetime
        self.assertEqual("My name is {0}".format('Fred'), "My name is Fred")
        self.assertEqual("My name is {0[name]}".format(dict(name='Fred')),
                         "My name is Fred")
        self.assertEqual("My name is {0} :-{{}}".format('Fred'),
                         "My name is Fred :-{}")

        d = datetime.date(2007, 8, 18)
        self.assertEqual("The year is {0.year}".format(d),
                         "The year is 2007")

        # classes we'll use for testing
        class C:
            def __init__(self, x=100):
                self._x = x
            def __format__(self, spec):
                return spec

        class D:
            def __init__(self, x):
                self.x = x
            def __format__(self, spec):
                return str(self.x)

        # class with __str__, but no __format__
        class E:
            def __init__(self, x):
                self.x = x
            def __str__(self):
                return 'E(' + self.x + ')'

        # class with __repr__, but no __format__ or __str__
        class F:
            def __init__(self, x):
                self.x = x
            def __repr__(self):
                return 'F(' + self.x + ')'

        # class with __format__ that forwards to string, for some format_spec's
        class G:
            def __init__(self, x):
                self.x = x
            def __str__(self):
                return "string is " + self.x
            def __format__(self, format_spec):
                if format_spec == 'd':
                    return 'G(' + self.x + ')'
                return object.__format__(self, format_spec)

        class I(datetime.date):
            def __format__(self, format_spec):
                return self.strftime(format_spec)

        class J(int):
            def __format__(self, format_spec):
                return int.__format__(self * 2, format_spec)


        self.assertEqual(''.format(), '')
        self.assertEqual('abc'.format(), 'abc')
        self.assertEqual('{0}'.format('abc'), 'abc')
        self.assertEqual('{0:}'.format('abc'), 'abc')
#        self.assertEqual('{ 0 }'.format('abc'), 'abc')
        self.assertEqual('X{0}'.format('abc'), 'Xabc')
        self.assertEqual('{0}X'.format('abc'), 'abcX')
        self.assertEqual('X{0}Y'.format('abc'), 'XabcY')
        self.assertEqual('{1}'.format(1, 'abc'), 'abc')
        self.assertEqual('X{1}'.format(1, 'abc'), 'Xabc')
        self.assertEqual('{1}X'.format(1, 'abc'), 'abcX')
        self.assertEqual('X{1}Y'.format(1, 'abc'), 'XabcY')
        self.assertEqual('{0}'.format(-15), '-15')
        self.assertEqual('{0}{1}'.format(-15, 'abc'), '-15abc')
        self.assertEqual('{0}X{1}'.format(-15, 'abc'), '-15Xabc')
        self.assertEqual('{{'.format(), '{')
        self.assertEqual('}}'.format(), '}')
        self.assertEqual('{{}}'.format(), '{}')
        self.assertEqual('{{x}}'.format(), '{x}')
        self.assertEqual('{{{0}}}'.format(123), '{123}')
        self.assertEqual('{{{{0}}}}'.format(), '{{0}}')
        self.assertEqual('}}{{'.format(), '}{')
        self.assertEqual('}}x{{'.format(), '}x{')

        # weird field names
        self.assertEqual("{0[foo-bar]}".format({'foo-bar':'baz'}), 'baz')
        self.assertEqual("{0[foo bar]}".format({'foo bar':'baz'}), 'baz')
        self.assertEqual("{0[ ]}".format({' ':3}), '3')

        self.assertEqual('{foo._x}'.format(foo=C(20)), '20')
        self.assertEqual('{1}{0}'.format(D(10), D(20)), '2010')
        self.assertEqual('{0._x.x}'.format(C(D('abc'))), 'abc')
        self.assertEqual('{0[0]}'.format(['abc', 'def']), 'abc')
        self.assertEqual('{0[1]}'.format(['abc', 'def']), 'def')
        self.assertEqual('{0[1][0]}'.format(['abc', ['def']]), 'def')
        self.assertEqual('{0[1][0].x}'.format(['abc', [D('def')]]), 'def')

        # strings
        self.assertEqual('{0:.3s}'.format('abc'), 'abc')
        self.assertEqual('{0:.3s}'.format('ab'), 'ab')
        self.assertEqual('{0:.3s}'.format('abcdef'), 'abc')
        self.assertEqual('{0:.0s}'.format('abcdef'), '')
        self.assertEqual('{0:3.3s}'.format('abc'), 'abc')
        self.assertEqual('{0:2.3s}'.format('abc'), 'abc')
        self.assertEqual('{0:2.2s}'.format('abc'), 'ab')
        self.assertEqual('{0:3.2s}'.format('abc'), 'ab ')
        self.assertEqual('{0:x<0s}'.format('result'), 'result')
        self.assertEqual('{0:x<5s}'.format('result'), 'result')
        self.assertEqual('{0:x<6s}'.format('result'), 'result')
        self.assertEqual('{0:x<7s}'.format('result'), 'resultx')
        self.assertEqual('{0:x<8s}'.format('result'), 'resultxx')
        self.assertEqual('{0: <7s}'.format('result'), 'result ')
        self.assertEqual('{0:<7s}'.format('result'), 'result ')
        self.assertEqual('{0:>7s}'.format('result'), ' result')
        self.assertEqual('{0:>8s}'.format('result'), '  result')
        self.assertEqual('{0:^8s}'.format('result'), ' result ')
        self.assertEqual('{0:^9s}'.format('result'), ' result  ')
        self.assertEqual('{0:^10s}'.format('result'), '  result  ')
        self.assertEqual('{0:10000}'.format('a'), 'a' + ' ' * 9999)
        self.assertEqual('{0:10000}'.format(''), ' ' * 10000)
        self.assertEqual('{0:10000000}'.format(''), ' ' * 10000000)

        # format specifiers for user defined type
        self.assertEqual('{0:abc}'.format(C()), 'abc')

        # !r, !s and !a coercions
        self.assertEqual('{0!s}'.format('Hello'), 'Hello')
        self.assertEqual('{0!s:}'.format('Hello'), 'Hello')
        self.assertEqual('{0!s:15}'.format('Hello'), 'Hello          ')
        self.assertEqual('{0!s:15s}'.format('Hello'), 'Hello          ')
        self.assertEqual('{0!r}'.format('Hello'), "'Hello'")
        self.assertEqual('{0!r:}'.format('Hello'), "'Hello'")
        self.assertEqual('{0!r}'.format(F('Hello')), 'F(Hello)')
        self.assertEqual('{0!r}'.format('\u0378'), "'\\u0378'") # nonprintable
        self.assertEqual('{0!r}'.format('\u0374'), "'\u0374'")  # printable
        self.assertEqual('{0!r}'.format(F('\u0374')), 'F(\u0374)')
        self.assertEqual('{0!a}'.format('Hello'), "'Hello'")
        self.assertEqual('{0!a}'.format('\u0378'), "'\\u0378'") # nonprintable
        self.assertEqual('{0!a}'.format('\u0374'), "'\\u0374'") # printable
        self.assertEqual('{0!a:}'.format('Hello'), "'Hello'")
        self.assertEqual('{0!a}'.format(F('Hello')), 'F(Hello)')
        self.assertEqual('{0!a}'.format(F('\u0374')), 'F(\\u0374)')

        # test fallback to object.__format__
        self.assertEqual('{0}'.format({}), '{}')
        self.assertEqual('{0}'.format([]), '[]')
        self.assertEqual('{0}'.format([1]), '[1]')

        self.assertEqual('{0:d}'.format(G('data')), 'G(data)')
        self.assertEqual('{0!s}'.format(G('data')), 'string is data')

        msg = 'object.__format__ with a non-empty format string is deprecated'
        with support.check_warnings((msg, DeprecationWarning)):
            self.assertEqual('{0:^10}'.format(E('data')), ' E(data)  ')
            self.assertEqual('{0:^10s}'.format(E('data')), ' E(data)  ')
            self.assertEqual('{0:>15s}'.format(G('data')), ' string is data')

        self.assertEqual("{0:date: %Y-%m-%d}".format(I(year=2007,
                                                       month=8,
                                                       day=27)),
                         "date: 2007-08-27")

        # test deriving from a builtin type and overriding __format__
        self.assertEqual("{0}".format(J(10)), "20")


        # string format specifiers
        self.assertEqual('{0:}'.format('a'), 'a')

        # computed format specifiers
        self.assertEqual("{0:.{1}}".format('hello world', 5), 'hello')
        self.assertEqual("{0:.{1}s}".format('hello world', 5), 'hello')
        self.assertEqual("{0:.{precision}s}".format('hello world', precision=5), 'hello')
        self.assertEqual("{0:{width}.{precision}s}".format('hello world', width=10, precision=5), 'hello     ')
        self.assertEqual("{0:{width}.{precision}s}".format('hello world', width='10', precision='5'), 'hello     ')

        # test various errors
        self.assertRaises(ValueError, '{'.format)
        self.assertRaises(ValueError, '}'.format)
        self.assertRaises(ValueError, 'a{'.format)
        self.assertRaises(ValueError, 'a}'.format)
        self.assertRaises(ValueError, '{a'.format)
        self.assertRaises(ValueError, '}a'.format)
        self.assertRaises(IndexError, '{0}'.format)
        self.assertRaises(IndexError, '{1}'.format, 'abc')
        self.assertRaises(KeyError,   '{x}'.format)
        self.assertRaises(ValueError, "}{".format)
        self.assertRaises(ValueError, "abc{0:{}".format)
        self.assertRaises(ValueError, "{0".format)
        self.assertRaises(IndexError, "{0.}".format)
        self.assertRaises(ValueError, "{0.}".format, 0)
        self.assertRaises(IndexError, "{0[}".format)
        self.assertRaises(ValueError, "{0[}".format, [])
        self.assertRaises(KeyError,   "{0]}".format)
        self.assertRaises(ValueError, "{0.[]}".format, 0)
        self.assertRaises(ValueError, "{0..foo}".format, 0)
        self.assertRaises(ValueError, "{0[0}".format, 0)
        self.assertRaises(ValueError, "{0[0:foo}".format, 0)
        self.assertRaises(KeyError,   "{c]}".format)
        self.assertRaises(ValueError, "{{ {{{0}}".format, 0)
        self.assertRaises(ValueError, "{0}}".format, 0)
        self.assertRaises(KeyError,   "{foo}".format, bar=3)
        self.assertRaises(ValueError, "{0!x}".format, 3)
        self.assertRaises(ValueError, "{0!}".format, 0)
        self.assertRaises(ValueError, "{0!rs}".format, 0)
        self.assertRaises(ValueError, "{!}".format)
        self.assertRaises(IndexError, "{:}".format)
        self.assertRaises(IndexError, "{:s}".format)
        self.assertRaises(IndexError, "{}".format)
        big = "23098475029384702983476098230754973209482573"
        self.assertRaises(ValueError, ("{" + big + "}").format)
        self.assertRaises(ValueError, ("{[" + big + "]}").format, [0])

        # issue 6089
        self.assertRaises(ValueError, "{0[0]x}".format, [None])
        self.assertRaises(ValueError, "{0[0](10)}".format, [None])

        # can't have a replacement on the field name portion
        self.assertRaises(TypeError, '{0[{1}]}'.format, 'abcdefg', 4)

        # exceed maximum recursion depth
        self.assertRaises(ValueError, "{0:{1:{2}}}".format, 'abc', 's', '')
        self.assertRaises(ValueError, "{0:{1:{2:{3:{4:{5:{6}}}}}}}".format,
                          0, 1, 2, 3, 4, 5, 6, 7)

        # string format spec errors
        self.assertRaises(ValueError, "{0:-s}".format, '')
        self.assertRaises(ValueError, format, "", "-")
        self.assertRaises(ValueError, "{0:=s}".format, '')

        # Alternate formatting is not supported
        self.assertRaises(ValueError, format, '', '#')
        self.assertRaises(ValueError, format, '', '#20')

        # Non-ASCII
        self.assertEqual("{0:s}{1:s}".format("ABC", "\u0410\u0411\u0412"),
                         'ABC\u0410\u0411\u0412')
        self.assertEqual("{0:.3s}".format("ABC\u0410\u0411\u0412"),
                         'ABC')
        self.assertEqual("{0:.0s}".format("ABC\u0410\u0411\u0412"),
                         '')

    def test_format_map(self):
        self.assertEqual(''.format_map({}), '')
        self.assertEqual('a'.format_map({}), 'a')
        self.assertEqual('ab'.format_map({}), 'ab')
        self.assertEqual('a{{'.format_map({}), 'a{')
        self.assertEqual('a}}'.format_map({}), 'a}')
        self.assertEqual('{{b'.format_map({}), '{b')
        self.assertEqual('}}b'.format_map({}), '}b')
        self.assertEqual('a{{b'.format_map({}), 'a{b')

        # using mappings
        class Mapping(dict):
            def __missing__(self, key):
                return key
        self.assertEqual('{hello}'.format_map(Mapping()), 'hello')
        self.assertEqual('{a} {world}'.format_map(Mapping(a='hello')), 'hello world')

        class InternalMapping:
            def __init__(self):
                self.mapping = {'a': 'hello'}
            def __getitem__(self, key):
                return self.mapping[key]
        self.assertEqual('{a}'.format_map(InternalMapping()), 'hello')


        class C:
            def __init__(self, x=100):
                self._x = x
            def __format__(self, spec):
                return spec
        self.assertEqual('{foo._x}'.format_map({'foo': C(20)}), '20')

        # test various errors
        self.assertRaises(TypeError, ''.format_map)
        self.assertRaises(TypeError, 'a'.format_map)

        self.assertRaises(ValueError, '{'.format_map, {})
        self.assertRaises(ValueError, '}'.format_map, {})
        self.assertRaises(ValueError, 'a{'.format_map, {})
        self.assertRaises(ValueError, 'a}'.format_map, {})
        self.assertRaises(ValueError, '{a'.format_map, {})
        self.assertRaises(ValueError, '}a'.format_map, {})

        # issue #12579: can't supply positional params to format_map
        self.assertRaises(ValueError, '{}'.format_map, {'a' : 2})
        self.assertRaises(ValueError, '{}'.format_map, 'a')
        self.assertRaises(ValueError, '{a} {}'.format_map, {"a" : 2, "b" : 1})

    def test_format_huge_precision(self):
        format_string = ".{}f".format(sys.maxsize + 1)
        with self.assertRaises(ValueError):
            result = format(2.34, format_string)

    def test_format_huge_width(self):
        format_string = "{}f".format(sys.maxsize + 1)
        with self.assertRaises(ValueError):
            result = format(2.34, format_string)

    def test_format_huge_item_number(self):
        format_string = "{{{}:.6f}}".format(sys.maxsize + 1)
        with self.assertRaises(ValueError):
            result = format_string.format(2.34)

    def test_format_auto_numbering(self):
        class C:
            def __init__(self, x=100):
                self._x = x
            def __format__(self, spec):
                return spec

        self.assertEqual('{}'.format(10), '10')
        self.assertEqual('{:5}'.format('s'), 's    ')
        self.assertEqual('{!r}'.format('s'), "'s'")
        self.assertEqual('{._x}'.format(C(10)), '10')
        self.assertEqual('{[1]}'.format([1, 2]), '2')
        self.assertEqual('{[a]}'.format({'a':4, 'b':2}), '4')
        self.assertEqual('a{}b{}c'.format(0, 1), 'a0b1c')

        self.assertEqual('a{:{}}b'.format('x', '^10'), 'a    x     b')
        self.assertEqual('a{:{}x}b'.format(20, '#'), 'a0x14b')

        # can't mix and match numbering and auto-numbering
        self.assertRaises(ValueError, '{}{1}'.format, 1, 2)
        self.assertRaises(ValueError, '{1}{}'.format, 1, 2)
        self.assertRaises(ValueError, '{:{1}}'.format, 1, 2)
        self.assertRaises(ValueError, '{0:{}}'.format, 1, 2)

        # can mix and match auto-numbering and named
        self.assertEqual('{f}{}'.format(4, f='test'), 'test4')
        self.assertEqual('{}{f}'.format(4, f='test'), '4test')
        self.assertEqual('{:{f}}{g}{}'.format(1, 3, g='g', f=2), ' 1g3')
        self.assertEqual('{f:{}}{}{g}'.format(2, 4, f=1, g='g'), ' 14g')

    def test_formatting(self):
        string_tests.MixinStrUnicodeUserStringTest.test_formatting(self)
        # Testing Unicode formatting strings...
        self.assertEqual("%s, %s" % ("abc", "abc"), 'abc, abc')
        self.assertEqual("%s, %s, %i, %f, %5.2f" % ("abc", "abc", 1, 2, 3), 'abc, abc, 1, 2.000000,  3.00')
        self.assertEqual("%s, %s, %i, %f, %5.2f" % ("abc", "abc", 1, -2, 3), 'abc, abc, 1, -2.000000,  3.00')
        self.assertEqual("%s, %s, %i, %f, %5.2f" % ("abc", "abc", -1, -2, 3.5), 'abc, abc, -1, -2.000000,  3.50')
        self.assertEqual("%s, %s, %i, %f, %5.2f" % ("abc", "abc", -1, -2, 3.57), 'abc, abc, -1, -2.000000,  3.57')
        self.assertEqual("%s, %s, %i, %f, %5.2f" % ("abc", "abc", -1, -2, 1003.57), 'abc, abc, -1, -2.000000, 1003.57')
        if not sys.platform.startswith('java'):
            self.assertEqual("%r, %r" % (b"abc", "abc"), "b'abc', 'abc'")
            self.assertEqual("%r" % ("\u1234",), "'\u1234'")
            self.assertEqual("%a" % ("\u1234",), "'\\u1234'")
        self.assertEqual("%(x)s, %(y)s" % {'x':"abc", 'y':"def"}, 'abc, def')
        self.assertEqual("%(x)s, %(\xfc)s" % {'x':"abc", '\xfc':"def"}, 'abc, def')

        self.assertEqual('%c' % 0x1234, '\u1234')
        self.assertEqual('%c' % 0x21483, '\U00021483')
        self.assertRaises(OverflowError, "%c".__mod__, (0x110000,))
        self.assertEqual('%c' % '\U00021483', '\U00021483')
        self.assertRaises(TypeError, "%c".__mod__, "aa")
        self.assertRaises(ValueError, "%.1\u1032f".__mod__, (1.0/3))
        self.assertRaises(TypeError, "%i".__mod__, "aa")

        # formatting jobs delegated from the string implementation:
        self.assertEqual('...%(foo)s...' % {'foo':"abc"}, '...abc...')
        self.assertEqual('...%(foo)s...' % {'foo':"abc"}, '...abc...')
        self.assertEqual('...%(foo)s...' % {'foo':"abc"}, '...abc...')
        self.assertEqual('...%(foo)s...' % {'foo':"abc"}, '...abc...')
        self.assertEqual('...%(foo)s...' % {'foo':"abc",'def':123},  '...abc...')
        self.assertEqual('...%(foo)s...' % {'foo':"abc",'def':123}, '...abc...')
        self.assertEqual('...%s...%s...%s...%s...' % (1,2,3,"abc"), '...1...2...3...abc...')
        self.assertEqual('...%%...%%s...%s...%s...%s...%s...' % (1,2,3,"abc"), '...%...%s...1...2...3...abc...')
        self.assertEqual('...%s...' % "abc", '...abc...')
        self.assertEqual('%*s' % (5,'abc',), '  abc')
        self.assertEqual('%*s' % (-5,'abc',), 'abc  ')
        self.assertEqual('%*.*s' % (5,2,'abc',), '   ab')
        self.assertEqual('%*.*s' % (5,3,'abc',), '  abc')
        self.assertEqual('%i %*.*s' % (10, 5,3,'abc',), '10   abc')
        self.assertEqual('%i%s %*.*s' % (10, 3, 5, 3, 'abc',), '103   abc')
        self.assertEqual('%c' % 'a', 'a')
        class Wrapper:
            def __str__(self):
                return '\u1234'
        self.assertEqual('%s' % Wrapper(), '\u1234')

        # issue 3382
        NAN = float('nan')
        INF = float('inf')
        self.assertEqual('%f' % NAN, 'nan')
        self.assertEqual('%F' % NAN, 'NAN')
        self.assertEqual('%f' % INF, 'inf')
        self.assertEqual('%F' % INF, 'INF')

<<<<<<< HEAD
=======
        # PEP 393
        self.assertEqual('%.1s' % "a\xe9\u20ac", 'a')
        self.assertEqual('%.2s' % "a\xe9\u20ac", 'a\xe9')

>>>>>>> ca9680eb
    @support.cpython_only
    def test_formatting_huge_precision(self):
        from _testcapi import INT_MAX
        format_string = "%.{}f".format(INT_MAX + 1)
        with self.assertRaises(ValueError):
            result = format_string % 2.34

    def test_formatting_huge_width(self):
        format_string = "%{}f".format(sys.maxsize + 1)
        with self.assertRaises(ValueError):
            result = format_string % 2.34

    def test_startswith_endswith_errors(self):
        for meth in ('foo'.startswith, 'foo'.endswith):
            with self.assertRaises(TypeError) as cm:
                meth(['f'])
            exc = str(cm.exception)
            self.assertIn('str', exc)
            self.assertIn('tuple', exc)

    @support.run_with_locale('LC_ALL', 'de_DE', 'fr_FR')
    def test_format_float(self):
        # should not format with a comma, but always with C locale
        self.assertEqual('1.0', '%.1f' % 1.0)

    def test_constructor(self):
        # unicode(obj) tests (this maps to PyObject_Unicode() at C level)

        self.assertEqual(
            str('unicode remains unicode'),
            'unicode remains unicode'
        )

        class UnicodeSubclass(str):
            pass

        for text in ('ascii', '\xe9', '\u20ac', '\U0010FFFF'):
            subclass = UnicodeSubclass(text)
            self.assertEqual(str(subclass), text)
            self.assertEqual(len(subclass), len(text))
            if text == 'ascii':
                self.assertEqual(subclass.encode('ascii'), b'ascii')
                self.assertEqual(subclass.encode('utf-8'), b'ascii')

        self.assertEqual(
            str('strings are converted to unicode'),
            'strings are converted to unicode'
        )

        class StringCompat:
            def __init__(self, x):
                self.x = x
            def __str__(self):
                return self.x

        self.assertEqual(
            str(StringCompat('__str__ compatible objects are recognized')),
            '__str__ compatible objects are recognized'
        )

        # unicode(obj) is compatible to str():

        o = StringCompat('unicode(obj) is compatible to str()')
        self.assertEqual(str(o), 'unicode(obj) is compatible to str()')
        self.assertEqual(str(o), 'unicode(obj) is compatible to str()')

        for obj in (123, 123.45, 123):
            self.assertEqual(str(obj), str(str(obj)))

        # unicode(obj, encoding, error) tests (this maps to
        # PyUnicode_FromEncodedObject() at C level)

        if not sys.platform.startswith('java'):
            self.assertRaises(
                TypeError,
                str,
                'decoding unicode is not supported',
                'utf-8',
                'strict'
            )

        self.assertEqual(
            str(b'strings are decoded to unicode', 'utf-8', 'strict'),
            'strings are decoded to unicode'
        )

        if not sys.platform.startswith('java'):
            self.assertEqual(
                str(
                    memoryview(b'character buffers are decoded to unicode'),
                    'utf-8',
                    'strict'
                ),
                'character buffers are decoded to unicode'
            )

        self.assertRaises(TypeError, str, 42, 42, 42)

    def test_codecs_utf7(self):
        utfTests = [
            ('A\u2262\u0391.', b'A+ImIDkQ.'),             # RFC2152 example
            ('Hi Mom -\u263a-!', b'Hi Mom -+Jjo--!'),     # RFC2152 example
            ('\u65E5\u672C\u8A9E', b'+ZeVnLIqe-'),        # RFC2152 example
            ('Item 3 is \u00a31.', b'Item 3 is +AKM-1.'), # RFC2152 example
            ('+', b'+-'),
            ('+-', b'+--'),
            ('+?', b'+-?'),
            ('\?', b'+AFw?'),
            ('+?', b'+-?'),
            (r'\\?', b'+AFwAXA?'),
            (r'\\\?', b'+AFwAXABc?'),
            (r'++--', b'+-+---'),
            ('\U000abcde', b'+2m/c3g-'),                  # surrogate pairs
            ('/', b'/'),
        ]

        for (x, y) in utfTests:
            self.assertEqual(x.encode('utf-7'), y)

        # Unpaired surrogates are passed through
        self.assertEqual('\uD801'.encode('utf-7'), b'+2AE-')
        self.assertEqual('\uD801x'.encode('utf-7'), b'+2AE-x')
        self.assertEqual('\uDC01'.encode('utf-7'), b'+3AE-')
        self.assertEqual('\uDC01x'.encode('utf-7'), b'+3AE-x')
        self.assertEqual(b'+2AE-'.decode('utf-7'), '\uD801')
        self.assertEqual(b'+2AE-x'.decode('utf-7'), '\uD801x')
        self.assertEqual(b'+3AE-'.decode('utf-7'), '\uDC01')
        self.assertEqual(b'+3AE-x'.decode('utf-7'), '\uDC01x')

        self.assertEqual('\uD801\U000abcde'.encode('utf-7'), b'+2AHab9ze-')
        self.assertEqual(b'+2AHab9ze-'.decode('utf-7'), '\uD801\U000abcde')

        # Issue #2242: crash on some Windows/MSVC versions
        self.assertEqual(b'+\xc1'.decode('utf-7'), '\xc1')

        # Direct encoded characters
        set_d = "ABCDEFGHIJKLMNOPQRSTUVWXYZabcdefghijklmnopqrstuvwxyz0123456789'(),-./:?"
        # Optional direct characters
        set_o = '!"#$%&*;<=>@[]^_`{|}'
        for c in set_d:
            self.assertEqual(c.encode('utf7'), c.encode('ascii'))
            self.assertEqual(c.encode('ascii').decode('utf7'), c)
        for c in set_o:
            self.assertEqual(c.encode('ascii').decode('utf7'), c)

    def test_codecs_utf8(self):
        self.assertEqual(''.encode('utf-8'), b'')
        self.assertEqual('\u20ac'.encode('utf-8'), b'\xe2\x82\xac')
        self.assertEqual('\U00010002'.encode('utf-8'), b'\xf0\x90\x80\x82')
        self.assertEqual('\U00023456'.encode('utf-8'), b'\xf0\xa3\x91\x96')
        self.assertEqual('\ud800'.encode('utf-8', 'surrogatepass'), b'\xed\xa0\x80')
        self.assertEqual('\udc00'.encode('utf-8', 'surrogatepass'), b'\xed\xb0\x80')
        self.assertEqual(('\U00010002'*10).encode('utf-8'),
                         b'\xf0\x90\x80\x82'*10)
        self.assertEqual(
            '\u6b63\u78ba\u306b\u8a00\u3046\u3068\u7ffb\u8a33\u306f'
            '\u3055\u308c\u3066\u3044\u307e\u305b\u3093\u3002\u4e00'
            '\u90e8\u306f\u30c9\u30a4\u30c4\u8a9e\u3067\u3059\u304c'
            '\u3001\u3042\u3068\u306f\u3067\u305f\u3089\u3081\u3067'
            '\u3059\u3002\u5b9f\u969b\u306b\u306f\u300cWenn ist das'
            ' Nunstuck git und'.encode('utf-8'),
            b'\xe6\xad\xa3\xe7\xa2\xba\xe3\x81\xab\xe8\xa8\x80\xe3\x81'
            b'\x86\xe3\x81\xa8\xe7\xbf\xbb\xe8\xa8\xb3\xe3\x81\xaf\xe3'
            b'\x81\x95\xe3\x82\x8c\xe3\x81\xa6\xe3\x81\x84\xe3\x81\xbe'
            b'\xe3\x81\x9b\xe3\x82\x93\xe3\x80\x82\xe4\xb8\x80\xe9\x83'
            b'\xa8\xe3\x81\xaf\xe3\x83\x89\xe3\x82\xa4\xe3\x83\x84\xe8'
            b'\xaa\x9e\xe3\x81\xa7\xe3\x81\x99\xe3\x81\x8c\xe3\x80\x81'
            b'\xe3\x81\x82\xe3\x81\xa8\xe3\x81\xaf\xe3\x81\xa7\xe3\x81'
            b'\x9f\xe3\x82\x89\xe3\x82\x81\xe3\x81\xa7\xe3\x81\x99\xe3'
            b'\x80\x82\xe5\xae\x9f\xe9\x9a\x9b\xe3\x81\xab\xe3\x81\xaf'
            b'\xe3\x80\x8cWenn ist das Nunstuck git und'
        )

        # UTF-8 specific decoding tests
        self.assertEqual(str(b'\xf0\xa3\x91\x96', 'utf-8'), '\U00023456' )
        self.assertEqual(str(b'\xf0\x90\x80\x82', 'utf-8'), '\U00010002' )
        self.assertEqual(str(b'\xe2\x82\xac', 'utf-8'), '\u20ac' )

        # Other possible utf-8 test cases:
        # * strict decoding testing for all of the
        #   UTF8_ERROR cases in PyUnicode_DecodeUTF8

    def test_utf8_decode_valid_sequences(self):
        sequences = [
            # single byte
            (b'\x00', '\x00'), (b'a', 'a'), (b'\x7f', '\x7f'),
            # 2 bytes
            (b'\xc2\x80', '\x80'), (b'\xdf\xbf', '\u07ff'),
            # 3 bytes
            (b'\xe0\xa0\x80', '\u0800'), (b'\xed\x9f\xbf', '\ud7ff'),
            (b'\xee\x80\x80', '\uE000'), (b'\xef\xbf\xbf', '\uffff'),
            # 4 bytes
            (b'\xF0\x90\x80\x80', '\U00010000'),
            (b'\xf4\x8f\xbf\xbf', '\U0010FFFF')
        ]
        for seq, res in sequences:
            self.assertEqual(seq.decode('utf-8'), res)


    def test_utf8_decode_invalid_sequences(self):
        # continuation bytes in a sequence of 2, 3, or 4 bytes
        continuation_bytes = [bytes([x]) for x in range(0x80, 0xC0)]
        # start bytes of a 2-byte sequence equivalent to codepoints < 0x7F
        invalid_2B_seq_start_bytes = [bytes([x]) for x in range(0xC0, 0xC2)]
        # start bytes of a 4-byte sequence equivalent to codepoints > 0x10FFFF
        invalid_4B_seq_start_bytes = [bytes([x]) for x in range(0xF5, 0xF8)]
        invalid_start_bytes = (
            continuation_bytes + invalid_2B_seq_start_bytes +
            invalid_4B_seq_start_bytes + [bytes([x]) for x in range(0xF7, 0x100)]
        )

        for byte in invalid_start_bytes:
            self.assertRaises(UnicodeDecodeError, byte.decode, 'utf-8')

        for sb in invalid_2B_seq_start_bytes:
            for cb in continuation_bytes:
                self.assertRaises(UnicodeDecodeError, (sb+cb).decode, 'utf-8')

        for sb in invalid_4B_seq_start_bytes:
            for cb1 in continuation_bytes[:3]:
                for cb3 in continuation_bytes[:3]:
                    self.assertRaises(UnicodeDecodeError,
                                      (sb+cb1+b'\x80'+cb3).decode, 'utf-8')

        for cb in [bytes([x]) for x in range(0x80, 0xA0)]:
            self.assertRaises(UnicodeDecodeError,
                              (b'\xE0'+cb+b'\x80').decode, 'utf-8')
            self.assertRaises(UnicodeDecodeError,
                              (b'\xE0'+cb+b'\xBF').decode, 'utf-8')
        # surrogates
        for cb in [bytes([x]) for x in range(0xA0, 0xC0)]:
            self.assertRaises(UnicodeDecodeError,
                              (b'\xED'+cb+b'\x80').decode, 'utf-8')
            self.assertRaises(UnicodeDecodeError,
                              (b'\xED'+cb+b'\xBF').decode, 'utf-8')
        for cb in [bytes([x]) for x in range(0x80, 0x90)]:
            self.assertRaises(UnicodeDecodeError,
                              (b'\xF0'+cb+b'\x80\x80').decode, 'utf-8')
            self.assertRaises(UnicodeDecodeError,
                              (b'\xF0'+cb+b'\xBF\xBF').decode, 'utf-8')
        for cb in [bytes([x]) for x in range(0x90, 0xC0)]:
            self.assertRaises(UnicodeDecodeError,
                              (b'\xF4'+cb+b'\x80\x80').decode, 'utf-8')
            self.assertRaises(UnicodeDecodeError,
                              (b'\xF4'+cb+b'\xBF\xBF').decode, 'utf-8')

    def test_issue8271(self):
        # Issue #8271: during the decoding of an invalid UTF-8 byte sequence,
        # only the start byte and the continuation byte(s) are now considered
        # invalid, instead of the number of bytes specified by the start byte.
        # See http://www.unicode.org/versions/Unicode5.2.0/ch03.pdf (page 95,
        # table 3-8, Row 2) for more information about the algorithm used.
        FFFD = '\ufffd'
        sequences = [
            # invalid start bytes
            (b'\x80', FFFD), # continuation byte
            (b'\x80\x80', FFFD*2), # 2 continuation bytes
            (b'\xc0', FFFD),
            (b'\xc0\xc0', FFFD*2),
            (b'\xc1', FFFD),
            (b'\xc1\xc0', FFFD*2),
            (b'\xc0\xc1', FFFD*2),
            # with start byte of a 2-byte sequence
            (b'\xc2', FFFD), # only the start byte
            (b'\xc2\xc2', FFFD*2), # 2 start bytes
            (b'\xc2\xc2\xc2', FFFD*3), # 2 start bytes
            (b'\xc2\x41', FFFD+'A'), # invalid continuation byte
            # with start byte of a 3-byte sequence
            (b'\xe1', FFFD), # only the start byte
            (b'\xe1\xe1', FFFD*2), # 2 start bytes
            (b'\xe1\xe1\xe1', FFFD*3), # 3 start bytes
            (b'\xe1\xe1\xe1\xe1', FFFD*4), # 4 start bytes
            (b'\xe1\x80', FFFD), # only 1 continuation byte
            (b'\xe1\x41', FFFD+'A'), # invalid continuation byte
            (b'\xe1\x41\x80', FFFD+'A'+FFFD), # invalid cb followed by valid cb
            (b'\xe1\x41\x41', FFFD+'AA'), # 2 invalid continuation bytes
            (b'\xe1\x80\x41', FFFD+'A'), # only 1 valid continuation byte
            (b'\xe1\x80\xe1\x41', FFFD*2+'A'), # 1 valid and the other invalid
            (b'\xe1\x41\xe1\x80', FFFD+'A'+FFFD), # 1 invalid and the other valid
            # with start byte of a 4-byte sequence
            (b'\xf1', FFFD), # only the start byte
            (b'\xf1\xf1', FFFD*2), # 2 start bytes
            (b'\xf1\xf1\xf1', FFFD*3), # 3 start bytes
            (b'\xf1\xf1\xf1\xf1', FFFD*4), # 4 start bytes
            (b'\xf1\xf1\xf1\xf1\xf1', FFFD*5), # 5 start bytes
            (b'\xf1\x80', FFFD), # only 1 continuation bytes
            (b'\xf1\x80\x80', FFFD), # only 2 continuation bytes
            (b'\xf1\x80\x41', FFFD+'A'), # 1 valid cb and 1 invalid
            (b'\xf1\x80\x41\x41', FFFD+'AA'), # 1 valid cb and 1 invalid
            (b'\xf1\x80\x80\x41', FFFD+'A'), # 2 valid cb and 1 invalid
            (b'\xf1\x41\x80', FFFD+'A'+FFFD), # 1 invalid cv and 1 valid
            (b'\xf1\x41\x80\x80', FFFD+'A'+FFFD*2), # 1 invalid cb and 2 invalid
            (b'\xf1\x41\x80\x41', FFFD+'A'+FFFD+'A'), # 2 invalid cb and 1 invalid
            (b'\xf1\x41\x41\x80', FFFD+'AA'+FFFD), # 1 valid cb and 1 invalid
            (b'\xf1\x41\xf1\x80', FFFD+'A'+FFFD),
            (b'\xf1\x41\x80\xf1', FFFD+'A'+FFFD*2),
            (b'\xf1\xf1\x80\x41', FFFD*2+'A'),
            (b'\xf1\x41\xf1\xf1', FFFD+'A'+FFFD*2),
            # with invalid start byte of a 4-byte sequence (rfc2279)
            (b'\xf5', FFFD), # only the start byte
            (b'\xf5\xf5', FFFD*2), # 2 start bytes
            (b'\xf5\x80', FFFD*2), # only 1 continuation byte
            (b'\xf5\x80\x80', FFFD*3), # only 2 continuation byte
            (b'\xf5\x80\x80\x80', FFFD*4), # 3 continuation bytes
            (b'\xf5\x80\x41', FFFD*2+'A'), #  1 valid cb and 1 invalid
            (b'\xf5\x80\x41\xf5', FFFD*2+'A'+FFFD),
            (b'\xf5\x41\x80\x80\x41', FFFD+'A'+FFFD*2+'A'),
            # with invalid start byte of a 5-byte sequence (rfc2279)
            (b'\xf8', FFFD), # only the start byte
            (b'\xf8\xf8', FFFD*2), # 2 start bytes
            (b'\xf8\x80', FFFD*2), # only one continuation byte
            (b'\xf8\x80\x41', FFFD*2 + 'A'), # 1 valid cb and 1 invalid
            (b'\xf8\x80\x80\x80\x80', FFFD*5), # invalid 5 bytes seq with 5 bytes
            # with invalid start byte of a 6-byte sequence (rfc2279)
            (b'\xfc', FFFD), # only the start byte
            (b'\xfc\xfc', FFFD*2), # 2 start bytes
            (b'\xfc\x80\x80', FFFD*3), # only 2 continuation bytes
            (b'\xfc\x80\x80\x80\x80\x80', FFFD*6), # 6 continuation bytes
            # invalid start byte
            (b'\xfe', FFFD),
            (b'\xfe\x80\x80', FFFD*3),
            # other sequences
            (b'\xf1\x80\x41\x42\x43', '\ufffd\x41\x42\x43'),
            (b'\xf1\x80\xff\x42\x43', '\ufffd\ufffd\x42\x43'),
            (b'\xf1\x80\xc2\x81\x43', '\ufffd\x81\x43'),
            (b'\x61\xF1\x80\x80\xE1\x80\xC2\x62\x80\x63\x80\xBF\x64',
             '\x61\uFFFD\uFFFD\uFFFD\x62\uFFFD\x63\uFFFD\uFFFD\x64'),
        ]
        for n, (seq, res) in enumerate(sequences):
            self.assertRaises(UnicodeDecodeError, seq.decode, 'utf-8', 'strict')
            self.assertEqual(seq.decode('utf-8', 'replace'), res)
            self.assertEqual((seq+b'b').decode('utf-8', 'replace'), res+'b')
            self.assertEqual(seq.decode('utf-8', 'ignore'),
                             res.replace('\uFFFD', ''))

    def test_codecs_idna(self):
        # Test whether trailing dot is preserved
        self.assertEqual("www.python.org.".encode("idna"), b"www.python.org.")

    def test_codecs_errors(self):
        # Error handling (encoding)
        self.assertRaises(UnicodeError, 'Andr\202 x'.encode, 'ascii')
        self.assertRaises(UnicodeError, 'Andr\202 x'.encode, 'ascii','strict')
        self.assertEqual('Andr\202 x'.encode('ascii','ignore'), b"Andr x")
        self.assertEqual('Andr\202 x'.encode('ascii','replace'), b"Andr? x")
        self.assertEqual('Andr\202 x'.encode('ascii', 'replace'),
                         'Andr\202 x'.encode('ascii', errors='replace'))
        self.assertEqual('Andr\202 x'.encode('ascii', 'ignore'),
                         'Andr\202 x'.encode(encoding='ascii', errors='ignore'))

        # Error handling (decoding)
        self.assertRaises(UnicodeError, str, b'Andr\202 x', 'ascii')
        self.assertRaises(UnicodeError, str, b'Andr\202 x', 'ascii', 'strict')
        self.assertEqual(str(b'Andr\202 x', 'ascii', 'ignore'), "Andr x")
        self.assertEqual(str(b'Andr\202 x', 'ascii', 'replace'), 'Andr\uFFFD x')

        # Error handling (unknown character names)
        self.assertEqual(b"\\N{foo}xx".decode("unicode-escape", "ignore"), "xx")

        # Error handling (truncated escape sequence)
        self.assertRaises(UnicodeError, b"\\".decode, "unicode-escape")

        self.assertRaises(TypeError, b"hello".decode, "test.unicode1")
        self.assertRaises(TypeError, str, b"hello", "test.unicode2")
        self.assertRaises(TypeError, "hello".encode, "test.unicode1")
        self.assertRaises(TypeError, "hello".encode, "test.unicode2")

        # Error handling (wrong arguments)
        self.assertRaises(TypeError, "hello".encode, 42, 42, 42)

        # Error handling (lone surrogate in PyUnicode_TransformDecimalToASCII())
        self.assertRaises(UnicodeError, int, "\ud800")
        self.assertRaises(UnicodeError, int, "\udf00")
        self.assertRaises(UnicodeError, float, "\ud800")
        self.assertRaises(UnicodeError, float, "\udf00")
        self.assertRaises(UnicodeError, complex, "\ud800")
        self.assertRaises(UnicodeError, complex, "\udf00")

    def test_codecs(self):
        # Encoding
        self.assertEqual('hello'.encode('ascii'), b'hello')
        self.assertEqual('hello'.encode('utf-7'), b'hello')
        self.assertEqual('hello'.encode('utf-8'), b'hello')
        self.assertEqual('hello'.encode('utf-8'), b'hello')
        self.assertEqual('hello'.encode('utf-16-le'), b'h\000e\000l\000l\000o\000')
        self.assertEqual('hello'.encode('utf-16-be'), b'\000h\000e\000l\000l\000o')
        self.assertEqual('hello'.encode('latin-1'), b'hello')

        # Default encoding is utf-8
        self.assertEqual('\u2603'.encode(), b'\xe2\x98\x83')

        # Roundtrip safety for BMP (just the first 1024 chars)
        for c in range(1024):
            u = chr(c)
            for encoding in ('utf-7', 'utf-8', 'utf-16', 'utf-16-le',
                             'utf-16-be', 'raw_unicode_escape',
                             'unicode_escape', 'unicode_internal'):
                with warnings.catch_warnings():
                    # unicode-internal has been deprecated
                    warnings.simplefilter("ignore", DeprecationWarning)

                    self.assertEqual(str(u.encode(encoding),encoding), u)

        # Roundtrip safety for BMP (just the first 256 chars)
        for c in range(256):
            u = chr(c)
            for encoding in ('latin-1',):
                self.assertEqual(str(u.encode(encoding),encoding), u)

        # Roundtrip safety for BMP (just the first 128 chars)
        for c in range(128):
            u = chr(c)
            for encoding in ('ascii',):
                self.assertEqual(str(u.encode(encoding),encoding), u)

        # Roundtrip safety for non-BMP (just a few chars)
        with warnings.catch_warnings():
            # unicode-internal has been deprecated
            warnings.simplefilter("ignore", DeprecationWarning)

            u = '\U00010001\U00020002\U00030003\U00040004\U00050005'
            for encoding in ('utf-8', 'utf-16', 'utf-16-le', 'utf-16-be',
                             'raw_unicode_escape',
                             'unicode_escape', 'unicode_internal'):
                self.assertEqual(str(u.encode(encoding),encoding), u)

        # UTF-8 must be roundtrip safe for all code points
        # (except surrogates, which are forbidden).
        u = ''.join(map(chr, list(range(0, 0xd800)) +
                             list(range(0xe000, 0x110000))))
        for encoding in ('utf-8',):
            self.assertEqual(str(u.encode(encoding),encoding), u)

    def test_codecs_charmap(self):
        # 0-127
        s = bytes(range(128))
        for encoding in (
            'cp037', 'cp1026',
            'cp437', 'cp500', 'cp720', 'cp737', 'cp775', 'cp850',
            'cp852', 'cp855', 'cp858', 'cp860', 'cp861', 'cp862',
            'cp863', 'cp865', 'cp866',
            'iso8859_10', 'iso8859_13', 'iso8859_14', 'iso8859_15',
            'iso8859_2', 'iso8859_3', 'iso8859_4', 'iso8859_5', 'iso8859_6',
            'iso8859_7', 'iso8859_9', 'koi8_r', 'latin_1',
            'mac_cyrillic', 'mac_latin2',

            'cp1250', 'cp1251', 'cp1252', 'cp1253', 'cp1254', 'cp1255',
            'cp1256', 'cp1257', 'cp1258',
            'cp856', 'cp857', 'cp864', 'cp869', 'cp874',

            'mac_greek', 'mac_iceland','mac_roman', 'mac_turkish',
            'cp1006', 'iso8859_8',

            ### These have undefined mappings:
            #'cp424',

            ### These fail the round-trip:
            #'cp875'

            ):
            self.assertEqual(str(s, encoding).encode(encoding), s)

        # 128-255
        s = bytes(range(128, 256))
        for encoding in (
            'cp037', 'cp1026',
            'cp437', 'cp500', 'cp720', 'cp737', 'cp775', 'cp850',
            'cp852', 'cp855', 'cp858', 'cp860', 'cp861', 'cp862',
            'cp863', 'cp865', 'cp866',
            'iso8859_10', 'iso8859_13', 'iso8859_14', 'iso8859_15',
            'iso8859_2', 'iso8859_4', 'iso8859_5',
            'iso8859_9', 'koi8_r', 'latin_1',
            'mac_cyrillic', 'mac_latin2',

            ### These have undefined mappings:
            #'cp1250', 'cp1251', 'cp1252', 'cp1253', 'cp1254', 'cp1255',
            #'cp1256', 'cp1257', 'cp1258',
            #'cp424', 'cp856', 'cp857', 'cp864', 'cp869', 'cp874',
            #'iso8859_3', 'iso8859_6', 'iso8859_7',
            #'mac_greek', 'mac_iceland','mac_roman', 'mac_turkish',

            ### These fail the round-trip:
            #'cp1006', 'cp875', 'iso8859_8',

            ):
            self.assertEqual(str(s, encoding).encode(encoding), s)

    def test_concatenation(self):
        self.assertEqual(("abc" "def"), "abcdef")
        self.assertEqual(("abc" "def"), "abcdef")
        self.assertEqual(("abc" "def"), "abcdef")
        self.assertEqual(("abc" "def" "ghi"), "abcdefghi")
        self.assertEqual(("abc" "def" "ghi"), "abcdefghi")

    def test_printing(self):
        class BitBucket:
            def write(self, text):
                pass

        out = BitBucket()
        print('abc', file=out)
        print('abc', 'def', file=out)
        print('abc', 'def', file=out)
        print('abc', 'def', file=out)
        print('abc\n', file=out)
        print('abc\n', end=' ', file=out)
        print('abc\n', end=' ', file=out)
        print('def\n', file=out)
        print('def\n', file=out)

    def test_ucs4(self):
        x = '\U00100000'
        y = x.encode("raw-unicode-escape").decode("raw-unicode-escape")
        self.assertEqual(x, y)

        y = br'\U00100000'
        x = y.decode("raw-unicode-escape").encode("raw-unicode-escape")
        self.assertEqual(x, y)
        y = br'\U00010000'
        x = y.decode("raw-unicode-escape").encode("raw-unicode-escape")
        self.assertEqual(x, y)

        try:
            br'\U11111111'.decode("raw-unicode-escape")
        except UnicodeDecodeError as e:
            self.assertEqual(e.start, 0)
            self.assertEqual(e.end, 10)
        else:
            self.fail("Should have raised UnicodeDecodeError")

    def test_conversion(self):
        # Make sure __unicode__() works properly
        class Foo0:
            def __str__(self):
                return "foo"

        class Foo1:
            def __str__(self):
                return "foo"

        class Foo2(object):
            def __str__(self):
                return "foo"

        class Foo3(object):
            def __str__(self):
                return "foo"

        class Foo4(str):
            def __str__(self):
                return "foo"

        class Foo5(str):
            def __str__(self):
                return "foo"

        class Foo6(str):
            def __str__(self):
                return "foos"

            def __str__(self):
                return "foou"

        class Foo7(str):
            def __str__(self):
                return "foos"
            def __str__(self):
                return "foou"

        class Foo8(str):
            def __new__(cls, content=""):
                return str.__new__(cls, 2*content)
            def __str__(self):
                return self

        class Foo9(str):
            def __str__(self):
                return "not unicode"

        self.assertEqual(str(Foo0()), "foo")
        self.assertEqual(str(Foo1()), "foo")
        self.assertEqual(str(Foo2()), "foo")
        self.assertEqual(str(Foo3()), "foo")
        self.assertEqual(str(Foo4("bar")), "foo")
        self.assertEqual(str(Foo5("bar")), "foo")
        self.assertEqual(str(Foo6("bar")), "foou")
        self.assertEqual(str(Foo7("bar")), "foou")
        self.assertEqual(str(Foo8("foo")), "foofoo")
        self.assertEqual(str(Foo9("foo")), "not unicode")

    def test_unicode_repr(self):
        class s1:
            def __repr__(self):
                return '\\n'

        class s2:
            def __repr__(self):
                return '\\n'

        self.assertEqual(repr(s1()), '\\n')
        self.assertEqual(repr(s2()), '\\n')

    def test_printable_repr(self):
        self.assertEqual(repr('\U00010000'), "'%c'" % (0x10000,)) # printable
        self.assertEqual(repr('\U00014000'), "'\\U00014000'")     # nonprintable

    def test_expandtabs_overflows_gracefully(self):
        # This test only affects 32-bit platforms because expandtabs can only take
        # an int as the max value, not a 64-bit C long.  If expandtabs is changed
        # to take a 64-bit long, this test should apply to all platforms.
        if sys.maxsize > (1 << 32) or struct.calcsize('P') != 4:
            return
        self.assertRaises(OverflowError, 't\tt\t'.expandtabs, sys.maxsize)

    @support.cpython_only
    def test_expandtabs_optimization(self):
        s = 'abc'
        self.assertIs(s.expandtabs(), s)

    def test_raiseMemError(self):
        if struct.calcsize('P') == 8:
            # 64 bits pointers
            ascii_struct_size = 48
            compact_struct_size = 72
        else:
            # 32 bits pointers
            ascii_struct_size = 24
            compact_struct_size = 36

        for char in ('a', '\xe9', '\u20ac', '\U0010ffff'):
            code = ord(char)
            if code < 0x100:
                char_size = 1  # sizeof(Py_UCS1)
                struct_size = ascii_struct_size
            elif code < 0x10000:
                char_size = 2  # sizeof(Py_UCS2)
                struct_size = compact_struct_size
            else:
                char_size = 4  # sizeof(Py_UCS4)
                struct_size = compact_struct_size
            # Note: sys.maxsize is half of the actual max allocation because of
            # the signedness of Py_ssize_t. Strings of maxlen-1 should in principle
            # be allocatable, given enough memory.
            maxlen = ((sys.maxsize - struct_size) // char_size)
            alloc = lambda: char * maxlen
            self.assertRaises(MemoryError, alloc)
            self.assertRaises(MemoryError, alloc)

    def test_format_subclass(self):
        class S(str):
            def __str__(self):
                return '__str__ overridden'
        s = S('xxx')
        self.assertEqual("%s" % s, '__str__ overridden')
        self.assertEqual("{}".format(s), '__str__ overridden')

    # Test PyUnicode_FromFormat()
    def test_from_format(self):
        support.import_module('ctypes')
        from ctypes import (pythonapi, py_object,
            c_int, c_long, c_longlong, c_ssize_t,
            c_uint, c_ulong, c_ulonglong, c_size_t)
        name = "PyUnicode_FromFormat"
        _PyUnicode_FromFormat = getattr(pythonapi, name)
        _PyUnicode_FromFormat.restype = py_object

        def PyUnicode_FromFormat(format, *args):
            cargs = tuple(
                py_object(arg) if isinstance(arg, str) else arg
                for arg in args)
            return _PyUnicode_FromFormat(format, *cargs)

        # ascii format, non-ascii argument
        text = PyUnicode_FromFormat(b'ascii\x7f=%U', 'unicode\xe9')
        self.assertEqual(text, 'ascii\x7f=unicode\xe9')

        # non-ascii format, ascii argument: ensure that PyUnicode_FromFormatV()
        # raises an error
        self.assertRaisesRegex(ValueError,
            '^PyUnicode_FromFormatV\(\) expects an ASCII-encoded format '
            'string, got a non-ASCII byte: 0xe9$',
            PyUnicode_FromFormat, b'unicode\xe9=%s', 'ascii')

        # test "%c"
        self.assertEqual(PyUnicode_FromFormat(b'%c', c_int(0xabcd)), '\uabcd')
        self.assertEqual(PyUnicode_FromFormat(b'%c', c_int(0x10ffff)), '\U0010ffff')

        # test "%"
        self.assertEqual(PyUnicode_FromFormat(b'%'), '%')
        self.assertEqual(PyUnicode_FromFormat(b'%%'), '%')
        self.assertEqual(PyUnicode_FromFormat(b'%%s'), '%s')
        self.assertEqual(PyUnicode_FromFormat(b'[%%]'), '[%]')
        self.assertEqual(PyUnicode_FromFormat(b'%%%s', b'abc'), '%abc')

        # test integer formats (%i, %d, %u)
        self.assertEqual(PyUnicode_FromFormat(b'%03i', c_int(10)), '010')
        self.assertEqual(PyUnicode_FromFormat(b'%0.4i', c_int(10)), '0010')
        self.assertEqual(PyUnicode_FromFormat(b'%i', c_int(-123)), '-123')
        self.assertEqual(PyUnicode_FromFormat(b'%li', c_long(-123)), '-123')
        self.assertEqual(PyUnicode_FromFormat(b'%lli', c_longlong(-123)), '-123')
        self.assertEqual(PyUnicode_FromFormat(b'%zi', c_ssize_t(-123)), '-123')

        self.assertEqual(PyUnicode_FromFormat(b'%d', c_int(-123)), '-123')
        self.assertEqual(PyUnicode_FromFormat(b'%ld', c_long(-123)), '-123')
        self.assertEqual(PyUnicode_FromFormat(b'%lld', c_longlong(-123)), '-123')
        self.assertEqual(PyUnicode_FromFormat(b'%zd', c_ssize_t(-123)), '-123')

        self.assertEqual(PyUnicode_FromFormat(b'%u', c_uint(123)), '123')
        self.assertEqual(PyUnicode_FromFormat(b'%lu', c_ulong(123)), '123')
        self.assertEqual(PyUnicode_FromFormat(b'%llu', c_ulonglong(123)), '123')
        self.assertEqual(PyUnicode_FromFormat(b'%zu', c_size_t(123)), '123')

        # test %A
        text = PyUnicode_FromFormat(b'%%A:%A', 'abc\xe9\uabcd\U0010ffff')
        self.assertEqual(text, r"%A:'abc\xe9\uabcd\U0010ffff'")

        # test %V
        text = PyUnicode_FromFormat(b'repr=%V', 'abc', b'xyz')
        self.assertEqual(text, 'repr=abc')

        # Test string decode from parameter of %s using utf-8.
        # b'\xe4\xba\xba\xe6\xb0\x91' is utf-8 encoded byte sequence of
        # '\u4eba\u6c11'
        text = PyUnicode_FromFormat(b'repr=%V', None, b'\xe4\xba\xba\xe6\xb0\x91')
        self.assertEqual(text, 'repr=\u4eba\u6c11')

        #Test replace error handler.
        text = PyUnicode_FromFormat(b'repr=%V', None, b'abc\xff')
        self.assertEqual(text, 'repr=abc\ufffd')

        # not supported: copy the raw format string. these tests are just here
        # to check for crashs and should not be considered as specifications
        self.assertEqual(PyUnicode_FromFormat(b'%1%s', b'abc'), '%s')
        self.assertEqual(PyUnicode_FromFormat(b'%1abc'), '%1abc')
        self.assertEqual(PyUnicode_FromFormat(b'%+i', c_int(10)), '%+i')
        self.assertEqual(PyUnicode_FromFormat(b'%.%s', b'abc'), '%.%s')

    # Test PyUnicode_AsWideChar()
    def test_aswidechar(self):
        from _testcapi import unicode_aswidechar
        support.import_module('ctypes')
        from ctypes import c_wchar, sizeof

        wchar, size = unicode_aswidechar('abcdef', 2)
        self.assertEqual(size, 2)
        self.assertEqual(wchar, 'ab')

        wchar, size = unicode_aswidechar('abc', 3)
        self.assertEqual(size, 3)
        self.assertEqual(wchar, 'abc')

        wchar, size = unicode_aswidechar('abc', 4)
        self.assertEqual(size, 3)
        self.assertEqual(wchar, 'abc\0')

        wchar, size = unicode_aswidechar('abc', 10)
        self.assertEqual(size, 3)
        self.assertEqual(wchar, 'abc\0')

        wchar, size = unicode_aswidechar('abc\0def', 20)
        self.assertEqual(size, 7)
        self.assertEqual(wchar, 'abc\0def\0')

        nonbmp = chr(0x10ffff)
        if sizeof(c_wchar) == 2:
            buflen = 3
            nchar = 2
        else: # sizeof(c_wchar) == 4
            buflen = 2
            nchar = 1
        wchar, size = unicode_aswidechar(nonbmp, buflen)
        self.assertEqual(size, nchar)
        self.assertEqual(wchar, nonbmp + '\0')

    # Test PyUnicode_AsWideCharString()
    def test_aswidecharstring(self):
        from _testcapi import unicode_aswidecharstring
        support.import_module('ctypes')
        from ctypes import c_wchar, sizeof

        wchar, size = unicode_aswidecharstring('abc')
        self.assertEqual(size, 3)
        self.assertEqual(wchar, 'abc\0')

        wchar, size = unicode_aswidecharstring('abc\0def')
        self.assertEqual(size, 7)
        self.assertEqual(wchar, 'abc\0def\0')

        nonbmp = chr(0x10ffff)
        if sizeof(c_wchar) == 2:
            nchar = 2
        else: # sizeof(c_wchar) == 4
            nchar = 1
        wchar, size = unicode_aswidecharstring(nonbmp)
        self.assertEqual(size, nchar)
        self.assertEqual(wchar, nonbmp + '\0')

    def test_subclass_add(self):
        class S(str):
            def __add__(self, o):
                return "3"
        self.assertEqual(S("4") + S("5"), "3")
        class S(str):
            def __iadd__(self, o):
                return "3"
        s = S("1")
        s += "4"
        self.assertEqual(s, "3")

    def test_encode_decimal(self):
        from _testcapi import unicode_encodedecimal
        self.assertEqual(unicode_encodedecimal('123'),
                         b'123')
        self.assertEqual(unicode_encodedecimal('\u0663.\u0661\u0664'),
                         b'3.14')
        self.assertEqual(unicode_encodedecimal("\N{EM SPACE}3.14\N{EN SPACE}"),
                         b' 3.14 ')
        self.assertRaises(UnicodeEncodeError,
                          unicode_encodedecimal, "123\u20ac", "strict")
        self.assertRaisesRegex(
            ValueError,
            "^'decimal' codec can't encode character",
            unicode_encodedecimal, "123\u20ac", "replace")

    def test_transform_decimal(self):
        from _testcapi import unicode_transformdecimaltoascii as transform_decimal
        self.assertEqual(transform_decimal('123'),
                         '123')
        self.assertEqual(transform_decimal('\u0663.\u0661\u0664'),
                         '3.14')
        self.assertEqual(transform_decimal("\N{EM SPACE}3.14\N{EN SPACE}"),
                         "\N{EM SPACE}3.14\N{EN SPACE}")
        self.assertEqual(transform_decimal('123\u20ac'),
                         '123\u20ac')

    def test_getnewargs(self):
        text = 'abc'
        args = text.__getnewargs__()
        self.assertIsNot(args[0], text)
        self.assertEqual(args[0], text)
        self.assertEqual(len(args), 1)


class StringModuleTest(unittest.TestCase):
    def test_formatter_parser(self):
        def parse(format):
            return list(_string.formatter_parser(format))

        formatter = parse("prefix {2!s}xxx{0:^+10.3f}{obj.attr!s} {z[0]!s:10}")
        self.assertEqual(formatter, [
            ('prefix ', '2', '', 's'),
            ('xxx', '0', '^+10.3f', None),
            ('', 'obj.attr', '', 's'),
            (' ', 'z[0]', '10', 's'),
        ])

        formatter = parse("prefix {} suffix")
        self.assertEqual(formatter, [
            ('prefix ', '', '', None),
            (' suffix', None, None, None),
        ])

        formatter = parse("str")
        self.assertEqual(formatter, [
            ('str', None, None, None),
        ])

        formatter = parse("")
        self.assertEqual(formatter, [])

        formatter = parse("{0}")
        self.assertEqual(formatter, [
            ('', '0', '', None),
        ])

        self.assertRaises(TypeError, _string.formatter_parser, 1)

    def test_formatter_field_name_split(self):
        def split(name):
            items = list(_string.formatter_field_name_split(name))
            items[1] = list(items[1])
            return items
        self.assertEqual(split("obj"), ["obj", []])
        self.assertEqual(split("obj.arg"), ["obj", [(True, 'arg')]])
        self.assertEqual(split("obj[key]"), ["obj", [(False, 'key')]])
        self.assertEqual(split("obj.arg[key1][key2]"), [
            "obj",
            [(True, 'arg'),
             (False, 'key1'),
             (False, 'key2'),
            ]])
        self.assertRaises(TypeError, _string.formatter_field_name_split, 1)


def test_main():
    support.run_unittest(__name__)

if __name__ == "__main__":
    test_main()<|MERGE_RESOLUTION|>--- conflicted
+++ resolved
@@ -1080,13 +1080,10 @@
         self.assertEqual('%f' % INF, 'inf')
         self.assertEqual('%F' % INF, 'INF')
 
-<<<<<<< HEAD
-=======
         # PEP 393
         self.assertEqual('%.1s' % "a\xe9\u20ac", 'a')
         self.assertEqual('%.2s' % "a\xe9\u20ac", 'a\xe9')
 
->>>>>>> ca9680eb
     @support.cpython_only
     def test_formatting_huge_precision(self):
         from _testcapi import INT_MAX

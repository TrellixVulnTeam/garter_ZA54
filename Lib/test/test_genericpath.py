"""
Tests common to genericpath, macpath, ntpath and posixpath
"""

import genericpath
import os
import sys
import unittest
import warnings
from test import support


def safe_rmdir(dirname):
    try:
        os.rmdir(dirname)
    except OSError:
        pass


class GenericTest(unittest.TestCase):
    # The path module to be tested
    pathmodule = genericpath
    common_attributes = ['commonprefix', 'getsize', 'getatime', 'getctime',
                         'getmtime', 'exists', 'isdir', 'isfile']
    attributes = []

    def test_no_argument(self):
        for attr in self.common_attributes + self.attributes:
            with self.assertRaises(TypeError):
                getattr(self.pathmodule, attr)()
                raise self.fail("{}.{}() did not raise a TypeError"
                                .format(self.pathmodule.__name__, attr))

    def test_commonprefix(self):
        commonprefix = self.pathmodule.commonprefix
        self.assertEqual(
            commonprefix([]),
            ""
        )
        self.assertEqual(
            commonprefix(["/home/swenson/spam", "/home/swen/spam"]),
            "/home/swen"
        )
        self.assertEqual(
            commonprefix(["/home/swen/spam", "/home/swen/eggs"]),
            "/home/swen/"
        )
        self.assertEqual(
            commonprefix(["/home/swen/spam", "/home/swen/spam"]),
            "/home/swen/spam"
        )
        self.assertEqual(
            commonprefix(["home:swenson:spam", "home:swen:spam"]),
            "home:swen"
        )
        self.assertEqual(
            commonprefix([":home:swen:spam", ":home:swen:eggs"]),
            ":home:swen:"
        )
        self.assertEqual(
            commonprefix([":home:swen:spam", ":home:swen:spam"]),
            ":home:swen:spam"
        )

        self.assertEqual(
            commonprefix([b"/home/swenson/spam", b"/home/swen/spam"]),
            b"/home/swen"
        )
        self.assertEqual(
            commonprefix([b"/home/swen/spam", b"/home/swen/eggs"]),
            b"/home/swen/"
        )
        self.assertEqual(
            commonprefix([b"/home/swen/spam", b"/home/swen/spam"]),
            b"/home/swen/spam"
        )
        self.assertEqual(
            commonprefix([b"home:swenson:spam", b"home:swen:spam"]),
            b"home:swen"
        )
        self.assertEqual(
            commonprefix([b":home:swen:spam", b":home:swen:eggs"]),
            b":home:swen:"
        )
        self.assertEqual(
            commonprefix([b":home:swen:spam", b":home:swen:spam"]),
            b":home:swen:spam"
        )

        testlist = ['', 'abc', 'Xbcd', 'Xb', 'XY', 'abcd',
                    'aXc', 'abd', 'ab', 'aX', 'abcX']
        for s1 in testlist:
            for s2 in testlist:
                p = commonprefix([s1, s2])
                self.assertTrue(s1.startswith(p))
                self.assertTrue(s2.startswith(p))
                if s1 != s2:
                    n = len(p)
                    self.assertNotEqual(s1[n:n+1], s2[n:n+1])

    def test_getsize(self):
        f = open(support.TESTFN, "wb")
        try:
            f.write(b"foo")
            f.close()
            self.assertEqual(self.pathmodule.getsize(support.TESTFN), 3)
        finally:
            if not f.closed:
                f.close()
            support.unlink(support.TESTFN)

    def test_time(self):
        f = open(support.TESTFN, "wb")
        try:
            f.write(b"foo")
            f.close()
            f = open(support.TESTFN, "ab")
            f.write(b"bar")
            f.close()
            f = open(support.TESTFN, "rb")
            d = f.read()
            f.close()
            self.assertEqual(d, b"foobar")

            self.assertLessEqual(
                self.pathmodule.getctime(support.TESTFN),
                self.pathmodule.getmtime(support.TESTFN)
            )
        finally:
            if not f.closed:
                f.close()
            support.unlink(support.TESTFN)

    def test_exists(self):
        self.assertIs(self.pathmodule.exists(support.TESTFN), False)
        f = open(support.TESTFN, "wb")
        try:
            f.write(b"foo")
            f.close()
            self.assertIs(self.pathmodule.exists(support.TESTFN), True)
            if not self.pathmodule == genericpath:
                self.assertIs(self.pathmodule.lexists(support.TESTFN),
                              True)
        finally:
            if not f.close():
                f.close()
            support.unlink(support.TESTFN)

    @unittest.skipUnless(hasattr(os, "pipe"), "requires os.pipe()")
    def test_exists_fd(self):
        r, w = os.pipe()
        try:
            self.assertTrue(self.pathmodule.exists(r))
        finally:
            os.close(r)
            os.close(w)
        self.assertFalse(self.pathmodule.exists(r))

    def test_isdir(self):
        self.assertIs(self.pathmodule.isdir(support.TESTFN), False)
        f = open(support.TESTFN, "wb")
        try:
            f.write(b"foo")
            f.close()
            self.assertIs(self.pathmodule.isdir(support.TESTFN), False)
            os.remove(support.TESTFN)
            os.mkdir(support.TESTFN)
            self.assertIs(self.pathmodule.isdir(support.TESTFN), True)
            os.rmdir(support.TESTFN)
        finally:
            if not f.close():
                f.close()
            support.unlink(support.TESTFN)
            safe_rmdir(support.TESTFN)

    def test_isfile(self):
        self.assertIs(self.pathmodule.isfile(support.TESTFN), False)
        f = open(support.TESTFN, "wb")
        try:
            f.write(b"foo")
            f.close()
            self.assertIs(self.pathmodule.isfile(support.TESTFN), True)
            os.remove(support.TESTFN)
            os.mkdir(support.TESTFN)
            self.assertIs(self.pathmodule.isfile(support.TESTFN), False)
            os.rmdir(support.TESTFN)
        finally:
            if not f.close():
                f.close()
            support.unlink(support.TESTFN)
            safe_rmdir(support.TESTFN)


# Following TestCase is not supposed to be run from test_genericpath.
# It is inherited by other test modules (macpath, ntpath, posixpath).

class CommonTest(GenericTest):
    # The path module to be tested
    pathmodule = None
    common_attributes = GenericTest.common_attributes + [
        # Properties
        'curdir', 'pardir', 'extsep', 'sep',
        'pathsep', 'defpath', 'altsep', 'devnull',
        # Methods
        'normcase', 'splitdrive', 'expandvars', 'normpath', 'abspath',
        'join', 'split', 'splitext', 'isabs', 'basename', 'dirname',
        'lexists', 'islink', 'ismount', 'expanduser', 'normpath', 'realpath',
    ]

    def test_normcase(self):
        normcase = self.pathmodule.normcase
        # check that normcase() is idempotent
        for p in ["FoO/./BaR", b"FoO/./BaR"]:
            p = normcase(p)
            self.assertEqual(p, normcase(p))

        self.assertEqual(normcase(''), '')
        self.assertEqual(normcase(b''), b'')

        # check that normcase raises a TypeError for invalid types
        for path in (None, True, 0, 2.5, [], bytearray(b''), {'o','o'}):
            self.assertRaises(TypeError, normcase, path)

    def test_splitdrive(self):
        # splitdrive for non-NT paths
        splitdrive = self.pathmodule.splitdrive
        self.assertEqual(splitdrive("/foo/bar"), ("", "/foo/bar"))
        self.assertEqual(splitdrive("foo:bar"), ("", "foo:bar"))
        self.assertEqual(splitdrive(":foo:bar"), ("", ":foo:bar"))

        self.assertEqual(splitdrive(b"/foo/bar"), (b"", b"/foo/bar"))
        self.assertEqual(splitdrive(b"foo:bar"), (b"", b"foo:bar"))
        self.assertEqual(splitdrive(b":foo:bar"), (b"", b":foo:bar"))

    def test_expandvars(self):
        if self.pathmodule.__name__ == 'macpath':
            self.skipTest('macpath.expandvars is a stub')
        expandvars = self.pathmodule.expandvars
        with support.EnvironmentVarGuard() as env:
            env.clear()
            env["foo"] = "bar"
            env["{foo"] = "baz1"
            env["{foo}"] = "baz2"
            self.assertEqual(expandvars("foo"), "foo")
            self.assertEqual(expandvars("$foo bar"), "bar bar")
            self.assertEqual(expandvars("${foo}bar"), "barbar")
            self.assertEqual(expandvars("$[foo]bar"), "$[foo]bar")
            self.assertEqual(expandvars("$bar bar"), "$bar bar")
            self.assertEqual(expandvars("$?bar"), "$?bar")
            self.assertEqual(expandvars("${foo}bar"), "barbar")
            self.assertEqual(expandvars("$foo}bar"), "bar}bar")
            self.assertEqual(expandvars("${foo"), "${foo")
            self.assertEqual(expandvars("${{foo}}"), "baz1}")
            self.assertEqual(expandvars("$foo$foo"), "barbar")
            self.assertEqual(expandvars("$bar$bar"), "$bar$bar")

            self.assertEqual(expandvars(b"foo"), b"foo")
            self.assertEqual(expandvars(b"$foo bar"), b"bar bar")
            self.assertEqual(expandvars(b"${foo}bar"), b"barbar")
            self.assertEqual(expandvars(b"$[foo]bar"), b"$[foo]bar")
            self.assertEqual(expandvars(b"$bar bar"), b"$bar bar")
            self.assertEqual(expandvars(b"$?bar"), b"$?bar")
            self.assertEqual(expandvars(b"${foo}bar"), b"barbar")
            self.assertEqual(expandvars(b"$foo}bar"), b"bar}bar")
            self.assertEqual(expandvars(b"${foo"), b"${foo")
            self.assertEqual(expandvars(b"${{foo}}"), b"baz1}")
            self.assertEqual(expandvars(b"$foo$foo"), b"barbar")
            self.assertEqual(expandvars(b"$bar$bar"), b"$bar$bar")

    def test_abspath(self):
        self.assertIn("foo", self.pathmodule.abspath("foo"))
        with warnings.catch_warnings():
            warnings.simplefilter("ignore", DeprecationWarning)
            self.assertIn(b"foo", self.pathmodule.abspath(b"foo"))

        # Abspath returns bytes when the arg is bytes
        with warnings.catch_warnings():
            warnings.simplefilter("ignore", DeprecationWarning)
            for path in (b'', b'foo', b'f\xf2\xf2', b'/foo', b'C:\\'):
                self.assertIsInstance(self.pathmodule.abspath(path), bytes)

    def test_realpath(self):
        self.assertIn("foo", self.pathmodule.realpath("foo"))
        with warnings.catch_warnings():
            warnings.simplefilter("ignore", DeprecationWarning)
            self.assertIn(b"foo", self.pathmodule.realpath(b"foo"))

    def test_normpath_issue5827(self):
        # Make sure normpath preserves unicode
        for path in ('', '.', '/', '\\', '///foo/.//bar//'):
            self.assertIsInstance(self.pathmodule.normpath(path), str)

    def test_abspath_issue3426(self):
        # Check that abspath returns unicode when the arg is unicode
        # with both ASCII and non-ASCII cwds.
        abspath = self.pathmodule.abspath
        for path in ('', 'fuu', 'f\xf9\xf9', '/fuu', 'U:\\'):
            self.assertIsInstance(abspath(path), str)

        unicwd = '\xe7w\xf0'
        try:
            os.fsencode(unicwd)
        except (AttributeError, UnicodeEncodeError):
            # FS encoding is probably ASCII
            pass
        else:
            with support.temp_cwd(unicwd):
                for path in ('', 'fuu', 'f\xf9\xf9', '/fuu', 'U:\\'):
                    self.assertIsInstance(abspath(path), str)

    def test_nonascii_abspath(self):
<<<<<<< HEAD
        name = b'\xe7w\xf0'
        if sys.platform == 'win32':
            try:
                os.fsdecode(name)
            except UnicodeDecodeError:
                self.skipTest("the filename %a is not decodable "
                              "from the ANSI code page %s"
                              % (name, sys.getfilesystemencoding()))

        # Test non-ASCII, non-UTF8 bytes in the path.
=======
        if (support.TESTFN_UNDECODABLE
        # Mac OS X denies the creation of a directory with an invalid
        # UTF-8 name. Windows allows to create a directory with an
        # arbitrary bytes name, but fails to enter this directory
        # (when the bytes name is used).
        and sys.platform not in ('win32', 'darwin')):
            name = support.TESTFN_UNDECODABLE
        elif support.TESTFN_NONASCII:
            name = support.TESTFN_NONASCII
        else:
            self.skipTest("need support.TESTFN_NONASCII")

>>>>>>> aa29e3e1
        with warnings.catch_warnings():
            warnings.simplefilter("ignore", DeprecationWarning)
            with support.temp_cwd(name):
                self.test_abspath()


def test_main():
    support.run_unittest(GenericTest)


if __name__=="__main__":
    test_main()<|MERGE_RESOLUTION|>--- conflicted
+++ resolved
@@ -309,18 +309,6 @@
                     self.assertIsInstance(abspath(path), str)
 
     def test_nonascii_abspath(self):
-<<<<<<< HEAD
-        name = b'\xe7w\xf0'
-        if sys.platform == 'win32':
-            try:
-                os.fsdecode(name)
-            except UnicodeDecodeError:
-                self.skipTest("the filename %a is not decodable "
-                              "from the ANSI code page %s"
-                              % (name, sys.getfilesystemencoding()))
-
-        # Test non-ASCII, non-UTF8 bytes in the path.
-=======
         if (support.TESTFN_UNDECODABLE
         # Mac OS X denies the creation of a directory with an invalid
         # UTF-8 name. Windows allows to create a directory with an
@@ -333,7 +321,6 @@
         else:
             self.skipTest("need support.TESTFN_NONASCII")
 
->>>>>>> aa29e3e1
         with warnings.catch_warnings():
             warnings.simplefilter("ignore", DeprecationWarning)
             with support.temp_cwd(name):

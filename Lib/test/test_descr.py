import builtins
import sys
import types
import math
import unittest

from copy import deepcopy
from test import support


class OperatorsTest(unittest.TestCase):

    def __init__(self, *args, **kwargs):
        unittest.TestCase.__init__(self, *args, **kwargs)
        self.binops = {
            'add': '+',
            'sub': '-',
            'mul': '*',
            'div': '/',
            'divmod': 'divmod',
            'pow': '**',
            'lshift': '<<',
            'rshift': '>>',
            'and': '&',
            'xor': '^',
            'or': '|',
            'cmp': 'cmp',
            'lt': '<',
            'le': '<=',
            'eq': '==',
            'ne': '!=',
            'gt': '>',
            'ge': '>=',
        }

        for name, expr in list(self.binops.items()):
            if expr.islower():
                expr = expr + "(a, b)"
            else:
                expr = 'a %s b' % expr
            self.binops[name] = expr

        self.unops = {
            'pos': '+',
            'neg': '-',
            'abs': 'abs',
            'invert': '~',
            'int': 'int',
            'float': 'float',
            'oct': 'oct',
            'hex': 'hex',
        }

        for name, expr in list(self.unops.items()):
            if expr.islower():
                expr = expr + "(a)"
            else:
                expr = '%s a' % expr
            self.unops[name] = expr

    def unop_test(self, a, res, expr="len(a)", meth="__len__"):
        d = {'a': a}
        self.assertEqual(eval(expr, d), res)
        t = type(a)
        m = getattr(t, meth)

        # Find method in parent class
        while meth not in t.__dict__:
            t = t.__bases__[0]
        # in some implementations (e.g. PyPy), 'm' can be a regular unbound
        # method object; the getattr() below obtains its underlying function.
        self.assertEqual(getattr(m, 'im_func', m), t.__dict__[meth])
        self.assertEqual(m(a), res)
        bm = getattr(a, meth)
        self.assertEqual(bm(), res)

    def binop_test(self, a, b, res, expr="a+b", meth="__add__"):
        d = {'a': a, 'b': b}

        # XXX Hack so this passes before 2.3 when -Qnew is specified.
        if meth == "__div__" and 1/2 == 0.5:
            meth = "__truediv__"

        if meth == '__divmod__': pass

        self.assertEqual(eval(expr, d), res)
        t = type(a)
        m = getattr(t, meth)
        while meth not in t.__dict__:
            t = t.__bases__[0]
        # in some implementations (e.g. PyPy), 'm' can be a regular unbound
        # method object; the getattr() below obtains its underlying function.
        self.assertEqual(getattr(m, 'im_func', m), t.__dict__[meth])
        self.assertEqual(m(a, b), res)
        bm = getattr(a, meth)
        self.assertEqual(bm(b), res)

    def sliceop_test(self, a, b, c, res, expr="a[b:c]", meth="__getitem__"):
        d = {'a': a, 'b': b, 'c': c}
        self.assertEqual(eval(expr, d), res)
        t = type(a)
        m = getattr(t, meth)
        while meth not in t.__dict__:
            t = t.__bases__[0]
        # in some implementations (e.g. PyPy), 'm' can be a regular unbound
        # method object; the getattr() below obtains its underlying function.
        self.assertEqual(getattr(m, 'im_func', m), t.__dict__[meth])
        self.assertEqual(m(a, slice(b, c)), res)
        bm = getattr(a, meth)
        self.assertEqual(bm(slice(b, c)), res)

    def setop_test(self, a, b, res, stmt="a+=b", meth="__iadd__"):
        d = {'a': deepcopy(a), 'b': b}
        exec(stmt, d)
        self.assertEqual(d['a'], res)
        t = type(a)
        m = getattr(t, meth)
        while meth not in t.__dict__:
            t = t.__bases__[0]
        # in some implementations (e.g. PyPy), 'm' can be a regular unbound
        # method object; the getattr() below obtains its underlying function.
        self.assertEqual(getattr(m, 'im_func', m), t.__dict__[meth])
        d['a'] = deepcopy(a)
        m(d['a'], b)
        self.assertEqual(d['a'], res)
        d['a'] = deepcopy(a)
        bm = getattr(d['a'], meth)
        bm(b)
        self.assertEqual(d['a'], res)

    def set2op_test(self, a, b, c, res, stmt="a[b]=c", meth="__setitem__"):
        d = {'a': deepcopy(a), 'b': b, 'c': c}
        exec(stmt, d)
        self.assertEqual(d['a'], res)
        t = type(a)
        m = getattr(t, meth)
        while meth not in t.__dict__:
            t = t.__bases__[0]
        # in some implementations (e.g. PyPy), 'm' can be a regular unbound
        # method object; the getattr() below obtains its underlying function.
        self.assertEqual(getattr(m, 'im_func', m), t.__dict__[meth])
        d['a'] = deepcopy(a)
        m(d['a'], b, c)
        self.assertEqual(d['a'], res)
        d['a'] = deepcopy(a)
        bm = getattr(d['a'], meth)
        bm(b, c)
        self.assertEqual(d['a'], res)

    def setsliceop_test(self, a, b, c, d, res, stmt="a[b:c]=d", meth="__setitem__"):
        dictionary = {'a': deepcopy(a), 'b': b, 'c': c, 'd': d}
        exec(stmt, dictionary)
        self.assertEqual(dictionary['a'], res)
        t = type(a)
        while meth not in t.__dict__:
            t = t.__bases__[0]
        m = getattr(t, meth)
        # in some implementations (e.g. PyPy), 'm' can be a regular unbound
        # method object; the getattr() below obtains its underlying function.
        self.assertEqual(getattr(m, 'im_func', m), t.__dict__[meth])
        dictionary['a'] = deepcopy(a)
        m(dictionary['a'], slice(b, c), d)
        self.assertEqual(dictionary['a'], res)
        dictionary['a'] = deepcopy(a)
        bm = getattr(dictionary['a'], meth)
        bm(slice(b, c), d)
        self.assertEqual(dictionary['a'], res)

    def test_lists(self):
        # Testing list operations...
        # Asserts are within individual test methods
        self.binop_test([1], [2], [1,2], "a+b", "__add__")
        self.binop_test([1,2,3], 2, 1, "b in a", "__contains__")
        self.binop_test([1,2,3], 4, 0, "b in a", "__contains__")
        self.binop_test([1,2,3], 1, 2, "a[b]", "__getitem__")
        self.sliceop_test([1,2,3], 0, 2, [1,2], "a[b:c]", "__getitem__")
        self.setop_test([1], [2], [1,2], "a+=b", "__iadd__")
        self.setop_test([1,2], 3, [1,2,1,2,1,2], "a*=b", "__imul__")
        self.unop_test([1,2,3], 3, "len(a)", "__len__")
        self.binop_test([1,2], 3, [1,2,1,2,1,2], "a*b", "__mul__")
        self.binop_test([1,2], 3, [1,2,1,2,1,2], "b*a", "__rmul__")
        self.set2op_test([1,2], 1, 3, [1,3], "a[b]=c", "__setitem__")
        self.setsliceop_test([1,2,3,4], 1, 3, [5,6], [1,5,6,4], "a[b:c]=d",
                        "__setitem__")

    def test_dicts(self):
        # Testing dict operations...
        self.binop_test({1:2,3:4}, 1, 1, "b in a", "__contains__")
        self.binop_test({1:2,3:4}, 2, 0, "b in a", "__contains__")
        self.binop_test({1:2,3:4}, 1, 2, "a[b]", "__getitem__")

        d = {1:2, 3:4}
        l1 = []
        for i in list(d.keys()):
            l1.append(i)
        l = []
        for i in iter(d):
            l.append(i)
        self.assertEqual(l, l1)
        l = []
        for i in d.__iter__():
            l.append(i)
        self.assertEqual(l, l1)
        l = []
        for i in dict.__iter__(d):
            l.append(i)
        self.assertEqual(l, l1)
        d = {1:2, 3:4}
        self.unop_test(d, 2, "len(a)", "__len__")
        self.assertEqual(eval(repr(d), {}), d)
        self.assertEqual(eval(d.__repr__(), {}), d)
        self.set2op_test({1:2,3:4}, 2, 3, {1:2,2:3,3:4}, "a[b]=c",
                        "__setitem__")

    # Tests for unary and binary operators
    def number_operators(self, a, b, skip=[]):
        dict = {'a': a, 'b': b}

        for name, expr in list(self.binops.items()):
            if name not in skip:
                name = "__%s__" % name
                if hasattr(a, name):
                    res = eval(expr, dict)
                    self.binop_test(a, b, res, expr, name)

        for name, expr in list(self.unops.items()):
            if name not in skip:
                name = "__%s__" % name
                if hasattr(a, name):
                    res = eval(expr, dict)
                    self.unop_test(a, res, expr, name)

    def test_ints(self):
        # Testing int operations...
        self.number_operators(100, 3)
        # The following crashes in Python 2.2
        self.assertEqual((1).__bool__(), 1)
        self.assertEqual((0).__bool__(), 0)
        # This returns 'NotImplemented' in Python 2.2
        class C(int):
            def __add__(self, other):
                return NotImplemented
        self.assertEqual(C(5), 5)
        try:
            C() + ""
        except TypeError:
            pass
        else:
            self.fail("NotImplemented should have caused TypeError")

    def test_floats(self):
        # Testing float operations...
        self.number_operators(100.0, 3.0)

    def test_complexes(self):
        # Testing complex operations...
        self.number_operators(100.0j, 3.0j, skip=['lt', 'le', 'gt', 'ge',
                                                  'int', 'float',
                                                  'divmod', 'mod'])

        class Number(complex):
            __slots__ = ['prec']
            def __new__(cls, *args, **kwds):
                result = complex.__new__(cls, *args)
                result.prec = kwds.get('prec', 12)
                return result
            def __repr__(self):
                prec = self.prec
                if self.imag == 0.0:
                    return "%.*g" % (prec, self.real)
                if self.real == 0.0:
                    return "%.*gj" % (prec, self.imag)
                return "(%.*g+%.*gj)" % (prec, self.real, prec, self.imag)
            __str__ = __repr__

        a = Number(3.14, prec=6)
        self.assertEqual(repr(a), "3.14")
        self.assertEqual(a.prec, 6)

        a = Number(a, prec=2)
        self.assertEqual(repr(a), "3.1")
        self.assertEqual(a.prec, 2)

        a = Number(234.5)
        self.assertEqual(repr(a), "234.5")
        self.assertEqual(a.prec, 12)

    def test_explicit_reverse_methods(self):
        # see issue 9930
        self.assertEqual(complex.__radd__(3j, 4.0), complex(4.0, 3.0))
        self.assertEqual(float.__rsub__(3.0, 1), -2.0)

    @support.impl_detail("the module 'xxsubtype' is internal")
    def test_spam_lists(self):
        # Testing spamlist operations...
        import copy, xxsubtype as spam

        def spamlist(l, memo=None):
            import xxsubtype as spam
            return spam.spamlist(l)

        # This is an ugly hack:
        copy._deepcopy_dispatch[spam.spamlist] = spamlist

        self.binop_test(spamlist([1]), spamlist([2]), spamlist([1,2]), "a+b",
                       "__add__")
        self.binop_test(spamlist([1,2,3]), 2, 1, "b in a", "__contains__")
        self.binop_test(spamlist([1,2,3]), 4, 0, "b in a", "__contains__")
        self.binop_test(spamlist([1,2,3]), 1, 2, "a[b]", "__getitem__")
        self.sliceop_test(spamlist([1,2,3]), 0, 2, spamlist([1,2]), "a[b:c]",
                          "__getitem__")
        self.setop_test(spamlist([1]), spamlist([2]), spamlist([1,2]), "a+=b",
                        "__iadd__")
        self.setop_test(spamlist([1,2]), 3, spamlist([1,2,1,2,1,2]), "a*=b",
                        "__imul__")
        self.unop_test(spamlist([1,2,3]), 3, "len(a)", "__len__")
        self.binop_test(spamlist([1,2]), 3, spamlist([1,2,1,2,1,2]), "a*b",
                        "__mul__")
        self.binop_test(spamlist([1,2]), 3, spamlist([1,2,1,2,1,2]), "b*a",
                        "__rmul__")
        self.set2op_test(spamlist([1,2]), 1, 3, spamlist([1,3]), "a[b]=c",
                         "__setitem__")
        self.setsliceop_test(spamlist([1,2,3,4]), 1, 3, spamlist([5,6]),
                             spamlist([1,5,6,4]), "a[b:c]=d", "__setitem__")
        # Test subclassing
        class C(spam.spamlist):
            def foo(self): return 1
        a = C()
        self.assertEqual(a, [])
        self.assertEqual(a.foo(), 1)
        a.append(100)
        self.assertEqual(a, [100])
        self.assertEqual(a.getstate(), 0)
        a.setstate(42)
        self.assertEqual(a.getstate(), 42)

    @support.impl_detail("the module 'xxsubtype' is internal")
    def test_spam_dicts(self):
        # Testing spamdict operations...
        import copy, xxsubtype as spam
        def spamdict(d, memo=None):
            import xxsubtype as spam
            sd = spam.spamdict()
            for k, v in list(d.items()):
                sd[k] = v
            return sd
        # This is an ugly hack:
        copy._deepcopy_dispatch[spam.spamdict] = spamdict

        self.binop_test(spamdict({1:2,3:4}), 1, 1, "b in a", "__contains__")
        self.binop_test(spamdict({1:2,3:4}), 2, 0, "b in a", "__contains__")
        self.binop_test(spamdict({1:2,3:4}), 1, 2, "a[b]", "__getitem__")
        d = spamdict({1:2,3:4})
        l1 = []
        for i in list(d.keys()):
            l1.append(i)
        l = []
        for i in iter(d):
            l.append(i)
        self.assertEqual(l, l1)
        l = []
        for i in d.__iter__():
            l.append(i)
        self.assertEqual(l, l1)
        l = []
        for i in type(spamdict({})).__iter__(d):
            l.append(i)
        self.assertEqual(l, l1)
        straightd = {1:2, 3:4}
        spamd = spamdict(straightd)
        self.unop_test(spamd, 2, "len(a)", "__len__")
        self.unop_test(spamd, repr(straightd), "repr(a)", "__repr__")
        self.set2op_test(spamdict({1:2,3:4}), 2, 3, spamdict({1:2,2:3,3:4}),
                   "a[b]=c", "__setitem__")
        # Test subclassing
        class C(spam.spamdict):
            def foo(self): return 1
        a = C()
        self.assertEqual(list(a.items()), [])
        self.assertEqual(a.foo(), 1)
        a['foo'] = 'bar'
        self.assertEqual(list(a.items()), [('foo', 'bar')])
        self.assertEqual(a.getstate(), 0)
        a.setstate(100)
        self.assertEqual(a.getstate(), 100)

class ClassPropertiesAndMethods(unittest.TestCase):

    def test_python_dicts(self):
        # Testing Python subclass of dict...
        self.assertTrue(issubclass(dict, dict))
<<<<<<< HEAD
        self.assertTrue(isinstance({}, dict))
        d = dict()
        self.assertEqual(d, {})
        self.assertTrue(d.__class__ is dict)
        self.assertTrue(isinstance(d, dict))
=======
        self.assertIsInstance({}, dict)
        d = dict()
        self.assertEqual(d, {})
        self.assertTrue(d.__class__ is dict)
        self.assertIsInstance(d, dict)
>>>>>>> 175d89ef
        class C(dict):
            state = -1
            def __init__(self_local, *a, **kw):
                if a:
                    self.assertEqual(len(a), 1)
                    self_local.state = a[0]
                if kw:
                    for k, v in list(kw.items()):
                        self_local[v] = k
            def __getitem__(self, key):
                return self.get(key, 0)
            def __setitem__(self_local, key, value):
<<<<<<< HEAD
                self.assertTrue(isinstance(key, type(0)))
=======
                self.assertIsInstance(key, type(0))
>>>>>>> 175d89ef
                dict.__setitem__(self_local, key, value)
            def setstate(self, state):
                self.state = state
            def getstate(self):
                return self.state
        self.assertTrue(issubclass(C, dict))
        a1 = C(12)
        self.assertEqual(a1.state, 12)
        a2 = C(foo=1, bar=2)
        self.assertEqual(a2[1] == 'foo' and a2[2], 'bar')
        a = C()
        self.assertEqual(a.state, -1)
        self.assertEqual(a.getstate(), -1)
        a.setstate(0)
        self.assertEqual(a.state, 0)
        self.assertEqual(a.getstate(), 0)
        a.setstate(10)
        self.assertEqual(a.state, 10)
        self.assertEqual(a.getstate(), 10)
        self.assertEqual(a[42], 0)
        a[42] = 24
        self.assertEqual(a[42], 24)
        N = 50
        for i in range(N):
            a[i] = C()
            for j in range(N):
                a[i][j] = i*j
        for i in range(N):
            for j in range(N):
                self.assertEqual(a[i][j], i*j)

    def test_python_lists(self):
        # Testing Python subclass of list...
        class C(list):
            def __getitem__(self, i):
                if isinstance(i, slice):
                    return i.start, i.stop
                return list.__getitem__(self, i) + 100
        a = C()
        a.extend([0,1,2])
        self.assertEqual(a[0], 100)
        self.assertEqual(a[1], 101)
        self.assertEqual(a[2], 102)
        self.assertEqual(a[100:200], (100,200))

    def test_metaclass(self):
        # Testing metaclasses...
        class C(metaclass=type):
            def __init__(self):
                self.__state = 0
            def getstate(self):
                return self.__state
            def setstate(self, state):
                self.__state = state
        a = C()
        self.assertEqual(a.getstate(), 0)
        a.setstate(10)
        self.assertEqual(a.getstate(), 10)
        class _metaclass(type):
            def myself(cls): return cls
        class D(metaclass=_metaclass):
            pass
        self.assertEqual(D.myself(), D)
        d = D()
        self.assertEqual(d.__class__, D)
        class M1(type):
            def __new__(cls, name, bases, dict):
                dict['__spam__'] = 1
                return type.__new__(cls, name, bases, dict)
        class C(metaclass=M1):
            pass
        self.assertEqual(C.__spam__, 1)
        c = C()
        self.assertEqual(c.__spam__, 1)

        class _instance(object):
            pass
        class M2(object):
            @staticmethod
            def __new__(cls, name, bases, dict):
                self = object.__new__(cls)
                self.name = name
                self.bases = bases
                self.dict = dict
                return self
            def __call__(self):
                it = _instance()
                # Early binding of methods
                for key in self.dict:
                    if key.startswith("__"):
                        continue
                    setattr(it, key, self.dict[key].__get__(it, self))
                return it
        class C(metaclass=M2):
            def spam(self):
                return 42
        self.assertEqual(C.name, 'C')
        self.assertEqual(C.bases, ())
<<<<<<< HEAD
        self.assertTrue('spam' in C.dict)
=======
        self.assertIn('spam', C.dict)
>>>>>>> 175d89ef
        c = C()
        self.assertEqual(c.spam(), 42)

        # More metaclass examples

        class autosuper(type):
            # Automatically add __super to the class
            # This trick only works for dynamic classes
            def __new__(metaclass, name, bases, dict):
                cls = super(autosuper, metaclass).__new__(metaclass,
                                                          name, bases, dict)
                # Name mangling for __super removes leading underscores
                while name[:1] == "_":
                    name = name[1:]
                if name:
                    name = "_%s__super" % name
                else:
                    name = "__super"
                setattr(cls, name, super(cls))
                return cls
        class A(metaclass=autosuper):
            def meth(self):
                return "A"
        class B(A):
            def meth(self):
                return "B" + self.__super.meth()
        class C(A):
            def meth(self):
                return "C" + self.__super.meth()
        class D(C, B):
            def meth(self):
                return "D" + self.__super.meth()
        self.assertEqual(D().meth(), "DCBA")
        class E(B, C):
            def meth(self):
                return "E" + self.__super.meth()
        self.assertEqual(E().meth(), "EBCA")

        class autoproperty(type):
            # Automatically create property attributes when methods
            # named _get_x and/or _set_x are found
            def __new__(metaclass, name, bases, dict):
                hits = {}
                for key, val in dict.items():
                    if key.startswith("_get_"):
                        key = key[5:]
                        get, set = hits.get(key, (None, None))
                        get = val
                        hits[key] = get, set
                    elif key.startswith("_set_"):
                        key = key[5:]
                        get, set = hits.get(key, (None, None))
                        set = val
                        hits[key] = get, set
                for key, (get, set) in hits.items():
                    dict[key] = property(get, set)
                return super(autoproperty, metaclass).__new__(metaclass,
                                                            name, bases, dict)
        class A(metaclass=autoproperty):
            def _get_x(self):
                return -self.__x
            def _set_x(self, x):
                self.__x = -x
        a = A()
        self.assertTrue(not hasattr(a, "x"))
        a.x = 12
        self.assertEqual(a.x, 12)
        self.assertEqual(a._A__x, -12)

        class multimetaclass(autoproperty, autosuper):
            # Merge of multiple cooperating metaclasses
            pass
        class A(metaclass=multimetaclass):
            def _get_x(self):
                return "A"
        class B(A):
            def _get_x(self):
                return "B" + self.__super._get_x()
        class C(A):
            def _get_x(self):
                return "C" + self.__super._get_x()
        class D(C, B):
            def _get_x(self):
                return "D" + self.__super._get_x()
        self.assertEqual(D().x, "DCBA")

        # Make sure type(x) doesn't call x.__class__.__init__
        class T(type):
            counter = 0
            def __init__(self, *args):
                T.counter += 1
        class C(metaclass=T):
            pass
        self.assertEqual(T.counter, 1)
        a = C()
        self.assertEqual(type(a), C)
        self.assertEqual(T.counter, 1)

        class C(object): pass
        c = C()
        try: c()
        except TypeError: pass
        else: self.fail("calling object w/o call method should raise "
                        "TypeError")

        # Testing code to find most derived baseclass
        class A(type):
            def __new__(*args, **kwargs):
                return type.__new__(*args, **kwargs)

        class B(object):
            pass

        class C(object, metaclass=A):
            pass

        # The most derived metaclass of D is A rather than type.
        class D(B, C):
            pass

    def test_module_subclasses(self):
        # Testing Python subclass of module...
        log = []
        MT = type(sys)
        class MM(MT):
            def __init__(self, name):
                MT.__init__(self, name)
            def __getattribute__(self, name):
                log.append(("getattr", name))
                return MT.__getattribute__(self, name)
            def __setattr__(self, name, value):
                log.append(("setattr", name, value))
                MT.__setattr__(self, name, value)
            def __delattr__(self, name):
                log.append(("delattr", name))
                MT.__delattr__(self, name)
        a = MM("a")
        a.foo = 12
        x = a.foo
        del a.foo
        self.assertEqual(log, [("setattr", "foo", 12),
                               ("getattr", "foo"),
                               ("delattr", "foo")])

        # http://python.org/sf/1174712
        try:
            class Module(types.ModuleType, str):
                pass
        except TypeError:
            pass
        else:
            self.fail("inheriting from ModuleType and str at the same time "
                      "should fail")

    def test_multiple_inheritance(self):
        # Testing multiple inheritance...
        class C(object):
            def __init__(self):
                self.__state = 0
            def getstate(self):
                return self.__state
            def setstate(self, state):
                self.__state = state
        a = C()
        self.assertEqual(a.getstate(), 0)
        a.setstate(10)
        self.assertEqual(a.getstate(), 10)
        class D(dict, C):
            def __init__(self):
                type({}).__init__(self)
                C.__init__(self)
        d = D()
        self.assertEqual(list(d.keys()), [])
        d["hello"] = "world"
        self.assertEqual(list(d.items()), [("hello", "world")])
        self.assertEqual(d["hello"], "world")
        self.assertEqual(d.getstate(), 0)
        d.setstate(10)
        self.assertEqual(d.getstate(), 10)
        self.assertEqual(D.__mro__, (D, dict, C, object))

        # SF bug #442833
        class Node(object):
            def __int__(self):
                return int(self.foo())
            def foo(self):
                return "23"
        class Frag(Node, list):
            def foo(self):
                return "42"
        self.assertEqual(Node().__int__(), 23)
        self.assertEqual(int(Node()), 23)
        self.assertEqual(Frag().__int__(), 42)
        self.assertEqual(int(Frag()), 42)

    def test_diamond_inheritence(self):
        # Testing multiple inheritance special cases...
        class A(object):
            def spam(self): return "A"
        self.assertEqual(A().spam(), "A")
        class B(A):
            def boo(self): return "B"
            def spam(self): return "B"
        self.assertEqual(B().spam(), "B")
        self.assertEqual(B().boo(), "B")
        class C(A):
            def boo(self): return "C"
        self.assertEqual(C().spam(), "A")
        self.assertEqual(C().boo(), "C")
        class D(B, C): pass
        self.assertEqual(D().spam(), "B")
        self.assertEqual(D().boo(), "B")
        self.assertEqual(D.__mro__, (D, B, C, A, object))
        class E(C, B): pass
        self.assertEqual(E().spam(), "B")
        self.assertEqual(E().boo(), "C")
        self.assertEqual(E.__mro__, (E, C, B, A, object))
        # MRO order disagreement
        try:
            class F(D, E): pass
        except TypeError:
            pass
        else:
            self.fail("expected MRO order disagreement (F)")
        try:
            class G(E, D): pass
        except TypeError:
            pass
        else:
            self.fail("expected MRO order disagreement (G)")

    # see thread python-dev/2002-October/029035.html
    def test_ex5_from_c3_switch(self):
        # Testing ex5 from C3 switch discussion...
        class A(object): pass
        class B(object): pass
        class C(object): pass
        class X(A): pass
        class Y(A): pass
        class Z(X,B,Y,C): pass
        self.assertEqual(Z.__mro__, (Z, X, B, Y, A, C, object))

    # see "A Monotonic Superclass Linearization for Dylan",
    # by Kim Barrett et al. (OOPSLA 1996)
    def test_monotonicity(self):
        # Testing MRO monotonicity...
        class Boat(object): pass
        class DayBoat(Boat): pass
        class WheelBoat(Boat): pass
        class EngineLess(DayBoat): pass
        class SmallMultihull(DayBoat): pass
        class PedalWheelBoat(EngineLess,WheelBoat): pass
        class SmallCatamaran(SmallMultihull): pass
        class Pedalo(PedalWheelBoat,SmallCatamaran): pass

        self.assertEqual(PedalWheelBoat.__mro__,
              (PedalWheelBoat, EngineLess, DayBoat, WheelBoat, Boat, object))
        self.assertEqual(SmallCatamaran.__mro__,
              (SmallCatamaran, SmallMultihull, DayBoat, Boat, object))
        self.assertEqual(Pedalo.__mro__,
              (Pedalo, PedalWheelBoat, EngineLess, SmallCatamaran,
               SmallMultihull, DayBoat, WheelBoat, Boat, object))

    # see "A Monotonic Superclass Linearization for Dylan",
    # by Kim Barrett et al. (OOPSLA 1996)
    def test_consistency_with_epg(self):
        # Testing consistentcy with EPG...
        class Pane(object): pass
        class ScrollingMixin(object): pass
        class EditingMixin(object): pass
        class ScrollablePane(Pane,ScrollingMixin): pass
        class EditablePane(Pane,EditingMixin): pass
        class EditableScrollablePane(ScrollablePane,EditablePane): pass

        self.assertEqual(EditableScrollablePane.__mro__,
              (EditableScrollablePane, ScrollablePane, EditablePane, Pane,
                ScrollingMixin, EditingMixin, object))

    def test_mro_disagreement(self):
        # Testing error messages for MRO disagreement...
        mro_err_msg = """Cannot create a consistent method resolution
order (MRO) for bases """

        def raises(exc, expected, callable, *args):
            try:
                callable(*args)
            except exc as msg:
                # the exact msg is generally considered an impl detail
                if support.check_impl_detail():
                    if not str(msg).startswith(expected):
                        self.fail("Message %r, expected %r" %
                                  (str(msg), expected))
            else:
                self.fail("Expected %s" % exc)

        class A(object): pass
        class B(A): pass
        class C(object): pass

        # Test some very simple errors
        raises(TypeError, "duplicate base class A",
               type, "X", (A, A), {})
        raises(TypeError, mro_err_msg,
               type, "X", (A, B), {})
        raises(TypeError, mro_err_msg,
               type, "X", (A, C, B), {})
        # Test a slightly more complex error
        class GridLayout(object): pass
        class HorizontalGrid(GridLayout): pass
        class VerticalGrid(GridLayout): pass
        class HVGrid(HorizontalGrid, VerticalGrid): pass
        class VHGrid(VerticalGrid, HorizontalGrid): pass
        raises(TypeError, mro_err_msg,
               type, "ConfusedGrid", (HVGrid, VHGrid), {})

    def test_object_class(self):
        # Testing object class...
        a = object()
        self.assertEqual(a.__class__, object)
        self.assertEqual(type(a), object)
        b = object()
        self.assertNotEqual(a, b)
        self.assertFalse(hasattr(a, "foo"))
        try:
            a.foo = 12
        except (AttributeError, TypeError):
            pass
        else:
            self.fail("object() should not allow setting a foo attribute")
        self.assertFalse(hasattr(object(), "__dict__"))

        class Cdict(object):
            pass
        x = Cdict()
        self.assertEqual(x.__dict__, {})
        x.foo = 1
        self.assertEqual(x.foo, 1)
        self.assertEqual(x.__dict__, {'foo': 1})

    def test_slots(self):
        # Testing __slots__...
        class C0(object):
            __slots__ = []
        x = C0()
        self.assertFalse(hasattr(x, "__dict__"))
        self.assertFalse(hasattr(x, "foo"))

        class C1(object):
            __slots__ = ['a']
        x = C1()
        self.assertFalse(hasattr(x, "__dict__"))
        self.assertFalse(hasattr(x, "a"))
        x.a = 1
        self.assertEqual(x.a, 1)
        x.a = None
        self.assertEqual(x.a, None)
        del x.a
        self.assertFalse(hasattr(x, "a"))

        class C3(object):
            __slots__ = ['a', 'b', 'c']
        x = C3()
        self.assertFalse(hasattr(x, "__dict__"))
        self.assertFalse(hasattr(x, 'a'))
        self.assertFalse(hasattr(x, 'b'))
        self.assertFalse(hasattr(x, 'c'))
        x.a = 1
        x.b = 2
        x.c = 3
        self.assertEqual(x.a, 1)
        self.assertEqual(x.b, 2)
        self.assertEqual(x.c, 3)

        class C4(object):
            """Validate name mangling"""
            __slots__ = ['__a']
            def __init__(self, value):
                self.__a = value
            def get(self):
                return self.__a
        x = C4(5)
        self.assertFalse(hasattr(x, '__dict__'))
        self.assertFalse(hasattr(x, '__a'))
        self.assertEqual(x.get(), 5)
        try:
            x.__a = 6
        except AttributeError:
            pass
        else:
            self.fail("Double underscored names not mangled")

        # Make sure slot names are proper identifiers
        try:
            class C(object):
                __slots__ = [None]
        except TypeError:
            pass
        else:
            self.fail("[None] slots not caught")
        try:
            class C(object):
                __slots__ = ["foo bar"]
        except TypeError:
            pass
        else:
            self.fail("['foo bar'] slots not caught")
        try:
            class C(object):
                __slots__ = ["foo\0bar"]
        except TypeError:
            pass
        else:
            self.fail("['foo\\0bar'] slots not caught")
        try:
            class C(object):
                __slots__ = ["1"]
        except TypeError:
            pass
        else:
            self.fail("['1'] slots not caught")
        try:
            class C(object):
                __slots__ = [""]
        except TypeError:
            pass
        else:
            self.fail("[''] slots not caught")
        class C(object):
            __slots__ = ["a", "a_b", "_a", "A0123456789Z"]
        # XXX(nnorwitz): was there supposed to be something tested
        # from the class above?

        # Test a single string is not expanded as a sequence.
        class C(object):
            __slots__ = "abc"
        c = C()
        c.abc = 5
        self.assertEqual(c.abc, 5)

        # Test unicode slot names
        # Test a single unicode string is not expanded as a sequence.
        class C(object):
            __slots__ = "abc"
        c = C()
        c.abc = 5
        self.assertEqual(c.abc, 5)

        # _unicode_to_string used to modify slots in certain circumstances
        slots = ("foo", "bar")
        class C(object):
            __slots__ = slots
        x = C()
        x.foo = 5
        self.assertEqual(x.foo, 5)
        self.assertTrue(type(slots[0]) is str)
        # this used to leak references
        try:
            class C(object):
                __slots__ = [chr(128)]
        except (TypeError, UnicodeEncodeError):
            pass
        else:
            raise TestFailed("[chr(128)] slots not caught")

        # Test leaks
        class Counted(object):
            counter = 0    # counts the number of instances alive
            def __init__(self):
                Counted.counter += 1
            def __del__(self):
                Counted.counter -= 1
        class C(object):
            __slots__ = ['a', 'b', 'c']
        x = C()
        x.a = Counted()
        x.b = Counted()
        x.c = Counted()
        self.assertEqual(Counted.counter, 3)
        del x
        support.gc_collect()
        self.assertEqual(Counted.counter, 0)
        class D(C):
            pass
        x = D()
        x.a = Counted()
        x.z = Counted()
        self.assertEqual(Counted.counter, 2)
        del x
        support.gc_collect()
        self.assertEqual(Counted.counter, 0)
        class E(D):
            __slots__ = ['e']
        x = E()
        x.a = Counted()
        x.z = Counted()
        x.e = Counted()
        self.assertEqual(Counted.counter, 3)
        del x
        support.gc_collect()
        self.assertEqual(Counted.counter, 0)

        # Test cyclical leaks [SF bug 519621]
        class F(object):
            __slots__ = ['a', 'b']
        s = F()
        s.a = [Counted(), s]
        self.assertEqual(Counted.counter, 1)
        s = None
        support.gc_collect()
        self.assertEqual(Counted.counter, 0)

        # Test lookup leaks [SF bug 572567]
        import gc
        if hasattr(gc, 'get_objects'):
            class G(object):
                def __eq__(self, other):
                    return False
            g = G()
            orig_objects = len(gc.get_objects())
            for i in range(10):
                g==g
            new_objects = len(gc.get_objects())
            self.assertEqual(orig_objects, new_objects)

        class H(object):
            __slots__ = ['a', 'b']
            def __init__(self):
                self.a = 1
                self.b = 2
            def __del__(self_):
                self.assertEqual(self_.a, 1)
                self.assertEqual(self_.b, 2)
        with support.captured_output('stderr') as s:
            h = H()
            del h
        self.assertEqual(s.getvalue(), '')

        class X(object):
            __slots__ = "a"
        with self.assertRaises(AttributeError):
            del X().a

    def test_slots_special(self):
        # Testing __dict__ and __weakref__ in __slots__...
        class D(object):
            __slots__ = ["__dict__"]
        a = D()
        self.assertTrue(hasattr(a, "__dict__"))
        self.assertFalse(hasattr(a, "__weakref__"))
        a.foo = 42
        self.assertEqual(a.__dict__, {"foo": 42})

        class W(object):
            __slots__ = ["__weakref__"]
        a = W()
        self.assertTrue(hasattr(a, "__weakref__"))
        self.assertFalse(hasattr(a, "__dict__"))
        try:
            a.foo = 42
        except AttributeError:
            pass
        else:
            self.fail("shouldn't be allowed to set a.foo")

        class C1(W, D):
            __slots__ = []
        a = C1()
        self.assertTrue(hasattr(a, "__dict__"))
        self.assertTrue(hasattr(a, "__weakref__"))
        a.foo = 42
        self.assertEqual(a.__dict__, {"foo": 42})

        class C2(D, W):
            __slots__ = []
        a = C2()
        self.assertTrue(hasattr(a, "__dict__"))
        self.assertTrue(hasattr(a, "__weakref__"))
        a.foo = 42
        self.assertEqual(a.__dict__, {"foo": 42})

    def test_slots_descriptor(self):
        # Issue2115: slot descriptors did not correctly check
        # the type of the given object
        import abc
        class MyABC(metaclass=abc.ABCMeta):
            __slots__ = "a"

        class Unrelated(object):
            pass
        MyABC.register(Unrelated)

        u = Unrelated()
<<<<<<< HEAD
        self.assertTrue(isinstance(u, MyABC))
=======
        self.assertIsInstance(u, MyABC)
>>>>>>> 175d89ef

        # This used to crash
        self.assertRaises(TypeError, MyABC.a.__set__, u, 3)

    def test_dynamics(self):
        # Testing class attribute propagation...
        class D(object):
            pass
        class E(D):
            pass
        class F(D):
            pass
        D.foo = 1
        self.assertEqual(D.foo, 1)
        # Test that dynamic attributes are inherited
        self.assertEqual(E.foo, 1)
        self.assertEqual(F.foo, 1)
        # Test dynamic instances
        class C(object):
            pass
        a = C()
        self.assertFalse(hasattr(a, "foobar"))
        C.foobar = 2
        self.assertEqual(a.foobar, 2)
        C.method = lambda self: 42
        self.assertEqual(a.method(), 42)
        C.__repr__ = lambda self: "C()"
        self.assertEqual(repr(a), "C()")
        C.__int__ = lambda self: 100
        self.assertEqual(int(a), 100)
        self.assertEqual(a.foobar, 2)
        self.assertFalse(hasattr(a, "spam"))
        def mygetattr(self, name):
            if name == "spam":
                return "spam"
            raise AttributeError
        C.__getattr__ = mygetattr
        self.assertEqual(a.spam, "spam")
        a.new = 12
        self.assertEqual(a.new, 12)
        def mysetattr(self, name, value):
            if name == "spam":
                raise AttributeError
            return object.__setattr__(self, name, value)
        C.__setattr__ = mysetattr
        try:
            a.spam = "not spam"
        except AttributeError:
            pass
        else:
            self.fail("expected AttributeError")
        self.assertEqual(a.spam, "spam")
        class D(C):
            pass
        d = D()
        d.foo = 1
        self.assertEqual(d.foo, 1)

        # Test handling of int*seq and seq*int
        class I(int):
            pass
        self.assertEqual("a"*I(2), "aa")
        self.assertEqual(I(2)*"a", "aa")
        self.assertEqual(2*I(3), 6)
        self.assertEqual(I(3)*2, 6)
        self.assertEqual(I(3)*I(2), 6)

        # Test comparison of classes with dynamic metaclasses
        class dynamicmetaclass(type):
            pass
        class someclass(metaclass=dynamicmetaclass):
            pass
        self.assertNotEqual(someclass, object)

    def test_errors(self):
        # Testing errors...
        try:
            class C(list, dict):
                pass
        except TypeError:
            pass
        else:
            self.fail("inheritance from both list and dict should be illegal")

        try:
            class C(object, None):
                pass
        except TypeError:
            pass
        else:
            self.fail("inheritance from non-type should be illegal")
        class Classic:
            pass

        try:
            class C(type(len)):
                pass
        except TypeError:
            pass
        else:
            self.fail("inheritance from CFunction should be illegal")

        try:
            class C(object):
                __slots__ = 1
        except TypeError:
            pass
        else:
            self.fail("__slots__ = 1 should be illegal")

        try:
            class C(object):
                __slots__ = [1]
        except TypeError:
            pass
        else:
            self.fail("__slots__ = [1] should be illegal")

        class M1(type):
            pass
        class M2(type):
            pass
        class A1(object, metaclass=M1):
            pass
        class A2(object, metaclass=M2):
            pass
        try:
            class B(A1, A2):
                pass
        except TypeError:
            pass
        else:
            self.fail("finding the most derived metaclass should have failed")

    def test_classmethods(self):
        # Testing class methods...
        class C(object):
            def foo(*a): return a
            goo = classmethod(foo)
        c = C()
        self.assertEqual(C.goo(1), (C, 1))
        self.assertEqual(c.goo(1), (C, 1))
        self.assertEqual(c.foo(1), (c, 1))
        class D(C):
            pass
        d = D()
        self.assertEqual(D.goo(1), (D, 1))
        self.assertEqual(d.goo(1), (D, 1))
        self.assertEqual(d.foo(1), (d, 1))
        self.assertEqual(D.foo(d, 1), (d, 1))
        # Test for a specific crash (SF bug 528132)
        def f(cls, arg): return (cls, arg)
        ff = classmethod(f)
        self.assertEqual(ff.__get__(0, int)(42), (int, 42))
        self.assertEqual(ff.__get__(0)(42), (int, 42))

        # Test super() with classmethods (SF bug 535444)
        self.assertEqual(C.goo.__self__, C)
        self.assertEqual(D.goo.__self__, D)
        self.assertEqual(super(D,D).goo.__self__, D)
        self.assertEqual(super(D,d).goo.__self__, D)
        self.assertEqual(super(D,D).goo(), (D,))
        self.assertEqual(super(D,d).goo(), (D,))

        # Verify that a non-callable will raise
        meth = classmethod(1).__get__(1)
        self.assertRaises(TypeError, meth)

        # Verify that classmethod() doesn't allow keyword args
        try:
            classmethod(f, kw=1)
        except TypeError:
            pass
        else:
            self.fail("classmethod shouldn't accept keyword args")

    @support.impl_detail("the module 'xxsubtype' is internal")
    def test_classmethods_in_c(self):
        # Testing C-based class methods...
        import xxsubtype as spam
        a = (1, 2, 3)
        d = {'abc': 123}
        x, a1, d1 = spam.spamlist.classmeth(*a, **d)
        self.assertEqual(x, spam.spamlist)
        self.assertEqual(a, a1)
        self.assertEqual(d, d1)
        x, a1, d1 = spam.spamlist().classmeth(*a, **d)
        self.assertEqual(x, spam.spamlist)
        self.assertEqual(a, a1)
        self.assertEqual(d, d1)

    def test_staticmethods(self):
        # Testing static methods...
        class C(object):
            def foo(*a): return a
            goo = staticmethod(foo)
        c = C()
        self.assertEqual(C.goo(1), (1,))
        self.assertEqual(c.goo(1), (1,))
        self.assertEqual(c.foo(1), (c, 1,))
        class D(C):
            pass
        d = D()
        self.assertEqual(D.goo(1), (1,))
        self.assertEqual(d.goo(1), (1,))
        self.assertEqual(d.foo(1), (d, 1))
        self.assertEqual(D.foo(d, 1), (d, 1))

    @support.impl_detail("the module 'xxsubtype' is internal")
    def test_staticmethods_in_c(self):
        # Testing C-based static methods...
        import xxsubtype as spam
        a = (1, 2, 3)
        d = {"abc": 123}
        x, a1, d1 = spam.spamlist.staticmeth(*a, **d)
        self.assertEqual(x, None)
        self.assertEqual(a, a1)
        self.assertEqual(d, d1)
        x, a1, d2 = spam.spamlist().staticmeth(*a, **d)
        self.assertEqual(x, None)
        self.assertEqual(a, a1)
        self.assertEqual(d, d1)

    def test_classic(self):
        # Testing classic classes...
        class C:
            def foo(*a): return a
            goo = classmethod(foo)
        c = C()
        self.assertEqual(C.goo(1), (C, 1))
        self.assertEqual(c.goo(1), (C, 1))
        self.assertEqual(c.foo(1), (c, 1))
        class D(C):
            pass
        d = D()
        self.assertEqual(D.goo(1), (D, 1))
        self.assertEqual(d.goo(1), (D, 1))
        self.assertEqual(d.foo(1), (d, 1))
        self.assertEqual(D.foo(d, 1), (d, 1))
        class E: # *not* subclassing from C
            foo = C.foo
        self.assertEqual(E().foo.__func__, C.foo) # i.e., unbound
        self.assertTrue(repr(C.foo.__get__(C())).startswith("<bound method "))

    def test_compattr(self):
        # Testing computed attributes...
        class C(object):
            class computed_attribute(object):
                def __init__(self, get, set=None, delete=None):
                    self.__get = get
                    self.__set = set
                    self.__delete = delete
                def __get__(self, obj, type=None):
                    return self.__get(obj)
                def __set__(self, obj, value):
                    return self.__set(obj, value)
                def __delete__(self, obj):
                    return self.__delete(obj)
            def __init__(self):
                self.__x = 0
            def __get_x(self):
                x = self.__x
                self.__x = x+1
                return x
            def __set_x(self, x):
                self.__x = x
            def __delete_x(self):
                del self.__x
            x = computed_attribute(__get_x, __set_x, __delete_x)
        a = C()
        self.assertEqual(a.x, 0)
        self.assertEqual(a.x, 1)
        a.x = 10
        self.assertEqual(a.x, 10)
        self.assertEqual(a.x, 11)
        del a.x
        self.assertEqual(hasattr(a, 'x'), 0)

    def test_newslots(self):
        # Testing __new__ slot override...
        class C(list):
            def __new__(cls):
                self = list.__new__(cls)
                self.foo = 1
                return self
            def __init__(self):
                self.foo = self.foo + 2
        a = C()
        self.assertEqual(a.foo, 3)
        self.assertEqual(a.__class__, C)
        class D(C):
            pass
        b = D()
        self.assertEqual(b.foo, 3)
        self.assertEqual(b.__class__, D)

    def test_altmro(self):
        # Testing mro() and overriding it...
        class A(object):
            def f(self): return "A"
        class B(A):
            pass
        class C(A):
            def f(self): return "C"
        class D(B, C):
            pass
        self.assertEqual(D.mro(), [D, B, C, A, object])
        self.assertEqual(D.__mro__, (D, B, C, A, object))
        self.assertEqual(D().f(), "C")

        class PerverseMetaType(type):
            def mro(cls):
                L = type.mro(cls)
                L.reverse()
                return L
        class X(D,B,C,A, metaclass=PerverseMetaType):
            pass
        self.assertEqual(X.__mro__, (object, A, C, B, D, X))
        self.assertEqual(X().f(), "A")

        try:
            class _metaclass(type):
                def mro(self):
                    return [self, dict, object]
            class X(object, metaclass=_metaclass):
                pass
            # In CPython, the class creation above already raises
            # TypeError, as a protection against the fact that
            # instances of X would segfault it.  In other Python
            # implementations it would be ok to let the class X
            # be created, but instead get a clean TypeError on the
            # __setitem__ below.
            x = object.__new__(X)
            x[5] = 6
        except TypeError:
            pass
        else:
            self.fail("devious mro() return not caught")

        try:
            class _metaclass(type):
                def mro(self):
                    return [1]
            class X(object, metaclass=_metaclass):
                pass
        except TypeError:
            pass
        else:
            self.fail("non-class mro() return not caught")

        try:
            class _metaclass(type):
                def mro(self):
                    return 1
            class X(object, metaclass=_metaclass):
                pass
        except TypeError:
            pass
        else:
            self.fail("non-sequence mro() return not caught")

    def test_overloading(self):
        # Testing operator overloading...

        class B(object):
            "Intermediate class because object doesn't have a __setattr__"

        class C(B):
            def __getattr__(self, name):
                if name == "foo":
                    return ("getattr", name)
                else:
                    raise AttributeError
            def __setattr__(self, name, value):
                if name == "foo":
                    self.setattr = (name, value)
                else:
                    return B.__setattr__(self, name, value)
            def __delattr__(self, name):
                if name == "foo":
                    self.delattr = name
                else:
                    return B.__delattr__(self, name)

            def __getitem__(self, key):
                return ("getitem", key)
            def __setitem__(self, key, value):
                self.setitem = (key, value)
            def __delitem__(self, key):
                self.delitem = key

        a = C()
        self.assertEqual(a.foo, ("getattr", "foo"))
        a.foo = 12
        self.assertEqual(a.setattr, ("foo", 12))
        del a.foo
        self.assertEqual(a.delattr, "foo")

        self.assertEqual(a[12], ("getitem", 12))
        a[12] = 21
        self.assertEqual(a.setitem, (12, 21))
        del a[12]
        self.assertEqual(a.delitem, 12)

        self.assertEqual(a[0:10], ("getitem", slice(0, 10)))
        a[0:10] = "foo"
        self.assertEqual(a.setitem, (slice(0, 10), "foo"))
        del a[0:10]
        self.assertEqual(a.delitem, (slice(0, 10)))

    def test_methods(self):
        # Testing methods...
        class C(object):
            def __init__(self, x):
                self.x = x
            def foo(self):
                return self.x
        c1 = C(1)
        self.assertEqual(c1.foo(), 1)
        class D(C):
            boo = C.foo
            goo = c1.foo
        d2 = D(2)
        self.assertEqual(d2.foo(), 2)
        self.assertEqual(d2.boo(), 2)
        self.assertEqual(d2.goo(), 1)
        class E(object):
            foo = C.foo
        self.assertEqual(E().foo.__func__, C.foo) # i.e., unbound
        self.assertTrue(repr(C.foo.__get__(C(1))).startswith("<bound method "))

    def test_special_method_lookup(self):
        # The lookup of special methods bypasses __getattr__ and
        # __getattribute__, but they still can be descriptors.

        def run_context(manager):
            with manager:
                pass
        def iden(self):
            return self
        def hello(self):
            return b"hello"
        def empty_seq(self):
            return []
        def zero(self):
            return 0
        def complex_num(self):
            return 1j
        def stop(self):
            raise StopIteration
        def return_true(self, thing=None):
            return True
        def do_isinstance(obj):
            return isinstance(int, obj)
        def do_issubclass(obj):
            return issubclass(int, obj)
        def do_dict_missing(checker):
            class DictSub(checker.__class__, dict):
                pass
            self.assertEqual(DictSub()["hi"], 4)
        def some_number(self_, key):
            self.assertEqual(key, "hi")
            return 4
        def swallow(*args): pass
        def format_impl(self, spec):
            return "hello"

        # It would be nice to have every special method tested here, but I'm
        # only listing the ones I can remember outside of typeobject.c, since it
        # does it right.
        specials = [
            ("__bytes__", bytes, hello, set(), {}),
            ("__reversed__", reversed, empty_seq, set(), {}),
            ("__length_hint__", list, zero, set(),
             {"__iter__" : iden, "__next__" : stop}),
            ("__sizeof__", sys.getsizeof, zero, set(), {}),
            ("__instancecheck__", do_isinstance, return_true, set(), {}),
            ("__missing__", do_dict_missing, some_number,
             set(("__class__",)), {}),
            ("__subclasscheck__", do_issubclass, return_true,
             set(("__bases__",)), {}),
            ("__enter__", run_context, iden, set(), {"__exit__" : swallow}),
            ("__exit__", run_context, swallow, set(), {"__enter__" : iden}),
            ("__complex__", complex, complex_num, set(), {}),
            ("__format__", format, format_impl, set(), {}),
            ("__floor__", math.floor, zero, set(), {}),
            ("__trunc__", math.trunc, zero, set(), {}),
            ("__ceil__", math.ceil, zero, set(), {}),
            ]

        class Checker(object):
            def __getattr__(self, attr, test=self):
                test.fail("__getattr__ called with {0}".format(attr))
            def __getattribute__(self, attr, test=self):
                if attr not in ok:
                    test.fail("__getattribute__ called with {0}".format(attr))
                return object.__getattribute__(self, attr)
        class SpecialDescr(object):
            def __init__(self, impl):
                self.impl = impl
            def __get__(self, obj, owner):
                record.append(1)
                return self.impl.__get__(obj, owner)
        class MyException(Exception):
            pass
        class ErrDescr(object):
            def __get__(self, obj, owner):
                raise MyException

        for name, runner, meth_impl, ok, env in specials:
            class X(Checker):
                pass
            for attr, obj in env.items():
                setattr(X, attr, obj)
            setattr(X, name, meth_impl)
            runner(X())

            record = []
            class X(Checker):
                pass
            for attr, obj in env.items():
                setattr(X, attr, obj)
            setattr(X, name, SpecialDescr(meth_impl))
            runner(X())
            self.assertEqual(record, [1], name)

            class X(Checker):
                pass
            for attr, obj in env.items():
                setattr(X, attr, obj)
            setattr(X, name, ErrDescr())
            try:
                runner(X())
            except MyException:
                pass
            else:
                self.fail("{0!r} didn't raise".format(name))

    def test_specials(self):
        # Testing special operators...
        # Test operators like __hash__ for which a built-in default exists

        # Test the default behavior for static classes
        class C(object):
            def __getitem__(self, i):
                if 0 <= i < 10: return i
                raise IndexError
        c1 = C()
        c2 = C()
        self.assertTrue(not not c1) # What?
        self.assertNotEqual(id(c1), id(c2))
        hash(c1)
        hash(c2)
        self.assertEqual(c1, c1)
        self.assertTrue(c1 != c2)
        self.assertTrue(not c1 != c1)
        self.assertTrue(not c1 == c2)
        # Note that the module name appears in str/repr, and that varies
        # depending on whether this test is run standalone or from a framework.
        self.assertTrue(str(c1).find('C object at ') >= 0)
        self.assertEqual(str(c1), repr(c1))
<<<<<<< HEAD
        self.assertTrue(-1 not in c1)
        for i in range(10):
            self.assertTrue(i in c1)
        self.assertFalse(10 in c1)
=======
        self.assertNotIn(-1, c1)
        for i in range(10):
            self.assertIn(i, c1)
        self.assertNotIn(10, c1)
>>>>>>> 175d89ef
        # Test the default behavior for dynamic classes
        class D(object):
            def __getitem__(self, i):
                if 0 <= i < 10: return i
                raise IndexError
        d1 = D()
        d2 = D()
        self.assertTrue(not not d1)
        self.assertNotEqual(id(d1), id(d2))
        hash(d1)
        hash(d2)
        self.assertEqual(d1, d1)
        self.assertNotEqual(d1, d2)
        self.assertTrue(not d1 != d1)
        self.assertTrue(not d1 == d2)
        # Note that the module name appears in str/repr, and that varies
        # depending on whether this test is run standalone or from a framework.
        self.assertTrue(str(d1).find('D object at ') >= 0)
        self.assertEqual(str(d1), repr(d1))
<<<<<<< HEAD
        self.assertTrue(-1 not in d1)
        for i in range(10):
            self.assertTrue(i in d1)
        self.assertFalse(10 in d1)
=======
        self.assertNotIn(-1, d1)
        for i in range(10):
            self.assertIn(i, d1)
        self.assertNotIn(10, d1)
>>>>>>> 175d89ef
        # Test overridden behavior
        class Proxy(object):
            def __init__(self, x):
                self.x = x
            def __bool__(self):
                return not not self.x
            def __hash__(self):
                return hash(self.x)
            def __eq__(self, other):
                return self.x == other
            def __ne__(self, other):
                return self.x != other
            def __ge__(self, other):
                return self.x >= other
            def __gt__(self, other):
                return self.x > other
            def __le__(self, other):
                return self.x <= other
            def __lt__(self, other):
                return self.x < other
            def __str__(self):
                return "Proxy:%s" % self.x
            def __repr__(self):
                return "Proxy(%r)" % self.x
            def __contains__(self, value):
                return value in self.x
        p0 = Proxy(0)
        p1 = Proxy(1)
        p_1 = Proxy(-1)
        self.assertFalse(p0)
        self.assertTrue(not not p1)
        self.assertEqual(hash(p0), hash(0))
        self.assertEqual(p0, p0)
        self.assertNotEqual(p0, p1)
        self.assertTrue(not p0 != p0)
        self.assertEqual(not p0, p1)
        self.assertTrue(p0 < p1)
        self.assertTrue(p0 <= p1)
        self.assertTrue(p1 > p0)
        self.assertTrue(p1 >= p0)
        self.assertEqual(str(p0), "Proxy:0")
        self.assertEqual(repr(p0), "Proxy(0)")
        p10 = Proxy(range(10))
        self.assertNotIn(-1, p10)
        for i in range(10):
<<<<<<< HEAD
            self.assertTrue(i in p10)
        self.assertFalse(10 in p10)
=======
            self.assertIn(i, p10)
        self.assertNotIn(10, p10)
>>>>>>> 175d89ef

    def test_weakrefs(self):
        # Testing weak references...
        import weakref
        class C(object):
            pass
        c = C()
        r = weakref.ref(c)
        self.assertEqual(r(), c)
        del c
        support.gc_collect()
        self.assertEqual(r(), None)
        del r
        class NoWeak(object):
            __slots__ = ['foo']
        no = NoWeak()
        try:
            weakref.ref(no)
        except TypeError as msg:
            self.assertTrue(str(msg).find("weak reference") >= 0)
        else:
            self.fail("weakref.ref(no) should be illegal")
        class Weak(object):
            __slots__ = ['foo', '__weakref__']
        yes = Weak()
        r = weakref.ref(yes)
        self.assertEqual(r(), yes)
        del yes
        support.gc_collect()
        self.assertEqual(r(), None)
        del r

    def test_properties(self):
        # Testing property...
        class C(object):
            def getx(self):
                return self.__x
            def setx(self, value):
                self.__x = value
            def delx(self):
                del self.__x
            x = property(getx, setx, delx, doc="I'm the x property.")
        a = C()
        self.assertFalse(hasattr(a, "x"))
        a.x = 42
        self.assertEqual(a._C__x, 42)
        self.assertEqual(a.x, 42)
        del a.x
        self.assertFalse(hasattr(a, "x"))
        self.assertFalse(hasattr(a, "_C__x"))
        C.x.__set__(a, 100)
        self.assertEqual(C.x.__get__(a), 100)
        C.x.__delete__(a)
        self.assertFalse(hasattr(a, "x"))

        raw = C.__dict__['x']
<<<<<<< HEAD
        self.assertTrue(isinstance(raw, property))

        attrs = dir(raw)
        self.assertTrue("__doc__" in attrs)
        self.assertTrue("fget" in attrs)
        self.assertTrue("fset" in attrs)
        self.assertTrue("fdel" in attrs)
=======
        self.assertIsInstance(raw, property)

        attrs = dir(raw)
        self.assertIn("__doc__", attrs)
        self.assertIn("fget", attrs)
        self.assertIn("fset", attrs)
        self.assertIn("fdel", attrs)
>>>>>>> 175d89ef

        self.assertEqual(raw.__doc__, "I'm the x property.")
        self.assertTrue(raw.fget is C.__dict__['getx'])
        self.assertTrue(raw.fset is C.__dict__['setx'])
        self.assertTrue(raw.fdel is C.__dict__['delx'])

        for attr in "__doc__", "fget", "fset", "fdel":
            try:
                setattr(raw, attr, 42)
            except AttributeError as msg:
                if str(msg).find('readonly') < 0:
                    self.fail("when setting readonly attr %r on a property, "
                              "got unexpected AttributeError msg %r" % (attr, str(msg)))
            else:
                self.fail("expected AttributeError from trying to set readonly %r "
                          "attr on a property" % attr)

        class D(object):
            __getitem__ = property(lambda s: 1/0)

        d = D()
        try:
            for i in d:
                str(i)
        except ZeroDivisionError:
            pass
        else:
            self.fail("expected ZeroDivisionError from bad property")

    @unittest.skipIf(sys.flags.optimize >= 2,
                     "Docstrings are omitted with -O2 and above")
    def test_properties_doc_attrib(self):
        class E(object):
            def getter(self):
                "getter method"
                return 0
            def setter(self_, value):
                "setter method"
                pass
            prop = property(getter)
            self.assertEqual(prop.__doc__, "getter method")
            prop2 = property(fset=setter)
            self.assertEqual(prop2.__doc__, None)

    def test_testcapi_no_segfault(self):
        # this segfaulted in 2.5b2
        try:
            import _testcapi
        except ImportError:
            pass
        else:
            class X(object):
                p = property(_testcapi.test_with_docstring)

    def test_properties_plus(self):
        class C(object):
            foo = property(doc="hello")
            @foo.getter
            def foo(self):
                return self._foo
            @foo.setter
            def foo(self, value):
                self._foo = abs(value)
            @foo.deleter
            def foo(self):
                del self._foo
        c = C()
        self.assertEqual(C.foo.__doc__, "hello")
        self.assertFalse(hasattr(c, "foo"))
        c.foo = -42
        self.assertTrue(hasattr(c, '_foo'))
        self.assertEqual(c._foo, 42)
        self.assertEqual(c.foo, 42)
        del c.foo
        self.assertFalse(hasattr(c, '_foo'))
        self.assertFalse(hasattr(c, "foo"))

        class D(C):
            @C.foo.deleter
            def foo(self):
                try:
                    del self._foo
                except AttributeError:
                    pass
        d = D()
        d.foo = 24
        self.assertEqual(d.foo, 24)
        del d.foo
        del d.foo

        class E(object):
            @property
            def foo(self):
                return self._foo
            @foo.setter
            def foo(self, value):
                raise RuntimeError
            @foo.setter
            def foo(self, value):
                self._foo = abs(value)
            @foo.deleter
            def foo(self, value=None):
                del self._foo

        e = E()
        e.foo = -42
        self.assertEqual(e.foo, 42)
        del e.foo

        class F(E):
            @E.foo.deleter
            def foo(self):
                del self._foo
            @foo.setter
            def foo(self, value):
                self._foo = max(0, value)
        f = F()
        f.foo = -10
        self.assertEqual(f.foo, 0)
        del f.foo

    def test_dict_constructors(self):
        # Testing dict constructor ...
        d = dict()
        self.assertEqual(d, {})
        d = dict({})
        self.assertEqual(d, {})
        d = dict({1: 2, 'a': 'b'})
        self.assertEqual(d, {1: 2, 'a': 'b'})
        self.assertEqual(d, dict(list(d.items())))
        self.assertEqual(d, dict(iter(d.items())))
        d = dict({'one':1, 'two':2})
        self.assertEqual(d, dict(one=1, two=2))
        self.assertEqual(d, dict(**d))
        self.assertEqual(d, dict({"one": 1}, two=2))
        self.assertEqual(d, dict([("two", 2)], one=1))
        self.assertEqual(d, dict([("one", 100), ("two", 200)], **d))
        self.assertEqual(d, dict(**d))

        for badarg in 0, 0, 0j, "0", [0], (0,):
            try:
                dict(badarg)
            except TypeError:
                pass
            except ValueError:
                if badarg == "0":
                    # It's a sequence, and its elements are also sequences (gotta
                    # love strings <wink>), but they aren't of length 2, so this
                    # one seemed better as a ValueError than a TypeError.
                    pass
                else:
                    self.fail("no TypeError from dict(%r)" % badarg)
            else:
                self.fail("no TypeError from dict(%r)" % badarg)

        try:
            dict({}, {})
        except TypeError:
            pass
        else:
            self.fail("no TypeError from dict({}, {})")

        class Mapping:
            # Lacks a .keys() method; will be added later.
            dict = {1:2, 3:4, 'a':1j}

        try:
            dict(Mapping())
        except TypeError:
            pass
        else:
            self.fail("no TypeError from dict(incomplete mapping)")

        Mapping.keys = lambda self: list(self.dict.keys())
        Mapping.__getitem__ = lambda self, i: self.dict[i]
        d = dict(Mapping())
        self.assertEqual(d, Mapping.dict)

        # Init from sequence of iterable objects, each producing a 2-sequence.
        class AddressBookEntry:
            def __init__(self, first, last):
                self.first = first
                self.last = last
            def __iter__(self):
                return iter([self.first, self.last])

        d = dict([AddressBookEntry('Tim', 'Warsaw'),
                  AddressBookEntry('Barry', 'Peters'),
                  AddressBookEntry('Tim', 'Peters'),
                  AddressBookEntry('Barry', 'Warsaw')])
        self.assertEqual(d, {'Barry': 'Warsaw', 'Tim': 'Peters'})

        d = dict(zip(range(4), range(1, 5)))
        self.assertEqual(d, dict([(i, i+1) for i in range(4)]))

        # Bad sequence lengths.
        for bad in [('tooshort',)], [('too', 'long', 'by 1')]:
            try:
                dict(bad)
            except ValueError:
                pass
            else:
                self.fail("no ValueError from dict(%r)" % bad)

    def test_dir(self):
        # Testing dir() ...
        junk = 12
        self.assertEqual(dir(), ['junk', 'self'])
        del junk

        # Just make sure these don't blow up!
        for arg in 2, 2, 2j, 2e0, [2], "2", b"2", (2,), {2:2}, type, self.test_dir:
            dir(arg)

        # Test dir on new-style classes.  Since these have object as a
        # base class, a lot more gets sucked in.
        def interesting(strings):
            return [s for s in strings if not s.startswith('_')]

        class C(object):
            Cdata = 1
            def Cmethod(self): pass

        cstuff = ['Cdata', 'Cmethod']
        self.assertEqual(interesting(dir(C)), cstuff)

        c = C()
        self.assertEqual(interesting(dir(c)), cstuff)
<<<<<<< HEAD
        ## self.assertTrue('__self__' in dir(C.Cmethod))
=======
        ## self.assertIn('__self__', dir(C.Cmethod))
>>>>>>> 175d89ef

        c.cdata = 2
        c.cmethod = lambda self: 0
        self.assertEqual(interesting(dir(c)), cstuff + ['cdata', 'cmethod'])
<<<<<<< HEAD
        ## self.assertTrue('__self__' in dir(c.Cmethod))
=======
        ## self.assertIn('__self__', dir(c.Cmethod))
>>>>>>> 175d89ef

        class A(C):
            Adata = 1
            def Amethod(self): pass

        astuff = ['Adata', 'Amethod'] + cstuff
        self.assertEqual(interesting(dir(A)), astuff)
<<<<<<< HEAD
        ## self.assertTrue('__self__' in dir(A.Amethod))
=======
        ## self.assertIn('__self__', dir(A.Amethod))
>>>>>>> 175d89ef
        a = A()
        self.assertEqual(interesting(dir(a)), astuff)
        a.adata = 42
        a.amethod = lambda self: 3
        self.assertEqual(interesting(dir(a)), astuff + ['adata', 'amethod'])
<<<<<<< HEAD
        ## self.assertTrue('__self__' in dir(a.Amethod))
=======
        ## self.assertIn('__self__', dir(a.Amethod))
>>>>>>> 175d89ef

        # Try a module subclass.
        class M(type(sys)):
            pass
        minstance = M("m")
        minstance.b = 2
        minstance.a = 1
        names = [x for x in dir(minstance) if x not in ["__name__", "__doc__"]]
        self.assertEqual(names, ['a', 'b'])

        class M2(M):
            def getdict(self):
                return "Not a dict!"
            __dict__ = property(getdict)

        m2instance = M2("m2")
        m2instance.b = 2
        m2instance.a = 1
        self.assertEqual(m2instance.__dict__, "Not a dict!")
        try:
            dir(m2instance)
        except TypeError:
            pass

        # Two essentially featureless objects, just inheriting stuff from
        # object.
        self.assertEqual(dir(NotImplemented), dir(Ellipsis))
        if support.check_impl_detail():
            # None differs in PyPy: it has a __nonzero__
            self.assertEqual(dir(None), dir(Ellipsis))

        # Nasty test case for proxied objects
        class Wrapper(object):
            def __init__(self, obj):
                self.__obj = obj
            def __repr__(self):
                return "Wrapper(%s)" % repr(self.__obj)
            def __getitem__(self, key):
                return Wrapper(self.__obj[key])
            def __len__(self):
                return len(self.__obj)
            def __getattr__(self, name):
                return Wrapper(getattr(self.__obj, name))

        class C(object):
            def __getclass(self):
                return Wrapper(type(self))
            __class__ = property(__getclass)

        dir(C()) # This used to segfault

    def test_supers(self):
        # Testing super...

        class A(object):
            def meth(self, a):
                return "A(%r)" % a

        self.assertEqual(A().meth(1), "A(1)")

        class B(A):
            def __init__(self):
                self.__super = super(B, self)
            def meth(self, a):
                return "B(%r)" % a + self.__super.meth(a)

        self.assertEqual(B().meth(2), "B(2)A(2)")

        class C(A):
            def meth(self, a):
                return "C(%r)" % a + self.__super.meth(a)
        C._C__super = super(C)

        self.assertEqual(C().meth(3), "C(3)A(3)")

        class D(C, B):
            def meth(self, a):
                return "D(%r)" % a + super(D, self).meth(a)

        self.assertEqual(D().meth(4), "D(4)C(4)B(4)A(4)")

        # Test for subclassing super

        class mysuper(super):
            def __init__(self, *args):
                return super(mysuper, self).__init__(*args)

        class E(D):
            def meth(self, a):
                return "E(%r)" % a + mysuper(E, self).meth(a)

        self.assertEqual(E().meth(5), "E(5)D(5)C(5)B(5)A(5)")

        class F(E):
            def meth(self, a):
                s = self.__super # == mysuper(F, self)
                return "F(%r)[%s]" % (a, s.__class__.__name__) + s.meth(a)
        F._F__super = mysuper(F)

        self.assertEqual(F().meth(6), "F(6)[mysuper]E(6)D(6)C(6)B(6)A(6)")

        # Make sure certain errors are raised

        try:
            super(D, 42)
        except TypeError:
            pass
        else:
            self.fail("shouldn't allow super(D, 42)")

        try:
            super(D, C())
        except TypeError:
            pass
        else:
            self.fail("shouldn't allow super(D, C())")

        try:
            super(D).__get__(12)
        except TypeError:
            pass
        else:
            self.fail("shouldn't allow super(D).__get__(12)")

        try:
            super(D).__get__(C())
        except TypeError:
            pass
        else:
            self.fail("shouldn't allow super(D).__get__(C())")

        # Make sure data descriptors can be overridden and accessed via super
        # (new feature in Python 2.3)

        class DDbase(object):
            def getx(self): return 42
            x = property(getx)

        class DDsub(DDbase):
            def getx(self): return "hello"
            x = property(getx)

        dd = DDsub()
        self.assertEqual(dd.x, "hello")
        self.assertEqual(super(DDsub, dd).x, 42)

        # Ensure that super() lookup of descriptor from classmethod
        # works (SF ID# 743627)

        class Base(object):
            aProp = property(lambda self: "foo")

        class Sub(Base):
            @classmethod
            def test(klass):
                return super(Sub,klass).aProp

        self.assertEqual(Sub.test(), Base.aProp)

        # Verify that super() doesn't allow keyword args
        try:
            super(Base, kw=1)
        except TypeError:
            pass
        else:
            self.assertEqual("super shouldn't accept keyword args")

    def test_basic_inheritance(self):
        # Testing inheritance from basic types...

        class hexint(int):
            def __repr__(self):
                return hex(self)
            def __add__(self, other):
                return hexint(int.__add__(self, other))
            # (Note that overriding __radd__ doesn't work,
            # because the int type gets first dibs.)
        self.assertEqual(repr(hexint(7) + 9), "0x10")
        self.assertEqual(repr(hexint(1000) + 7), "0x3ef")
        a = hexint(12345)
        self.assertEqual(a, 12345)
        self.assertEqual(int(a), 12345)
        self.assertTrue(int(a).__class__ is int)
        self.assertEqual(hash(a), hash(12345))
        self.assertTrue((+a).__class__ is int)
        self.assertTrue((a >> 0).__class__ is int)
        self.assertTrue((a << 0).__class__ is int)
        self.assertTrue((hexint(0) << 12).__class__ is int)
        self.assertTrue((hexint(0) >> 12).__class__ is int)

        class octlong(int):
            __slots__ = []
            def __str__(self):
                return oct(self)
            def __add__(self, other):
                return self.__class__(super(octlong, self).__add__(other))
            __radd__ = __add__
        self.assertEqual(str(octlong(3) + 5), "0o10")
        # (Note that overriding __radd__ here only seems to work
        # because the example uses a short int left argument.)
        self.assertEqual(str(5 + octlong(3000)), "0o5675")
        a = octlong(12345)
        self.assertEqual(a, 12345)
        self.assertEqual(int(a), 12345)
        self.assertEqual(hash(a), hash(12345))
        self.assertTrue(int(a).__class__ is int)
        self.assertTrue((+a).__class__ is int)
        self.assertTrue((-a).__class__ is int)
        self.assertTrue((-octlong(0)).__class__ is int)
        self.assertTrue((a >> 0).__class__ is int)
        self.assertTrue((a << 0).__class__ is int)
        self.assertTrue((a - 0).__class__ is int)
        self.assertTrue((a * 1).__class__ is int)
        self.assertTrue((a ** 1).__class__ is int)
        self.assertTrue((a // 1).__class__ is int)
        self.assertTrue((1 * a).__class__ is int)
        self.assertTrue((a | 0).__class__ is int)
        self.assertTrue((a ^ 0).__class__ is int)
        self.assertTrue((a & -1).__class__ is int)
        self.assertTrue((octlong(0) << 12).__class__ is int)
        self.assertTrue((octlong(0) >> 12).__class__ is int)
        self.assertTrue(abs(octlong(0)).__class__ is int)

        # Because octlong overrides __add__, we can't check the absence of +0
        # optimizations using octlong.
        class longclone(int):
            pass
        a = longclone(1)
        self.assertTrue((a + 0).__class__ is int)
        self.assertTrue((0 + a).__class__ is int)

        # Check that negative clones don't segfault
        a = longclone(-1)
        self.assertEqual(a.__dict__, {})
        self.assertEqual(int(a), -1)  # self.assertTrue PyNumber_Long() copies the sign bit

        class precfloat(float):
            __slots__ = ['prec']
            def __init__(self, value=0.0, prec=12):
                self.prec = int(prec)
            def __repr__(self):
                return "%.*g" % (self.prec, self)
        self.assertEqual(repr(precfloat(1.1)), "1.1")
        a = precfloat(12345)
        self.assertEqual(a, 12345.0)
        self.assertEqual(float(a), 12345.0)
        self.assertTrue(float(a).__class__ is float)
        self.assertEqual(hash(a), hash(12345.0))
        self.assertTrue((+a).__class__ is float)

        class madcomplex(complex):
            def __repr__(self):
                return "%.17gj%+.17g" % (self.imag, self.real)
        a = madcomplex(-3, 4)
        self.assertEqual(repr(a), "4j-3")
        base = complex(-3, 4)
        self.assertEqual(base.__class__, complex)
        self.assertEqual(a, base)
        self.assertEqual(complex(a), base)
        self.assertEqual(complex(a).__class__, complex)
        a = madcomplex(a)  # just trying another form of the constructor
        self.assertEqual(repr(a), "4j-3")
        self.assertEqual(a, base)
        self.assertEqual(complex(a), base)
        self.assertEqual(complex(a).__class__, complex)
        self.assertEqual(hash(a), hash(base))
        self.assertEqual((+a).__class__, complex)
        self.assertEqual((a + 0).__class__, complex)
        self.assertEqual(a + 0, base)
        self.assertEqual((a - 0).__class__, complex)
        self.assertEqual(a - 0, base)
        self.assertEqual((a * 1).__class__, complex)
        self.assertEqual(a * 1, base)
        self.assertEqual((a / 1).__class__, complex)
        self.assertEqual(a / 1, base)

        class madtuple(tuple):
            _rev = None
            def rev(self):
                if self._rev is not None:
                    return self._rev
                L = list(self)
                L.reverse()
                self._rev = self.__class__(L)
                return self._rev
        a = madtuple((1,2,3,4,5,6,7,8,9,0))
        self.assertEqual(a, (1,2,3,4,5,6,7,8,9,0))
        self.assertEqual(a.rev(), madtuple((0,9,8,7,6,5,4,3,2,1)))
        self.assertEqual(a.rev().rev(), madtuple((1,2,3,4,5,6,7,8,9,0)))
        for i in range(512):
            t = madtuple(range(i))
            u = t.rev()
            v = u.rev()
            self.assertEqual(v, t)
        a = madtuple((1,2,3,4,5))
        self.assertEqual(tuple(a), (1,2,3,4,5))
        self.assertTrue(tuple(a).__class__ is tuple)
        self.assertEqual(hash(a), hash((1,2,3,4,5)))
        self.assertTrue(a[:].__class__ is tuple)
        self.assertTrue((a * 1).__class__ is tuple)
        self.assertTrue((a * 0).__class__ is tuple)
        self.assertTrue((a + ()).__class__ is tuple)
        a = madtuple(())
        self.assertEqual(tuple(a), ())
        self.assertTrue(tuple(a).__class__ is tuple)
        self.assertTrue((a + a).__class__ is tuple)
        self.assertTrue((a * 0).__class__ is tuple)
        self.assertTrue((a * 1).__class__ is tuple)
        self.assertTrue((a * 2).__class__ is tuple)
        self.assertTrue(a[:].__class__ is tuple)

        class madstring(str):
            _rev = None
            def rev(self):
                if self._rev is not None:
                    return self._rev
                L = list(self)
                L.reverse()
                self._rev = self.__class__("".join(L))
                return self._rev
        s = madstring("abcdefghijklmnopqrstuvwxyz")
        self.assertEqual(s, "abcdefghijklmnopqrstuvwxyz")
        self.assertEqual(s.rev(), madstring("zyxwvutsrqponmlkjihgfedcba"))
        self.assertEqual(s.rev().rev(), madstring("abcdefghijklmnopqrstuvwxyz"))
        for i in range(256):
            s = madstring("".join(map(chr, range(i))))
            t = s.rev()
            u = t.rev()
            self.assertEqual(u, s)
        s = madstring("12345")
        self.assertEqual(str(s), "12345")
        self.assertTrue(str(s).__class__ is str)

        base = "\x00" * 5
        s = madstring(base)
        self.assertEqual(s, base)
        self.assertEqual(str(s), base)
        self.assertTrue(str(s).__class__ is str)
        self.assertEqual(hash(s), hash(base))
        self.assertEqual({s: 1}[base], 1)
        self.assertEqual({base: 1}[s], 1)
        self.assertTrue((s + "").__class__ is str)
        self.assertEqual(s + "", base)
        self.assertTrue(("" + s).__class__ is str)
        self.assertEqual("" + s, base)
        self.assertTrue((s * 0).__class__ is str)
        self.assertEqual(s * 0, "")
        self.assertTrue((s * 1).__class__ is str)
        self.assertEqual(s * 1, base)
        self.assertTrue((s * 2).__class__ is str)
        self.assertEqual(s * 2, base + base)
        self.assertTrue(s[:].__class__ is str)
        self.assertEqual(s[:], base)
        self.assertTrue(s[0:0].__class__ is str)
        self.assertEqual(s[0:0], "")
        self.assertTrue(s.strip().__class__ is str)
        self.assertEqual(s.strip(), base)
        self.assertTrue(s.lstrip().__class__ is str)
        self.assertEqual(s.lstrip(), base)
        self.assertTrue(s.rstrip().__class__ is str)
        self.assertEqual(s.rstrip(), base)
        identitytab = {}
        self.assertTrue(s.translate(identitytab).__class__ is str)
        self.assertEqual(s.translate(identitytab), base)
        self.assertTrue(s.replace("x", "x").__class__ is str)
        self.assertEqual(s.replace("x", "x"), base)
        self.assertTrue(s.ljust(len(s)).__class__ is str)
        self.assertEqual(s.ljust(len(s)), base)
        self.assertTrue(s.rjust(len(s)).__class__ is str)
        self.assertEqual(s.rjust(len(s)), base)
        self.assertTrue(s.center(len(s)).__class__ is str)
        self.assertEqual(s.center(len(s)), base)
        self.assertTrue(s.lower().__class__ is str)
        self.assertEqual(s.lower(), base)

        class madunicode(str):
            _rev = None
            def rev(self):
                if self._rev is not None:
                    return self._rev
                L = list(self)
                L.reverse()
                self._rev = self.__class__("".join(L))
                return self._rev
        u = madunicode("ABCDEF")
        self.assertEqual(u, "ABCDEF")
        self.assertEqual(u.rev(), madunicode("FEDCBA"))
        self.assertEqual(u.rev().rev(), madunicode("ABCDEF"))
        base = "12345"
        u = madunicode(base)
        self.assertEqual(str(u), base)
        self.assertTrue(str(u).__class__ is str)
        self.assertEqual(hash(u), hash(base))
        self.assertEqual({u: 1}[base], 1)
        self.assertEqual({base: 1}[u], 1)
        self.assertTrue(u.strip().__class__ is str)
        self.assertEqual(u.strip(), base)
        self.assertTrue(u.lstrip().__class__ is str)
        self.assertEqual(u.lstrip(), base)
        self.assertTrue(u.rstrip().__class__ is str)
        self.assertEqual(u.rstrip(), base)
        self.assertTrue(u.replace("x", "x").__class__ is str)
        self.assertEqual(u.replace("x", "x"), base)
        self.assertTrue(u.replace("xy", "xy").__class__ is str)
        self.assertEqual(u.replace("xy", "xy"), base)
        self.assertTrue(u.center(len(u)).__class__ is str)
        self.assertEqual(u.center(len(u)), base)
        self.assertTrue(u.ljust(len(u)).__class__ is str)
        self.assertEqual(u.ljust(len(u)), base)
        self.assertTrue(u.rjust(len(u)).__class__ is str)
        self.assertEqual(u.rjust(len(u)), base)
        self.assertTrue(u.lower().__class__ is str)
        self.assertEqual(u.lower(), base)
        self.assertTrue(u.upper().__class__ is str)
        self.assertEqual(u.upper(), base)
        self.assertTrue(u.capitalize().__class__ is str)
        self.assertEqual(u.capitalize(), base)
        self.assertTrue(u.title().__class__ is str)
        self.assertEqual(u.title(), base)
        self.assertTrue((u + "").__class__ is str)
        self.assertEqual(u + "", base)
        self.assertTrue(("" + u).__class__ is str)
        self.assertEqual("" + u, base)
        self.assertTrue((u * 0).__class__ is str)
        self.assertEqual(u * 0, "")
        self.assertTrue((u * 1).__class__ is str)
        self.assertEqual(u * 1, base)
        self.assertTrue((u * 2).__class__ is str)
        self.assertEqual(u * 2, base + base)
        self.assertTrue(u[:].__class__ is str)
        self.assertEqual(u[:], base)
        self.assertTrue(u[0:0].__class__ is str)
        self.assertEqual(u[0:0], "")

        class sublist(list):
            pass
        a = sublist(range(5))
        self.assertEqual(a, list(range(5)))
        a.append("hello")
        self.assertEqual(a, list(range(5)) + ["hello"])
        a[5] = 5
        self.assertEqual(a, list(range(6)))
        a.extend(range(6, 20))
        self.assertEqual(a, list(range(20)))
        a[-5:] = []
        self.assertEqual(a, list(range(15)))
        del a[10:15]
        self.assertEqual(len(a), 10)
        self.assertEqual(a, list(range(10)))
        self.assertEqual(list(a), list(range(10)))
        self.assertEqual(a[0], 0)
        self.assertEqual(a[9], 9)
        self.assertEqual(a[-10], 0)
        self.assertEqual(a[-1], 9)
        self.assertEqual(a[:5], list(range(5)))

        ## class CountedInput(file):
        ##    """Counts lines read by self.readline().
        ##
        ##     self.lineno is the 0-based ordinal of the last line read, up to
        ##     a maximum of one greater than the number of lines in the file.
        ##
        ##     self.ateof is true if and only if the final "" line has been read,
        ##     at which point self.lineno stops incrementing, and further calls
        ##     to readline() continue to return "".
        ##     """
        ##
        ##     lineno = 0
        ##     ateof = 0
        ##     def readline(self):
        ##         if self.ateof:
        ##             return ""
        ##         s = file.readline(self)
        ##         # Next line works too.
        ##         # s = super(CountedInput, self).readline()
        ##         self.lineno += 1
        ##         if s == "":
        ##             self.ateof = 1
        ##        return s
        ##
        ## f = file(name=support.TESTFN, mode='w')
        ## lines = ['a\n', 'b\n', 'c\n']
        ## try:
        ##     f.writelines(lines)
        ##     f.close()
        ##     f = CountedInput(support.TESTFN)
        ##     for (i, expected) in zip(range(1, 5) + [4], lines + 2 * [""]):
        ##         got = f.readline()
        ##         self.assertEqual(expected, got)
        ##         self.assertEqual(f.lineno, i)
        ##         self.assertEqual(f.ateof, (i > len(lines)))
        ##     f.close()
        ## finally:
        ##     try:
        ##         f.close()
        ##     except:
        ##         pass
        ##     support.unlink(support.TESTFN)

    def test_keywords(self):
        # Testing keyword args to basic type constructors ...
        self.assertEqual(int(x=1), 1)
        self.assertEqual(float(x=2), 2.0)
        self.assertEqual(int(x=3), 3)
        self.assertEqual(complex(imag=42, real=666), complex(666, 42))
        self.assertEqual(str(object=500), '500')
        self.assertEqual(str(object=b'abc', errors='strict'), 'abc')
        self.assertEqual(tuple(sequence=range(3)), (0, 1, 2))
        self.assertEqual(list(sequence=(0, 1, 2)), list(range(3)))
        # note: as of Python 2.3, dict() no longer has an "items" keyword arg

        for constructor in (int, float, int, complex, str, str,
                            tuple, list):
            try:
                constructor(bogus_keyword_arg=1)
            except TypeError:
                pass
            else:
                self.fail("expected TypeError from bogus keyword argument to %r"
                            % constructor)

    def test_str_subclass_as_dict_key(self):
        # Testing a str subclass used as dict key ..

        class cistr(str):
            """Sublcass of str that computes __eq__ case-insensitively.

            Also computes a hash code of the string in canonical form.
            """

            def __init__(self, value):
                self.canonical = value.lower()
                self.hashcode = hash(self.canonical)

            def __eq__(self, other):
                if not isinstance(other, cistr):
                    other = cistr(other)
                return self.canonical == other.canonical

            def __hash__(self):
                return self.hashcode

        self.assertEqual(cistr('ABC'), 'abc')
        self.assertEqual('aBc', cistr('ABC'))
        self.assertEqual(str(cistr('ABC')), 'ABC')

        d = {cistr('one'): 1, cistr('two'): 2, cistr('tHree'): 3}
        self.assertEqual(d[cistr('one')], 1)
        self.assertEqual(d[cistr('tWo')], 2)
        self.assertEqual(d[cistr('THrEE')], 3)
<<<<<<< HEAD
        self.assertTrue(cistr('ONe') in d)
=======
        self.assertIn(cistr('ONe'), d)
>>>>>>> 175d89ef
        self.assertEqual(d.get(cistr('thrEE')), 3)

    def test_classic_comparisons(self):
        # Testing classic comparisons...
        class classic:
            pass

        for base in (classic, int, object):
            class C(base):
                def __init__(self, value):
                    self.value = int(value)
                def __eq__(self, other):
                    if isinstance(other, C):
                        return self.value == other.value
                    if isinstance(other, int) or isinstance(other, int):
                        return self.value == other
                    return NotImplemented
                def __ne__(self, other):
                    if isinstance(other, C):
                        return self.value != other.value
                    if isinstance(other, int) or isinstance(other, int):
                        return self.value != other
                    return NotImplemented
                def __lt__(self, other):
                    if isinstance(other, C):
                        return self.value < other.value
                    if isinstance(other, int) or isinstance(other, int):
                        return self.value < other
                    return NotImplemented
                def __le__(self, other):
                    if isinstance(other, C):
                        return self.value <= other.value
                    if isinstance(other, int) or isinstance(other, int):
                        return self.value <= other
                    return NotImplemented
                def __gt__(self, other):
                    if isinstance(other, C):
                        return self.value > other.value
                    if isinstance(other, int) or isinstance(other, int):
                        return self.value > other
                    return NotImplemented
                def __ge__(self, other):
                    if isinstance(other, C):
                        return self.value >= other.value
                    if isinstance(other, int) or isinstance(other, int):
                        return self.value >= other
                    return NotImplemented

            c1 = C(1)
            c2 = C(2)
            c3 = C(3)
            self.assertEqual(c1, 1)
            c = {1: c1, 2: c2, 3: c3}
            for x in 1, 2, 3:
                for y in 1, 2, 3:
                    for op in "<", "<=", "==", "!=", ">", ">=":
                        self.assertTrue(eval("c[x] %s c[y]" % op) ==
                                     eval("x %s y" % op),
                                     "x=%d, y=%d" % (x, y))
                        self.assertTrue(eval("c[x] %s y" % op) ==
                                     eval("x %s y" % op),
                                     "x=%d, y=%d" % (x, y))
                        self.assertTrue(eval("x %s c[y]" % op) ==
                                     eval("x %s y" % op),
                                     "x=%d, y=%d" % (x, y))

    def test_rich_comparisons(self):
        # Testing rich comparisons...
        class Z(complex):
            pass
        z = Z(1)
        self.assertEqual(z, 1+0j)
        self.assertEqual(1+0j, z)
        class ZZ(complex):
            def __eq__(self, other):
                try:
                    return abs(self - other) <= 1e-6
                except:
                    return NotImplemented
        zz = ZZ(1.0000003)
        self.assertEqual(zz, 1+0j)
        self.assertEqual(1+0j, zz)

        class classic:
            pass
        for base in (classic, int, object, list):
            class C(base):
                def __init__(self, value):
                    self.value = int(value)
                def __cmp__(self_, other):
                    self.fail("shouldn't call __cmp__")
                def __eq__(self, other):
                    if isinstance(other, C):
                        return self.value == other.value
                    if isinstance(other, int) or isinstance(other, int):
                        return self.value == other
                    return NotImplemented
                def __ne__(self, other):
                    if isinstance(other, C):
                        return self.value != other.value
                    if isinstance(other, int) or isinstance(other, int):
                        return self.value != other
                    return NotImplemented
                def __lt__(self, other):
                    if isinstance(other, C):
                        return self.value < other.value
                    if isinstance(other, int) or isinstance(other, int):
                        return self.value < other
                    return NotImplemented
                def __le__(self, other):
                    if isinstance(other, C):
                        return self.value <= other.value
                    if isinstance(other, int) or isinstance(other, int):
                        return self.value <= other
                    return NotImplemented
                def __gt__(self, other):
                    if isinstance(other, C):
                        return self.value > other.value
                    if isinstance(other, int) or isinstance(other, int):
                        return self.value > other
                    return NotImplemented
                def __ge__(self, other):
                    if isinstance(other, C):
                        return self.value >= other.value
                    if isinstance(other, int) or isinstance(other, int):
                        return self.value >= other
                    return NotImplemented
            c1 = C(1)
            c2 = C(2)
            c3 = C(3)
            self.assertEqual(c1, 1)
            c = {1: c1, 2: c2, 3: c3}
            for x in 1, 2, 3:
                for y in 1, 2, 3:
                    for op in "<", "<=", "==", "!=", ">", ">=":
                        self.assertTrue(eval("c[x] %s c[y]" % op) == eval("x %s y" % op),
                               "x=%d, y=%d" % (x, y))
                        self.assertTrue(eval("c[x] %s y" % op) == eval("x %s y" % op),
                               "x=%d, y=%d" % (x, y))
                        self.assertTrue(eval("x %s c[y]" % op) == eval("x %s y" % op),
                               "x=%d, y=%d" % (x, y))

    def test_descrdoc(self):
        # Testing descriptor doc strings...
        from _io import FileIO
        def check(descr, what):
            self.assertEqual(descr.__doc__, what)
        check(FileIO.closed, "True if the file is closed") # getset descriptor
        check(complex.real, "the real part of a complex number") # member descriptor

    def test_doc_descriptor(self):
        # Testing __doc__ descriptor...
        # SF bug 542984
        class DocDescr(object):
            def __get__(self, object, otype):
                if object:
                    object = object.__class__.__name__ + ' instance'
                if otype:
                    otype = otype.__name__
                return 'object=%s; type=%s' % (object, otype)
        class OldClass:
            __doc__ = DocDescr()
        class NewClass(object):
            __doc__ = DocDescr()
        self.assertEqual(OldClass.__doc__, 'object=None; type=OldClass')
        self.assertEqual(OldClass().__doc__, 'object=OldClass instance; type=OldClass')
        self.assertEqual(NewClass.__doc__, 'object=None; type=NewClass')
        self.assertEqual(NewClass().__doc__, 'object=NewClass instance; type=NewClass')

    def test_set_class(self):
        # Testing __class__ assignment...
        class C(object): pass
        class D(object): pass
        class E(object): pass
        class F(D, E): pass
        for cls in C, D, E, F:
            for cls2 in C, D, E, F:
                x = cls()
                x.__class__ = cls2
                self.assertTrue(x.__class__ is cls2)
                x.__class__ = cls
                self.assertTrue(x.__class__ is cls)
        def cant(x, C):
            try:
                x.__class__ = C
            except TypeError:
                pass
            else:
                self.fail("shouldn't allow %r.__class__ = %r" % (x, C))
            try:
                delattr(x, "__class__")
            except (TypeError, AttributeError):
                pass
            else:
                self.fail("shouldn't allow del %r.__class__" % x)
        cant(C(), list)
        cant(list(), C)
        cant(C(), 1)
        cant(C(), object)
        cant(object(), list)
        cant(list(), object)
        class Int(int): __slots__ = []
        cant(2, Int)
        cant(Int(), int)
        cant(True, int)
        cant(2, bool)
        o = object()
        cant(o, type(1))
        cant(o, type(None))
        del o
        class G(object):
            __slots__ = ["a", "b"]
        class H(object):
            __slots__ = ["b", "a"]
        class I(object):
            __slots__ = ["a", "b"]
        class J(object):
            __slots__ = ["c", "b"]
        class K(object):
            __slots__ = ["a", "b", "d"]
        class L(H):
            __slots__ = ["e"]
        class M(I):
            __slots__ = ["e"]
        class N(J):
            __slots__ = ["__weakref__"]
        class P(J):
            __slots__ = ["__dict__"]
        class Q(J):
            pass
        class R(J):
            __slots__ = ["__dict__", "__weakref__"]

        for cls, cls2 in ((G, H), (G, I), (I, H), (Q, R), (R, Q)):
            x = cls()
            x.a = 1
            x.__class__ = cls2
            self.assertTrue(x.__class__ is cls2,
                   "assigning %r as __class__ for %r silently failed" % (cls2, x))
            self.assertEqual(x.a, 1)
            x.__class__ = cls
            self.assertTrue(x.__class__ is cls,
                   "assigning %r as __class__ for %r silently failed" % (cls, x))
            self.assertEqual(x.a, 1)
        for cls in G, J, K, L, M, N, P, R, list, Int:
            for cls2 in G, J, K, L, M, N, P, R, list, Int:
                if cls is cls2:
                    continue
                cant(cls(), cls2)

        # Issue5283: when __class__ changes in __del__, the wrong
        # type gets DECREF'd.
        class O(object):
            pass
        class A(object):
            def __del__(self):
                self.__class__ = O
        l = [A() for x in range(100)]
        del l

    def test_set_dict(self):
        # Testing __dict__ assignment...
        class C(object): pass
        a = C()
        a.__dict__ = {'b': 1}
        self.assertEqual(a.b, 1)
        def cant(x, dict):
            try:
                x.__dict__ = dict
            except (AttributeError, TypeError):
                pass
            else:
                self.fail("shouldn't allow %r.__dict__ = %r" % (x, dict))
        cant(a, None)
        cant(a, [])
        cant(a, 1)
        del a.__dict__ # Deleting __dict__ is allowed

        class Base(object):
            pass
        def verify_dict_readonly(x):
            """
            x has to be an instance of a class inheriting from Base.
            """
            cant(x, {})
            try:
                del x.__dict__
            except (AttributeError, TypeError):
                pass
            else:
                self.fail("shouldn't allow del %r.__dict__" % x)
            dict_descr = Base.__dict__["__dict__"]
            try:
                dict_descr.__set__(x, {})
            except (AttributeError, TypeError):
                pass
            else:
                self.fail("dict_descr allowed access to %r's dict" % x)

        # Classes don't allow __dict__ assignment and have readonly dicts
        class Meta1(type, Base):
            pass
        class Meta2(Base, type):
            pass
        class D(object, metaclass=Meta1):
            pass
        class E(object, metaclass=Meta2):
            pass
        for cls in C, D, E:
            verify_dict_readonly(cls)
            class_dict = cls.__dict__
            try:
                class_dict["spam"] = "eggs"
            except TypeError:
                pass
            else:
                self.fail("%r's __dict__ can be modified" % cls)

        # Modules also disallow __dict__ assignment
        class Module1(types.ModuleType, Base):
            pass
        class Module2(Base, types.ModuleType):
            pass
        for ModuleType in Module1, Module2:
            mod = ModuleType("spam")
            verify_dict_readonly(mod)
            mod.__dict__["spam"] = "eggs"

        # Exception's __dict__ can be replaced, but not deleted
        # (at least not any more than regular exception's __dict__ can
        # be deleted; on CPython it is not the case, whereas on PyPy they
        # can, just like any other new-style instance's __dict__.)
        def can_delete_dict(e):
            try:
                del e.__dict__
            except (TypeError, AttributeError):
                return False
            else:
                return True
        class Exception1(Exception, Base):
            pass
        class Exception2(Base, Exception):
            pass
        for ExceptionType in Exception, Exception1, Exception2:
            e = ExceptionType()
            e.__dict__ = {"a": 1}
            self.assertEqual(e.a, 1)
            self.assertEqual(can_delete_dict(e), can_delete_dict(ValueError()))

    def test_pickles(self):
        # Testing pickling and copying new-style classes and objects...
        import pickle

        def sorteditems(d):
            L = list(d.items())
            L.sort()
            return L

        global C
        class C(object):
            def __init__(self, a, b):
                super(C, self).__init__()
                self.a = a
                self.b = b
            def __repr__(self):
                return "C(%r, %r)" % (self.a, self.b)

        global C1
        class C1(list):
            def __new__(cls, a, b):
                return super(C1, cls).__new__(cls)
            def __getnewargs__(self):
                return (self.a, self.b)
            def __init__(self, a, b):
                self.a = a
                self.b = b
            def __repr__(self):
                return "C1(%r, %r)<%r>" % (self.a, self.b, list(self))

        global C2
        class C2(int):
            def __new__(cls, a, b, val=0):
                return super(C2, cls).__new__(cls, val)
            def __getnewargs__(self):
                return (self.a, self.b, int(self))
            def __init__(self, a, b, val=0):
                self.a = a
                self.b = b
            def __repr__(self):
                return "C2(%r, %r)<%r>" % (self.a, self.b, int(self))

        global C3
        class C3(object):
            def __init__(self, foo):
                self.foo = foo
            def __getstate__(self):
                return self.foo
            def __setstate__(self, foo):
                self.foo = foo

        global C4classic, C4
        class C4classic: # classic
            pass
        class C4(C4classic, object): # mixed inheritance
            pass

        for bin in 0, 1:
            for cls in C, C1, C2:
                s = pickle.dumps(cls, bin)
                cls2 = pickle.loads(s)
                self.assertTrue(cls2 is cls)

            a = C1(1, 2); a.append(42); a.append(24)
            b = C2("hello", "world", 42)
            s = pickle.dumps((a, b), bin)
            x, y = pickle.loads(s)
            self.assertEqual(x.__class__, a.__class__)
            self.assertEqual(sorteditems(x.__dict__), sorteditems(a.__dict__))
            self.assertEqual(y.__class__, b.__class__)
            self.assertEqual(sorteditems(y.__dict__), sorteditems(b.__dict__))
            self.assertEqual(repr(x), repr(a))
            self.assertEqual(repr(y), repr(b))
            # Test for __getstate__ and __setstate__ on new style class
            u = C3(42)
            s = pickle.dumps(u, bin)
            v = pickle.loads(s)
            self.assertEqual(u.__class__, v.__class__)
            self.assertEqual(u.foo, v.foo)
            # Test for picklability of hybrid class
            u = C4()
            u.foo = 42
            s = pickle.dumps(u, bin)
            v = pickle.loads(s)
            self.assertEqual(u.__class__, v.__class__)
            self.assertEqual(u.foo, v.foo)

        # Testing copy.deepcopy()
        import copy
        for cls in C, C1, C2:
            cls2 = copy.deepcopy(cls)
            self.assertTrue(cls2 is cls)

        a = C1(1, 2); a.append(42); a.append(24)
        b = C2("hello", "world", 42)
        x, y = copy.deepcopy((a, b))
        self.assertEqual(x.__class__, a.__class__)
        self.assertEqual(sorteditems(x.__dict__), sorteditems(a.__dict__))
        self.assertEqual(y.__class__, b.__class__)
        self.assertEqual(sorteditems(y.__dict__), sorteditems(b.__dict__))
        self.assertEqual(repr(x), repr(a))
        self.assertEqual(repr(y), repr(b))

    def test_pickle_slots(self):
        # Testing pickling of classes with __slots__ ...
        import pickle
        # Pickling of classes with __slots__ but without __getstate__ should fail
        # (if using protocol 0 or 1)
        global B, C, D, E
        class B(object):
            pass
        for base in [object, B]:
            class C(base):
                __slots__ = ['a']
            class D(C):
                pass
            try:
                pickle.dumps(C(), 0)
            except TypeError:
                pass
            else:
                self.fail("should fail: pickle C instance - %s" % base)
            try:
                pickle.dumps(C(), 0)
            except TypeError:
                pass
            else:
                self.fail("should fail: pickle D instance - %s" % base)
            # Give C a nice generic __getstate__ and __setstate__
            class C(base):
                __slots__ = ['a']
                def __getstate__(self):
                    try:
                        d = self.__dict__.copy()
                    except AttributeError:
                        d = {}
                    for cls in self.__class__.__mro__:
                        for sn in cls.__dict__.get('__slots__', ()):
                            try:
                                d[sn] = getattr(self, sn)
                            except AttributeError:
                                pass
                    return d
                def __setstate__(self, d):
                    for k, v in list(d.items()):
                        setattr(self, k, v)
            class D(C):
                pass
            # Now it should work
            x = C()
            y = pickle.loads(pickle.dumps(x))
            self.assertEqual(hasattr(y, 'a'), 0)
            x.a = 42
            y = pickle.loads(pickle.dumps(x))
            self.assertEqual(y.a, 42)
            x = D()
            x.a = 42
            x.b = 100
            y = pickle.loads(pickle.dumps(x))
            self.assertEqual(y.a + y.b, 142)
            # A subclass that adds a slot should also work
            class E(C):
                __slots__ = ['b']
            x = E()
            x.a = 42
            x.b = "foo"
            y = pickle.loads(pickle.dumps(x))
            self.assertEqual(y.a, x.a)
            self.assertEqual(y.b, x.b)

    def test_binary_operator_override(self):
        # Testing overrides of binary operations...
        class I(int):
            def __repr__(self):
                return "I(%r)" % int(self)
            def __add__(self, other):
                return I(int(self) + int(other))
            __radd__ = __add__
            def __pow__(self, other, mod=None):
                if mod is None:
                    return I(pow(int(self), int(other)))
                else:
                    return I(pow(int(self), int(other), int(mod)))
            def __rpow__(self, other, mod=None):
                if mod is None:
                    return I(pow(int(other), int(self), mod))
                else:
                    return I(pow(int(other), int(self), int(mod)))

        self.assertEqual(repr(I(1) + I(2)), "I(3)")
        self.assertEqual(repr(I(1) + 2), "I(3)")
        self.assertEqual(repr(1 + I(2)), "I(3)")
        self.assertEqual(repr(I(2) ** I(3)), "I(8)")
        self.assertEqual(repr(2 ** I(3)), "I(8)")
        self.assertEqual(repr(I(2) ** 3), "I(8)")
        self.assertEqual(repr(pow(I(2), I(3), I(5))), "I(3)")
        class S(str):
            def __eq__(self, other):
                return self.lower() == other.lower()

    def test_subclass_propagation(self):
        # Testing propagation of slot functions to subclasses...
        class A(object):
            pass
        class B(A):
            pass
        class C(A):
            pass
        class D(B, C):
            pass
        d = D()
        orig_hash = hash(d) # related to id(d) in platform-dependent ways
        A.__hash__ = lambda self: 42
        self.assertEqual(hash(d), 42)
        C.__hash__ = lambda self: 314
        self.assertEqual(hash(d), 314)
        B.__hash__ = lambda self: 144
        self.assertEqual(hash(d), 144)
        D.__hash__ = lambda self: 100
        self.assertEqual(hash(d), 100)
        D.__hash__ = None
        self.assertRaises(TypeError, hash, d)
        del D.__hash__
        self.assertEqual(hash(d), 144)
        B.__hash__ = None
        self.assertRaises(TypeError, hash, d)
        del B.__hash__
        self.assertEqual(hash(d), 314)
        C.__hash__ = None
        self.assertRaises(TypeError, hash, d)
        del C.__hash__
        self.assertEqual(hash(d), 42)
        A.__hash__ = None
        self.assertRaises(TypeError, hash, d)
        del A.__hash__
        self.assertEqual(hash(d), orig_hash)
        d.foo = 42
        d.bar = 42
        self.assertEqual(d.foo, 42)
        self.assertEqual(d.bar, 42)
        def __getattribute__(self, name):
            if name == "foo":
                return 24
            return object.__getattribute__(self, name)
        A.__getattribute__ = __getattribute__
        self.assertEqual(d.foo, 24)
        self.assertEqual(d.bar, 42)
        def __getattr__(self, name):
            if name in ("spam", "foo", "bar"):
                return "hello"
            raise AttributeError(name)
        B.__getattr__ = __getattr__
        self.assertEqual(d.spam, "hello")
        self.assertEqual(d.foo, 24)
        self.assertEqual(d.bar, 42)
        del A.__getattribute__
        self.assertEqual(d.foo, 42)
        del d.foo
        self.assertEqual(d.foo, "hello")
        self.assertEqual(d.bar, 42)
        del B.__getattr__
        try:
            d.foo
        except AttributeError:
            pass
        else:
            self.fail("d.foo should be undefined now")

        # Test a nasty bug in recurse_down_subclasses()
        class A(object):
            pass
        class B(A):
            pass
        del B
        support.gc_collect()
        A.__setitem__ = lambda *a: None # crash

    def test_buffer_inheritance(self):
        # Testing that buffer interface is inherited ...

        import binascii
        # SF bug [#470040] ParseTuple t# vs subclasses.

        class MyBytes(bytes):
            pass
        base = b'abc'
        m = MyBytes(base)
        # b2a_hex uses the buffer interface to get its argument's value, via
        # PyArg_ParseTuple 't#' code.
        self.assertEqual(binascii.b2a_hex(m), binascii.b2a_hex(base))

        class MyInt(int):
            pass
        m = MyInt(42)
        try:
            binascii.b2a_hex(m)
            self.fail('subclass of int should not have a buffer interface')
        except TypeError:
            pass

    def test_str_of_str_subclass(self):
        # Testing __str__ defined in subclass of str ...
        import binascii
        import io

        class octetstring(str):
            def __str__(self):
                return binascii.b2a_hex(self.encode('ascii')).decode("ascii")
            def __repr__(self):
                return self + " repr"

        o = octetstring('A')
        self.assertEqual(type(o), octetstring)
        self.assertEqual(type(str(o)), str)
        self.assertEqual(type(repr(o)), str)
        self.assertEqual(ord(o), 0x41)
        self.assertEqual(str(o), '41')
        self.assertEqual(repr(o), 'A repr')
        self.assertEqual(o.__str__(), '41')
        self.assertEqual(o.__repr__(), 'A repr')

        capture = io.StringIO()
        # Calling str() or not exercises different internal paths.
        print(o, file=capture)
        print(str(o), file=capture)
        self.assertEqual(capture.getvalue(), '41\n41\n')
        capture.close()

    def test_keyword_arguments(self):
        # Testing keyword arguments to __init__, __call__...
        def f(a): return a
        self.assertEqual(f.__call__(a=42), 42)
        a = []
        list.__init__(a, sequence=[0, 1, 2])
        self.assertEqual(a, [0, 1, 2])

    def test_recursive_call(self):
        # Testing recursive __call__() by setting to instance of class...
        class A(object):
            pass

        A.__call__ = A()
        try:
            A()()
        except RuntimeError:
            pass
        else:
            self.fail("Recursion limit should have been reached for __call__()")

    def test_delete_hook(self):
        # Testing __del__ hook...
        log = []
        class C(object):
            def __del__(self):
                log.append(1)
        c = C()
        self.assertEqual(log, [])
        del c
        support.gc_collect()
        self.assertEqual(log, [1])

        class D(object): pass
        d = D()
        try: del d[0]
        except TypeError: pass
        else: self.fail("invalid del() didn't raise TypeError")

    def test_hash_inheritance(self):
        # Testing hash of mutable subclasses...

        class mydict(dict):
            pass
        d = mydict()
        try:
            hash(d)
        except TypeError:
            pass
        else:
            self.fail("hash() of dict subclass should fail")

        class mylist(list):
            pass
        d = mylist()
        try:
            hash(d)
        except TypeError:
            pass
        else:
            self.fail("hash() of list subclass should fail")

    def test_str_operations(self):
        try: 'a' + 5
        except TypeError: pass
        else: self.fail("'' + 5 doesn't raise TypeError")

        try: ''.split('')
        except ValueError: pass
        else: self.fail("''.split('') doesn't raise ValueError")

        try: ''.join([0])
        except TypeError: pass
        else: self.fail("''.join([0]) doesn't raise TypeError")

        try: ''.rindex('5')
        except ValueError: pass
        else: self.fail("''.rindex('5') doesn't raise ValueError")

        try: '%(n)s' % None
        except TypeError: pass
        else: self.fail("'%(n)s' % None doesn't raise TypeError")

        try: '%(n' % {}
        except ValueError: pass
        else: self.fail("'%(n' % {} '' doesn't raise ValueError")

        try: '%*s' % ('abc')
        except TypeError: pass
        else: self.fail("'%*s' % ('abc') doesn't raise TypeError")

        try: '%*.*s' % ('abc', 5)
        except TypeError: pass
        else: self.fail("'%*.*s' % ('abc', 5) doesn't raise TypeError")

        try: '%s' % (1, 2)
        except TypeError: pass
        else: self.fail("'%s' % (1, 2) doesn't raise TypeError")

        try: '%' % None
        except ValueError: pass
        else: self.fail("'%' % None doesn't raise ValueError")

        self.assertEqual('534253'.isdigit(), 1)
        self.assertEqual('534253x'.isdigit(), 0)
        self.assertEqual('%c' % 5, '\x05')
        self.assertEqual('%c' % '5', '5')

    def test_deepcopy_recursive(self):
        # Testing deepcopy of recursive objects...
        class Node:
            pass
        a = Node()
        b = Node()
        a.b = b
        b.a = a
        z = deepcopy(a) # This blew up before

    def test_unintialized_modules(self):
        # Testing uninitialized module objects...
        from types import ModuleType as M
        m = M.__new__(M)
        str(m)
        self.assertEqual(hasattr(m, "__name__"), 0)
        self.assertEqual(hasattr(m, "__file__"), 0)
        self.assertEqual(hasattr(m, "foo"), 0)
        self.assertFalse(m.__dict__)   # None or {} are both reasonable answers
        m.foo = 1
        self.assertEqual(m.__dict__, {"foo": 1})

    def test_funny_new(self):
        # Testing __new__ returning something unexpected...
        class C(object):
            def __new__(cls, arg):
                if isinstance(arg, str): return [1, 2, 3]
                elif isinstance(arg, int): return object.__new__(D)
                else: return object.__new__(cls)
        class D(C):
            def __init__(self, arg):
                self.foo = arg
        self.assertEqual(C("1"), [1, 2, 3])
        self.assertEqual(D("1"), [1, 2, 3])
        d = D(None)
        self.assertEqual(d.foo, None)
        d = C(1)
        self.assertIsInstance(d, D)
        self.assertEqual(d.foo, 1)
        d = D(1)
        self.assertIsInstance(d, D)
        self.assertEqual(d.foo, 1)

    def test_imul_bug(self):
        # Testing for __imul__ problems...
        # SF bug 544647
        class C(object):
            def __imul__(self, other):
                return (self, other)
        x = C()
        y = x
        y *= 1.0
        self.assertEqual(y, (x, 1.0))
        y = x
        y *= 2
        self.assertEqual(y, (x, 2))
        y = x
        y *= 3
        self.assertEqual(y, (x, 3))
        y = x
        y *= 1<<100
        self.assertEqual(y, (x, 1<<100))
        y = x
        y *= None
        self.assertEqual(y, (x, None))
        y = x
        y *= "foo"
        self.assertEqual(y, (x, "foo"))

    def test_copy_setstate(self):
        # Testing that copy.*copy() correctly uses __setstate__...
        import copy
        class C(object):
            def __init__(self, foo=None):
                self.foo = foo
                self.__foo = foo
            def setfoo(self, foo=None):
                self.foo = foo
            def getfoo(self):
                return self.__foo
            def __getstate__(self):
                return [self.foo]
            def __setstate__(self_, lst):
                self.assertEqual(len(lst), 1)
                self_.__foo = self_.foo = lst[0]
        a = C(42)
        a.setfoo(24)
        self.assertEqual(a.foo, 24)
        self.assertEqual(a.getfoo(), 42)
        b = copy.copy(a)
        self.assertEqual(b.foo, 24)
        self.assertEqual(b.getfoo(), 24)
        b = copy.deepcopy(a)
        self.assertEqual(b.foo, 24)
        self.assertEqual(b.getfoo(), 24)

    def test_slices(self):
        # Testing cases with slices and overridden __getitem__ ...

        # Strings
        self.assertEqual("hello"[:4], "hell")
        self.assertEqual("hello"[slice(4)], "hell")
        self.assertEqual(str.__getitem__("hello", slice(4)), "hell")
        class S(str):
            def __getitem__(self, x):
                return str.__getitem__(self, x)
        self.assertEqual(S("hello")[:4], "hell")
        self.assertEqual(S("hello")[slice(4)], "hell")
        self.assertEqual(S("hello").__getitem__(slice(4)), "hell")
        # Tuples
        self.assertEqual((1,2,3)[:2], (1,2))
        self.assertEqual((1,2,3)[slice(2)], (1,2))
        self.assertEqual(tuple.__getitem__((1,2,3), slice(2)), (1,2))
        class T(tuple):
            def __getitem__(self, x):
                return tuple.__getitem__(self, x)
        self.assertEqual(T((1,2,3))[:2], (1,2))
        self.assertEqual(T((1,2,3))[slice(2)], (1,2))
        self.assertEqual(T((1,2,3)).__getitem__(slice(2)), (1,2))
        # Lists
        self.assertEqual([1,2,3][:2], [1,2])
        self.assertEqual([1,2,3][slice(2)], [1,2])
        self.assertEqual(list.__getitem__([1,2,3], slice(2)), [1,2])
        class L(list):
            def __getitem__(self, x):
                return list.__getitem__(self, x)
        self.assertEqual(L([1,2,3])[:2], [1,2])
        self.assertEqual(L([1,2,3])[slice(2)], [1,2])
        self.assertEqual(L([1,2,3]).__getitem__(slice(2)), [1,2])
        # Now do lists and __setitem__
        a = L([1,2,3])
        a[slice(1, 3)] = [3,2]
        self.assertEqual(a, [1,3,2])
        a[slice(0, 2, 1)] = [3,1]
        self.assertEqual(a, [3,1,2])
        a.__setitem__(slice(1, 3), [2,1])
        self.assertEqual(a, [3,2,1])
        a.__setitem__(slice(0, 2, 1), [2,3])
        self.assertEqual(a, [2,3,1])

    def test_subtype_resurrection(self):
        # Testing resurrection of new-style instance...

        class C(object):
            container = []

            def __del__(self):
                # resurrect the instance
                C.container.append(self)

        c = C()
        c.attr = 42

        # The most interesting thing here is whether this blows up, due to
        # flawed GC tracking logic in typeobject.c's call_finalizer() (a 2.2.1
        # bug).
        del c

        # If that didn't blow up, it's also interesting to see whether clearing
        # the last container slot works: that will attempt to delete c again,
        # which will cause c to get appended back to the container again
        # "during" the del.  (On non-CPython implementations, however, __del__
        # is typically not called again.)
        support.gc_collect()
        self.assertEqual(len(C.container), 1)
        del C.container[-1]
        if support.check_impl_detail():
            support.gc_collect()
            self.assertEqual(len(C.container), 1)
            self.assertEqual(C.container[-1].attr, 42)

        # Make c mortal again, so that the test framework with -l doesn't report
        # it as a leak.
        del C.__del__

    def test_slots_trash(self):
        # Testing slot trash...
        # Deallocating deeply nested slotted trash caused stack overflows
        class trash(object):
            __slots__ = ['x']
            def __init__(self, x):
                self.x = x
        o = None
        for i in range(50000):
            o = trash(o)
        del o

    def test_slots_multiple_inheritance(self):
        # SF bug 575229, multiple inheritance w/ slots dumps core
        class A(object):
            __slots__=()
        class B(object):
            pass
        class C(A,B) :
            __slots__=()
        if support.check_impl_detail():
            self.assertEqual(C.__basicsize__, B.__basicsize__)
        self.assertTrue(hasattr(C, '__dict__'))
        self.assertTrue(hasattr(C, '__weakref__'))
        C().x = 2

    def test_rmul(self):
        # Testing correct invocation of __rmul__...
        # SF patch 592646
        class C(object):
            def __mul__(self, other):
                return "mul"
            def __rmul__(self, other):
                return "rmul"
        a = C()
        self.assertEqual(a*2, "mul")
        self.assertEqual(a*2.2, "mul")
        self.assertEqual(2*a, "rmul")
        self.assertEqual(2.2*a, "rmul")

    def test_ipow(self):
        # Testing correct invocation of __ipow__...
        # [SF bug 620179]
        class C(object):
            def __ipow__(self, other):
                pass
        a = C()
        a **= 2

    def test_mutable_bases(self):
        # Testing mutable bases...

        # stuff that should work:
        class C(object):
            pass
        class C2(object):
            def __getattribute__(self, attr):
                if attr == 'a':
                    return 2
                else:
                    return super(C2, self).__getattribute__(attr)
            def meth(self):
                return 1
        class D(C):
            pass
        class E(D):
            pass
        d = D()
        e = E()
        D.__bases__ = (C,)
        D.__bases__ = (C2,)
        self.assertEqual(d.meth(), 1)
        self.assertEqual(e.meth(), 1)
        self.assertEqual(d.a, 2)
        self.assertEqual(e.a, 2)
        self.assertEqual(C2.__subclasses__(), [D])

        try:
            del D.__bases__
        except (TypeError, AttributeError):
            pass
        else:
            self.fail("shouldn't be able to delete .__bases__")

        try:
            D.__bases__ = ()
        except TypeError as msg:
            if str(msg) == "a new-style class can't have only classic bases":
                self.fail("wrong error message for .__bases__ = ()")
        else:
            self.fail("shouldn't be able to set .__bases__ to ()")

        try:
            D.__bases__ = (D,)
        except TypeError:
            pass
        else:
            # actually, we'll have crashed by here...
            self.fail("shouldn't be able to create inheritance cycles")

        try:
            D.__bases__ = (C, C)
        except TypeError:
            pass
        else:
            self.fail("didn't detect repeated base classes")

        try:
            D.__bases__ = (E,)
        except TypeError:
            pass
        else:
            self.fail("shouldn't be able to create inheritance cycles")

    def test_builtin_bases(self):
        # Make sure all the builtin types can have their base queried without
        # segfaulting. See issue #5787.
        builtin_types = [tp for tp in builtins.__dict__.values()
                         if isinstance(tp, type)]
        for tp in builtin_types:
            object.__getattribute__(tp, "__bases__")
            if tp is not object:
                self.assertEqual(len(tp.__bases__), 1, tp)

        class L(list):
            pass

        class C(object):
            pass

        class D(C):
            pass

        try:
            L.__bases__ = (dict,)
        except TypeError:
            pass
        else:
            self.fail("shouldn't turn list subclass into dict subclass")

        try:
            list.__bases__ = (dict,)
        except TypeError:
            pass
        else:
            self.fail("shouldn't be able to assign to list.__bases__")

        try:
            D.__bases__ = (C, list)
        except TypeError:
            pass
        else:
            assert 0, "best_base calculation found wanting"


    def test_mutable_bases_with_failing_mro(self):
        # Testing mutable bases with failing mro...
        class WorkOnce(type):
            def __new__(self, name, bases, ns):
                self.flag = 0
                return super(WorkOnce, self).__new__(WorkOnce, name, bases, ns)
            def mro(self):
                if self.flag > 0:
                    raise RuntimeError("bozo")
                else:
                    self.flag += 1
                    return type.mro(self)

        class WorkAlways(type):
            def mro(self):
                # this is here to make sure that .mro()s aren't called
                # with an exception set (which was possible at one point).
                # An error message will be printed in a debug build.
                # What's a good way to test for this?
                return type.mro(self)

        class C(object):
            pass

        class C2(object):
            pass

        class D(C):
            pass

        class E(D):
            pass

        class F(D, metaclass=WorkOnce):
            pass

        class G(D, metaclass=WorkAlways):
            pass

        # Immediate subclasses have their mro's adjusted in alphabetical
        # order, so E's will get adjusted before adjusting F's fails.  We
        # check here that E's gets restored.

        E_mro_before = E.__mro__
        D_mro_before = D.__mro__

        try:
            D.__bases__ = (C2,)
        except RuntimeError:
            self.assertEqual(E.__mro__, E_mro_before)
            self.assertEqual(D.__mro__, D_mro_before)
        else:
            self.fail("exception not propagated")

    def test_mutable_bases_catch_mro_conflict(self):
        # Testing mutable bases catch mro conflict...
        class A(object):
            pass

        class B(object):
            pass

        class C(A, B):
            pass

        class D(A, B):
            pass

        class E(C, D):
            pass

        try:
            C.__bases__ = (B, A)
        except TypeError:
            pass
        else:
            self.fail("didn't catch MRO conflict")

    def test_mutable_names(self):
        # Testing mutable names...
        class C(object):
            pass

        # C.__module__ could be 'test_descr' or '__main__'
        mod = C.__module__

        C.__name__ = 'D'
        self.assertEqual((C.__module__, C.__name__), (mod, 'D'))

        C.__name__ = 'D.E'
        self.assertEqual((C.__module__, C.__name__), (mod, 'D.E'))

    def test_subclass_right_op(self):
        # Testing correct dispatch of subclass overloading __r<op>__...

        # This code tests various cases where right-dispatch of a subclass
        # should be preferred over left-dispatch of a base class.

        # Case 1: subclass of int; this tests code in abstract.c::binary_op1()

        class B(int):
            def __floordiv__(self, other):
                return "B.__floordiv__"
            def __rfloordiv__(self, other):
                return "B.__rfloordiv__"

        self.assertEqual(B(1) // 1, "B.__floordiv__")
        self.assertEqual(1 // B(1), "B.__rfloordiv__")

        # Case 2: subclass of object; this is just the baseline for case 3

        class C(object):
            def __floordiv__(self, other):
                return "C.__floordiv__"
            def __rfloordiv__(self, other):
                return "C.__rfloordiv__"

        self.assertEqual(C() // 1, "C.__floordiv__")
        self.assertEqual(1 // C(), "C.__rfloordiv__")

        # Case 3: subclass of new-style class; here it gets interesting

        class D(C):
            def __floordiv__(self, other):
                return "D.__floordiv__"
            def __rfloordiv__(self, other):
                return "D.__rfloordiv__"

        self.assertEqual(D() // C(), "D.__floordiv__")
        self.assertEqual(C() // D(), "D.__rfloordiv__")

        # Case 4: this didn't work right in 2.2.2 and 2.3a1

        class E(C):
            pass

        self.assertEqual(E.__rfloordiv__, C.__rfloordiv__)

        self.assertEqual(E() // 1, "C.__floordiv__")
        self.assertEqual(1 // E(), "C.__rfloordiv__")
        self.assertEqual(E() // C(), "C.__floordiv__")
        self.assertEqual(C() // E(), "C.__floordiv__") # This one would fail

    @support.impl_detail("testing an internal kind of method object")
    def test_meth_class_get(self):
        # Testing __get__ method of METH_CLASS C methods...
        # Full coverage of descrobject.c::classmethod_get()

        # Baseline
        arg = [1, 2, 3]
        res = {1: None, 2: None, 3: None}
        self.assertEqual(dict.fromkeys(arg), res)
        self.assertEqual({}.fromkeys(arg), res)

        # Now get the descriptor
        descr = dict.__dict__["fromkeys"]

        # More baseline using the descriptor directly
        self.assertEqual(descr.__get__(None, dict)(arg), res)
        self.assertEqual(descr.__get__({})(arg), res)

        # Now check various error cases
        try:
            descr.__get__(None, None)
        except TypeError:
            pass
        else:
            self.fail("shouldn't have allowed descr.__get__(None, None)")
        try:
            descr.__get__(42)
        except TypeError:
            pass
        else:
            self.fail("shouldn't have allowed descr.__get__(42)")
        try:
            descr.__get__(None, 42)
        except TypeError:
            pass
        else:
            self.fail("shouldn't have allowed descr.__get__(None, 42)")
        try:
            descr.__get__(None, int)
        except TypeError:
            pass
        else:
            self.fail("shouldn't have allowed descr.__get__(None, int)")

    def test_isinst_isclass(self):
        # Testing proxy isinstance() and isclass()...
        class Proxy(object):
            def __init__(self, obj):
                self.__obj = obj
            def __getattribute__(self, name):
                if name.startswith("_Proxy__"):
                    return object.__getattribute__(self, name)
                else:
                    return getattr(self.__obj, name)
        # Test with a classic class
        class C:
            pass
        a = C()
        pa = Proxy(a)
<<<<<<< HEAD
        self.assertTrue(isinstance(a, C))  # Baseline
        self.assertTrue(isinstance(pa, C)) # Test
=======
        self.assertIsInstance(a, C)  # Baseline
        self.assertIsInstance(pa, C) # Test
>>>>>>> 175d89ef
        # Test with a classic subclass
        class D(C):
            pass
        a = D()
        pa = Proxy(a)
<<<<<<< HEAD
        self.assertTrue(isinstance(a, C))  # Baseline
        self.assertTrue(isinstance(pa, C)) # Test
=======
        self.assertIsInstance(a, C)  # Baseline
        self.assertIsInstance(pa, C) # Test
>>>>>>> 175d89ef
        # Test with a new-style class
        class C(object):
            pass
        a = C()
        pa = Proxy(a)
<<<<<<< HEAD
        self.assertTrue(isinstance(a, C))  # Baseline
        self.assertTrue(isinstance(pa, C)) # Test
=======
        self.assertIsInstance(a, C)  # Baseline
        self.assertIsInstance(pa, C) # Test
>>>>>>> 175d89ef
        # Test with a new-style subclass
        class D(C):
            pass
        a = D()
        pa = Proxy(a)
<<<<<<< HEAD
        self.assertTrue(isinstance(a, C))  # Baseline
        self.assertTrue(isinstance(pa, C)) # Test
=======
        self.assertIsInstance(a, C)  # Baseline
        self.assertIsInstance(pa, C) # Test
>>>>>>> 175d89ef

    def test_proxy_super(self):
        # Testing super() for a proxy object...
        class Proxy(object):
            def __init__(self, obj):
                self.__obj = obj
            def __getattribute__(self, name):
                if name.startswith("_Proxy__"):
                    return object.__getattribute__(self, name)
                else:
                    return getattr(self.__obj, name)

        class B(object):
            def f(self):
                return "B.f"

        class C(B):
            def f(self):
                return super(C, self).f() + "->C.f"

        obj = C()
        p = Proxy(obj)
        self.assertEqual(C.__dict__["f"](p), "B.f->C.f")

    def test_carloverre(self):
        # Testing prohibition of Carlo Verre's hack...
        try:
            object.__setattr__(str, "foo", 42)
        except TypeError:
            pass
        else:
            self.fail("Carlo Verre __setattr__ suceeded!")
        try:
            object.__delattr__(str, "lower")
        except TypeError:
            pass
        else:
            self.fail("Carlo Verre __delattr__ succeeded!")

    def test_weakref_segfault(self):
        # Testing weakref segfault...
        # SF 742911
        import weakref

        class Provoker:
            def __init__(self, referrent):
                self.ref = weakref.ref(referrent)

            def __del__(self):
                x = self.ref()

        class Oops(object):
            pass

        o = Oops()
        o.whatever = Provoker(o)
        del o

    def test_wrapper_segfault(self):
        # SF 927248: deeply nested wrappers could cause stack overflow
        f = lambda:None
        for i in range(1000000):
            f = f.__call__
        f = None

    def test_file_fault(self):
        # Testing sys.stdout is changed in getattr...
        test_stdout = sys.stdout
        class StdoutGuard:
            def __getattr__(self, attr):
                sys.stdout = sys.__stdout__
                raise RuntimeError("Premature access to sys.stdout.%s" % attr)
        sys.stdout = StdoutGuard()
        try:
            print("Oops!")
        except RuntimeError:
            pass
        finally:
            sys.stdout = test_stdout

    def test_vicious_descriptor_nonsense(self):
        # Testing vicious_descriptor_nonsense...

        # A potential segfault spotted by Thomas Wouters in mail to
        # python-dev 2003-04-17, turned into an example & fixed by Michael
        # Hudson just less than four months later...

        class Evil(object):
            def __hash__(self):
                return hash('attr')
            def __eq__(self, other):
                del C.attr
                return 0

        class Descr(object):
            def __get__(self, ob, type=None):
                return 1

        class C(object):
            attr = Descr()

        c = C()
        c.__dict__[Evil()] = 0

        self.assertEqual(c.attr, 1)
        # this makes a crash more likely:
        support.gc_collect()
        self.assertEqual(hasattr(c, 'attr'), False)

    def test_init(self):
        # SF 1155938
        class Foo(object):
            def __init__(self):
                return 10
        try:
            Foo()
        except TypeError:
            pass
        else:
            self.fail("did not test __init__() for None return")

    def test_method_wrapper(self):
        # Testing method-wrapper objects...
        # <type 'method-wrapper'> did not support any reflection before 2.5

        # XXX should methods really support __eq__?

        l = []
        self.assertEqual(l.__add__, l.__add__)
        self.assertEqual(l.__add__, [].__add__)
        self.assertTrue(l.__add__ != [5].__add__)
        self.assertTrue(l.__add__ != l.__mul__)
        self.assertTrue(l.__add__.__name__ == '__add__')
        if hasattr(l.__add__, '__self__'):
            # CPython
            self.assertTrue(l.__add__.__self__ is l)
            self.assertTrue(l.__add__.__objclass__ is list)
        else:
            # Python implementations where [].__add__ is a normal bound method
            self.assertTrue(l.__add__.im_self is l)
            self.assertTrue(l.__add__.im_class is list)
        self.assertEqual(l.__add__.__doc__, list.__add__.__doc__)
        try:
            hash(l.__add__)
        except TypeError:
            pass
        else:
            self.fail("no TypeError from hash([].__add__)")

        t = ()
        t += (7,)
        self.assertEqual(t.__add__, (7,).__add__)
        self.assertEqual(hash(t.__add__), hash((7,).__add__))

    def test_not_implemented(self):
        # Testing NotImplemented...
        # all binary methods should be able to return a NotImplemented
        import operator

        def specialmethod(self, other):
            return NotImplemented

        def check(expr, x, y):
            try:
                exec(expr, {'x': x, 'y': y, 'operator': operator})
            except TypeError:
                pass
            else:
                self.fail("no TypeError from %r" % (expr,))

        N1 = sys.maxsize + 1    # might trigger OverflowErrors instead of
                                # TypeErrors
        N2 = sys.maxsize         # if sizeof(int) < sizeof(long), might trigger
                                #   ValueErrors instead of TypeErrors
        for name, expr, iexpr in [
                ('__add__',      'x + y',                   'x += y'),
                ('__sub__',      'x - y',                   'x -= y'),
                ('__mul__',      'x * y',                   'x *= y'),
                ('__truediv__',  'operator.truediv(x, y)',  None),
                ('__floordiv__', 'operator.floordiv(x, y)', None),
                ('__div__',      'x / y',                   'x /= y'),
                ('__mod__',      'x % y',                   'x %= y'),
                ('__divmod__',   'divmod(x, y)',            None),
                ('__pow__',      'x ** y',                  'x **= y'),
                ('__lshift__',   'x << y',                  'x <<= y'),
                ('__rshift__',   'x >> y',                  'x >>= y'),
                ('__and__',      'x & y',                   'x &= y'),
                ('__or__',       'x | y',                   'x |= y'),
                ('__xor__',      'x ^ y',                   'x ^= y')]:
            rname = '__r' + name[2:]
            A = type('A', (), {name: specialmethod})
            a = A()
            check(expr, a, a)
            check(expr, a, N1)
            check(expr, a, N2)
            if iexpr:
                check(iexpr, a, a)
                check(iexpr, a, N1)
                check(iexpr, a, N2)
                iname = '__i' + name[2:]
                C = type('C', (), {iname: specialmethod})
                c = C()
                check(iexpr, c, a)
                check(iexpr, c, N1)
                check(iexpr, c, N2)

    def test_assign_slice(self):
        # ceval.c's assign_slice used to check for
        # tp->tp_as_sequence->sq_slice instead of
        # tp->tp_as_sequence->sq_ass_slice

        class C(object):
            def __setitem__(self, idx, value):
                self.value = value

        c = C()
        c[1:2] = 3
        self.assertEqual(c.value, 3)

    def test_set_and_no_get(self):
        # See
        # http://mail.python.org/pipermail/python-dev/2010-January/095637.html
        class Descr(object):

            def __init__(self, name):
                self.name = name

            def __set__(self, obj, value):
                obj.__dict__[self.name] = value
        descr = Descr("a")

        class X(object):
            a = descr

        x = X()
        self.assertIs(x.a, descr)
        x.a = 42
        self.assertEqual(x.a, 42)

<<<<<<< HEAD
=======
        # Also check type_getattro for correctness.
        class Meta(type):
            pass
        class X(object):
            __metaclass__ = Meta
        X.a = 42
        Meta.a = Descr("a")
        self.assertEqual(X.a, 42)

>>>>>>> 175d89ef
    def test_getattr_hooks(self):
        # issue 4230

        class Descriptor(object):
            counter = 0
            def __get__(self, obj, objtype=None):
                def getter(name):
                    self.counter += 1
                    raise AttributeError(name)
                return getter

        descr = Descriptor()
        class A(object):
            __getattribute__ = descr
        class B(object):
            __getattr__ = descr
        class C(object):
            __getattribute__ = descr
            __getattr__ = descr

        self.assertRaises(AttributeError, getattr, A(), "attr")
        self.assertEqual(descr.counter, 1)
        self.assertRaises(AttributeError, getattr, B(), "attr")
        self.assertEqual(descr.counter, 2)
        self.assertRaises(AttributeError, getattr, C(), "attr")
        self.assertEqual(descr.counter, 4)

        import gc
        class EvilGetattribute(object):
            # This used to segfault
            def __getattr__(self, name):
                raise AttributeError(name)
            def __getattribute__(self, name):
                del EvilGetattribute.__getattr__
                for i in range(5):
                    gc.collect()
                raise AttributeError(name)

        self.assertRaises(AttributeError, getattr, EvilGetattribute(), "attr")

    def test_abstractmethods(self):
        # type pretends not to have __abstractmethods__.
        self.assertRaises(AttributeError, getattr, type, "__abstractmethods__")
        class meta(type):
            pass
        self.assertRaises(AttributeError, getattr, meta, "__abstractmethods__")
        class X(object):
            pass
        with self.assertRaises(AttributeError):
            del X.__abstractmethods__


class DictProxyTests(unittest.TestCase):
    def setUp(self):
        class C(object):
            def meth(self):
                pass
        self.C = C

    def test_iter_keys(self):
        # Testing dict-proxy keys...
        it = self.C.__dict__.keys()
        self.assertNotIsInstance(it, list)
        keys = list(it)
        keys.sort()
        self.assertEqual(keys, ['__dict__', '__doc__', '__module__',
            '__weakref__', 'meth'])

    def test_iter_values(self):
        # Testing dict-proxy values...
        it = self.C.__dict__.values()
        self.assertNotIsInstance(it, list)
        values = list(it)
        self.assertEqual(len(values), 5)

    def test_iter_items(self):
        # Testing dict-proxy iteritems...
        it = self.C.__dict__.items()
        self.assertNotIsInstance(it, list)
        keys = [item[0] for item in it]
        keys.sort()
        self.assertEqual(keys, ['__dict__', '__doc__', '__module__',
            '__weakref__', 'meth'])

    def test_dict_type_with_metaclass(self):
        # Testing type of __dict__ when metaclass set...
        class B(object):
            pass
        class M(type):
            pass
        class C(metaclass=M):
            # In 2.3a1, C.__dict__ was a real dict rather than a dict proxy
            pass
        self.assertEqual(type(C.__dict__), type(B.__dict__))

    def test_repr(self):
        # Testing dict_proxy.__repr__
        dict_ = {k: v for k, v in self.C.__dict__.items()}
        self.assertEqual(repr(self.C.__dict__), 'dict_proxy({!r})'.format(dict_))


class PTypesLongInitTest(unittest.TestCase):
    # This is in its own TestCase so that it can be run before any other tests.
    def test_pytype_long_ready(self):
        # Testing SF bug 551412 ...

        # This dumps core when SF bug 551412 isn't fixed --
        # but only when test_descr.py is run separately.
        # (That can't be helped -- as soon as PyType_Ready()
        # is called for PyLong_Type, the bug is gone.)
        class UserLong(object):
            def __pow__(self, *args):
                pass
        try:
            pow(0, UserLong(), 0)
        except:
            pass

        # Another segfault only when run early
        # (before PyType_Ready(tuple) is called)
        type.mro(tuple)


def test_main():
    # Run all local test cases, with PTypesLongInitTest first.
    support.run_unittest(PTypesLongInitTest, OperatorsTest,
                              ClassPropertiesAndMethods, DictProxyTests)

if __name__ == "__main__":
    test_main()<|MERGE_RESOLUTION|>--- conflicted
+++ resolved
@@ -389,19 +389,11 @@
     def test_python_dicts(self):
         # Testing Python subclass of dict...
         self.assertTrue(issubclass(dict, dict))
-<<<<<<< HEAD
-        self.assertTrue(isinstance({}, dict))
-        d = dict()
-        self.assertEqual(d, {})
-        self.assertTrue(d.__class__ is dict)
-        self.assertTrue(isinstance(d, dict))
-=======
         self.assertIsInstance({}, dict)
         d = dict()
         self.assertEqual(d, {})
         self.assertTrue(d.__class__ is dict)
         self.assertIsInstance(d, dict)
->>>>>>> 175d89ef
         class C(dict):
             state = -1
             def __init__(self_local, *a, **kw):
@@ -414,11 +406,7 @@
             def __getitem__(self, key):
                 return self.get(key, 0)
             def __setitem__(self_local, key, value):
-<<<<<<< HEAD
-                self.assertTrue(isinstance(key, type(0)))
-=======
                 self.assertIsInstance(key, type(0))
->>>>>>> 175d89ef
                 dict.__setitem__(self_local, key, value)
             def setstate(self, state):
                 self.state = state
@@ -517,11 +505,7 @@
                 return 42
         self.assertEqual(C.name, 'C')
         self.assertEqual(C.bases, ())
-<<<<<<< HEAD
-        self.assertTrue('spam' in C.dict)
-=======
         self.assertIn('spam', C.dict)
->>>>>>> 175d89ef
         c = C()
         self.assertEqual(c.spam(), 42)
 
@@ -1114,11 +1098,7 @@
         MyABC.register(Unrelated)
 
         u = Unrelated()
-<<<<<<< HEAD
-        self.assertTrue(isinstance(u, MyABC))
-=======
         self.assertIsInstance(u, MyABC)
->>>>>>> 175d89ef
 
         # This used to crash
         self.assertRaises(TypeError, MyABC.a.__set__, u, 3)
@@ -1680,17 +1660,10 @@
         # depending on whether this test is run standalone or from a framework.
         self.assertTrue(str(c1).find('C object at ') >= 0)
         self.assertEqual(str(c1), repr(c1))
-<<<<<<< HEAD
-        self.assertTrue(-1 not in c1)
-        for i in range(10):
-            self.assertTrue(i in c1)
-        self.assertFalse(10 in c1)
-=======
         self.assertNotIn(-1, c1)
         for i in range(10):
             self.assertIn(i, c1)
         self.assertNotIn(10, c1)
->>>>>>> 175d89ef
         # Test the default behavior for dynamic classes
         class D(object):
             def __getitem__(self, i):
@@ -1710,17 +1683,10 @@
         # depending on whether this test is run standalone or from a framework.
         self.assertTrue(str(d1).find('D object at ') >= 0)
         self.assertEqual(str(d1), repr(d1))
-<<<<<<< HEAD
-        self.assertTrue(-1 not in d1)
-        for i in range(10):
-            self.assertTrue(i in d1)
-        self.assertFalse(10 in d1)
-=======
         self.assertNotIn(-1, d1)
         for i in range(10):
             self.assertIn(i, d1)
         self.assertNotIn(10, d1)
->>>>>>> 175d89ef
         # Test overridden behavior
         class Proxy(object):
             def __init__(self, x):
@@ -1766,13 +1732,8 @@
         p10 = Proxy(range(10))
         self.assertNotIn(-1, p10)
         for i in range(10):
-<<<<<<< HEAD
-            self.assertTrue(i in p10)
-        self.assertFalse(10 in p10)
-=======
             self.assertIn(i, p10)
         self.assertNotIn(10, p10)
->>>>>>> 175d89ef
 
     def test_weakrefs(self):
         # Testing weak references...
@@ -1829,15 +1790,6 @@
         self.assertFalse(hasattr(a, "x"))
 
         raw = C.__dict__['x']
-<<<<<<< HEAD
-        self.assertTrue(isinstance(raw, property))
-
-        attrs = dir(raw)
-        self.assertTrue("__doc__" in attrs)
-        self.assertTrue("fget" in attrs)
-        self.assertTrue("fset" in attrs)
-        self.assertTrue("fdel" in attrs)
-=======
         self.assertIsInstance(raw, property)
 
         attrs = dir(raw)
@@ -1845,7 +1797,6 @@
         self.assertIn("fget", attrs)
         self.assertIn("fset", attrs)
         self.assertIn("fdel", attrs)
->>>>>>> 175d89ef
 
         self.assertEqual(raw.__doc__, "I'm the x property.")
         self.assertTrue(raw.fget is C.__dict__['getx'])
@@ -2074,20 +2025,12 @@
 
         c = C()
         self.assertEqual(interesting(dir(c)), cstuff)
-<<<<<<< HEAD
-        ## self.assertTrue('__self__' in dir(C.Cmethod))
-=======
         ## self.assertIn('__self__', dir(C.Cmethod))
->>>>>>> 175d89ef
 
         c.cdata = 2
         c.cmethod = lambda self: 0
         self.assertEqual(interesting(dir(c)), cstuff + ['cdata', 'cmethod'])
-<<<<<<< HEAD
-        ## self.assertTrue('__self__' in dir(c.Cmethod))
-=======
         ## self.assertIn('__self__', dir(c.Cmethod))
->>>>>>> 175d89ef
 
         class A(C):
             Adata = 1
@@ -2095,21 +2038,13 @@
 
         astuff = ['Adata', 'Amethod'] + cstuff
         self.assertEqual(interesting(dir(A)), astuff)
-<<<<<<< HEAD
-        ## self.assertTrue('__self__' in dir(A.Amethod))
-=======
         ## self.assertIn('__self__', dir(A.Amethod))
->>>>>>> 175d89ef
         a = A()
         self.assertEqual(interesting(dir(a)), astuff)
         a.adata = 42
         a.amethod = lambda self: 3
         self.assertEqual(interesting(dir(a)), astuff + ['adata', 'amethod'])
-<<<<<<< HEAD
-        ## self.assertTrue('__self__' in dir(a.Amethod))
-=======
         ## self.assertIn('__self__', dir(a.Amethod))
->>>>>>> 175d89ef
 
         # Try a module subclass.
         class M(type(sys)):
@@ -2660,11 +2595,7 @@
         self.assertEqual(d[cistr('one')], 1)
         self.assertEqual(d[cistr('tWo')], 2)
         self.assertEqual(d[cistr('THrEE')], 3)
-<<<<<<< HEAD
-        self.assertTrue(cistr('ONe') in d)
-=======
         self.assertIn(cistr('ONe'), d)
->>>>>>> 175d89ef
         self.assertEqual(d.get(cistr('thrEE')), 3)
 
     def test_classic_comparisons(self):
@@ -3982,49 +3913,29 @@
             pass
         a = C()
         pa = Proxy(a)
-<<<<<<< HEAD
-        self.assertTrue(isinstance(a, C))  # Baseline
-        self.assertTrue(isinstance(pa, C)) # Test
-=======
         self.assertIsInstance(a, C)  # Baseline
         self.assertIsInstance(pa, C) # Test
->>>>>>> 175d89ef
         # Test with a classic subclass
         class D(C):
             pass
         a = D()
         pa = Proxy(a)
-<<<<<<< HEAD
-        self.assertTrue(isinstance(a, C))  # Baseline
-        self.assertTrue(isinstance(pa, C)) # Test
-=======
         self.assertIsInstance(a, C)  # Baseline
         self.assertIsInstance(pa, C) # Test
->>>>>>> 175d89ef
         # Test with a new-style class
         class C(object):
             pass
         a = C()
         pa = Proxy(a)
-<<<<<<< HEAD
-        self.assertTrue(isinstance(a, C))  # Baseline
-        self.assertTrue(isinstance(pa, C)) # Test
-=======
         self.assertIsInstance(a, C)  # Baseline
         self.assertIsInstance(pa, C) # Test
->>>>>>> 175d89ef
         # Test with a new-style subclass
         class D(C):
             pass
         a = D()
         pa = Proxy(a)
-<<<<<<< HEAD
-        self.assertTrue(isinstance(a, C))  # Baseline
-        self.assertTrue(isinstance(pa, C)) # Test
-=======
         self.assertIsInstance(a, C)  # Baseline
         self.assertIsInstance(pa, C) # Test
->>>>>>> 175d89ef
 
     def test_proxy_super(self):
         # Testing super() for a proxy object...
@@ -4264,8 +4175,6 @@
         x.a = 42
         self.assertEqual(x.a, 42)
 
-<<<<<<< HEAD
-=======
         # Also check type_getattro for correctness.
         class Meta(type):
             pass
@@ -4275,7 +4184,6 @@
         Meta.a = Descr("a")
         self.assertEqual(X.a, 42)
 
->>>>>>> 175d89ef
     def test_getattr_hooks(self):
         # issue 4230
 

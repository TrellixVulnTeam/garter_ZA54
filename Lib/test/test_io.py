"""Unit tests for the io module."""

# Tests of io are scattered over the test suite:
# * test_bufio - tests file buffering
# * test_memoryio - tests BytesIO and StringIO
# * test_fileio - tests FileIO
# * test_file - tests the file interface
# * test_io - tests everything else in the io module
# * test_univnewlines - tests universal newline support
# * test_largefile - tests operations on a file greater than 2**32 bytes
#     (only enabled with -ulargefile)

################################################################################
# ATTENTION TEST WRITERS!!!
################################################################################
# When writing tests for io, it's important to test both the C and Python
# implementations. This is usually done by writing a base test that refers to
# the type it is testing as a attribute. Then it provides custom subclasses to
# test both implementations. This file has lots of examples.
################################################################################

import abc
import array
import errno
import locale
import os
import pickle
import random
import signal
import sys
import time
import unittest
import warnings
<<<<<<< HEAD
import pickle
from itertools import cycle, count
from collections import deque, UserList
=======
import weakref
from collections import deque
from itertools import cycle, count
>>>>>>> 78f3fe7a
from test import support

import codecs
import io  # C implementation of io
import _pyio as pyio # Python implementation of io
try:
    import threading
except ImportError:
    threading = None
try:
    import fcntl
except ImportError:
    fcntl = None

def _default_chunk_size():
    """Get the default TextIOWrapper chunk size"""
    with open(__file__, "r", encoding="latin-1") as f:
        return f._CHUNK_SIZE


class MockRawIOWithoutRead:
    """A RawIO implementation without read(), so as to exercise the default
    RawIO.read() which calls readinto()."""

    def __init__(self, read_stack=()):
        self._read_stack = list(read_stack)
        self._write_stack = []
        self._reads = 0
        self._extraneous_reads = 0

    def write(self, b):
        self._write_stack.append(bytes(b))
        return len(b)

    def writable(self):
        return True

    def fileno(self):
        return 42

    def readable(self):
        return True

    def seekable(self):
        return True

    def seek(self, pos, whence):
        return 0   # wrong but we gotta return something

    def tell(self):
        return 0   # same comment as above

    def readinto(self, buf):
        self._reads += 1
        max_len = len(buf)
        try:
            data = self._read_stack[0]
        except IndexError:
            self._extraneous_reads += 1
            return 0
        if data is None:
            del self._read_stack[0]
            return None
        n = len(data)
        if len(data) <= max_len:
            del self._read_stack[0]
            buf[:n] = data
            return n
        else:
            buf[:] = data[:max_len]
            self._read_stack[0] = data[max_len:]
            return max_len

    def truncate(self, pos=None):
        return pos

class CMockRawIOWithoutRead(MockRawIOWithoutRead, io.RawIOBase):
    pass

class PyMockRawIOWithoutRead(MockRawIOWithoutRead, pyio.RawIOBase):
    pass


class MockRawIO(MockRawIOWithoutRead):

    def read(self, n=None):
        self._reads += 1
        try:
            return self._read_stack.pop(0)
        except:
            self._extraneous_reads += 1
            return b""

class CMockRawIO(MockRawIO, io.RawIOBase):
    pass

class PyMockRawIO(MockRawIO, pyio.RawIOBase):
    pass


class MisbehavedRawIO(MockRawIO):
    def write(self, b):
        return super().write(b) * 2

    def read(self, n=None):
        return super().read(n) * 2

    def seek(self, pos, whence):
        return -123

    def tell(self):
        return -456

    def readinto(self, buf):
        super().readinto(buf)
        return len(buf) * 5

class CMisbehavedRawIO(MisbehavedRawIO, io.RawIOBase):
    pass

class PyMisbehavedRawIO(MisbehavedRawIO, pyio.RawIOBase):
    pass


class CloseFailureIO(MockRawIO):
    closed = 0

    def close(self):
        if not self.closed:
            self.closed = 1
            raise IOError

class CCloseFailureIO(CloseFailureIO, io.RawIOBase):
    pass

class PyCloseFailureIO(CloseFailureIO, pyio.RawIOBase):
    pass


class MockFileIO:

    def __init__(self, data):
        self.read_history = []
        super().__init__(data)

    def read(self, n=None):
        res = super().read(n)
        self.read_history.append(None if res is None else len(res))
        return res

    def readinto(self, b):
        res = super().readinto(b)
        self.read_history.append(res)
        return res

class CMockFileIO(MockFileIO, io.BytesIO):
    pass

class PyMockFileIO(MockFileIO, pyio.BytesIO):
    pass


class MockUnseekableIO:
    def seekable(self):
        return False

    def seek(self, *args):
        raise self.UnsupportedOperation("not seekable")

    def tell(self, *args):
        raise self.UnsupportedOperation("not seekable")

class CMockUnseekableIO(MockUnseekableIO, io.BytesIO):
    UnsupportedOperation = io.UnsupportedOperation

class PyMockUnseekableIO(MockUnseekableIO, pyio.BytesIO):
    UnsupportedOperation = pyio.UnsupportedOperation


class MockNonBlockWriterIO:

    def __init__(self):
        self._write_stack = []
        self._blocker_char = None

    def pop_written(self):
        s = b"".join(self._write_stack)
        self._write_stack[:] = []
        return s

    def block_on(self, char):
        """Block when a given char is encountered."""
        self._blocker_char = char

    def readable(self):
        return True

    def seekable(self):
        return True

    def writable(self):
        return True

    def write(self, b):
        b = bytes(b)
        n = -1
        if self._blocker_char:
            try:
                n = b.index(self._blocker_char)
            except ValueError:
                pass
            else:
                if n > 0:
                    # write data up to the first blocker
                    self._write_stack.append(b[:n])
                    return n
                else:
                    # cancel blocker and indicate would block
                    self._blocker_char = None
                    return None
        self._write_stack.append(b)
        return len(b)

class CMockNonBlockWriterIO(MockNonBlockWriterIO, io.RawIOBase):
    BlockingIOError = io.BlockingIOError

class PyMockNonBlockWriterIO(MockNonBlockWriterIO, pyio.RawIOBase):
    BlockingIOError = pyio.BlockingIOError


class IOTest(unittest.TestCase):

    def setUp(self):
        support.unlink(support.TESTFN)

    def tearDown(self):
        support.unlink(support.TESTFN)

    def write_ops(self, f):
        self.assertEqual(f.write(b"blah."), 5)
        f.truncate(0)
        self.assertEqual(f.tell(), 5)
        f.seek(0)

        self.assertEqual(f.write(b"blah."), 5)
        self.assertEqual(f.seek(0), 0)
        self.assertEqual(f.write(b"Hello."), 6)
        self.assertEqual(f.tell(), 6)
        self.assertEqual(f.seek(-1, 1), 5)
        self.assertEqual(f.tell(), 5)
        self.assertEqual(f.write(bytearray(b" world\n\n\n")), 9)
        self.assertEqual(f.seek(0), 0)
        self.assertEqual(f.write(b"h"), 1)
        self.assertEqual(f.seek(-1, 2), 13)
        self.assertEqual(f.tell(), 13)

        self.assertEqual(f.truncate(12), 12)
        self.assertEqual(f.tell(), 13)
        self.assertRaises(TypeError, f.seek, 0.0)

    def read_ops(self, f, buffered=False):
        data = f.read(5)
        self.assertEqual(data, b"hello")
        data = bytearray(data)
        self.assertEqual(f.readinto(data), 5)
        self.assertEqual(data, b" worl")
        self.assertEqual(f.readinto(data), 2)
        self.assertEqual(len(data), 5)
        self.assertEqual(data[:2], b"d\n")
        self.assertEqual(f.seek(0), 0)
        self.assertEqual(f.read(20), b"hello world\n")
        self.assertEqual(f.read(1), b"")
        self.assertEqual(f.readinto(bytearray(b"x")), 0)
        self.assertEqual(f.seek(-6, 2), 6)
        self.assertEqual(f.read(5), b"world")
        self.assertEqual(f.read(0), b"")
        self.assertEqual(f.readinto(bytearray()), 0)
        self.assertEqual(f.seek(-6, 1), 5)
        self.assertEqual(f.read(5), b" worl")
        self.assertEqual(f.tell(), 10)
        self.assertRaises(TypeError, f.seek, 0.0)
        if buffered:
            f.seek(0)
            self.assertEqual(f.read(), b"hello world\n")
            f.seek(6)
            self.assertEqual(f.read(), b"world\n")
            self.assertEqual(f.read(), b"")

    LARGE = 2**31

    def large_file_ops(self, f):
        assert f.readable()
        assert f.writable()
        self.assertEqual(f.seek(self.LARGE), self.LARGE)
        self.assertEqual(f.tell(), self.LARGE)
        self.assertEqual(f.write(b"xxx"), 3)
        self.assertEqual(f.tell(), self.LARGE + 3)
        self.assertEqual(f.seek(-1, 1), self.LARGE + 2)
        self.assertEqual(f.truncate(), self.LARGE + 2)
        self.assertEqual(f.tell(), self.LARGE + 2)
        self.assertEqual(f.seek(0, 2), self.LARGE + 2)
        self.assertEqual(f.truncate(self.LARGE + 1), self.LARGE + 1)
        self.assertEqual(f.tell(), self.LARGE + 2)
        self.assertEqual(f.seek(0, 2), self.LARGE + 1)
        self.assertEqual(f.seek(-1, 2), self.LARGE)
        self.assertEqual(f.read(2), b"x")

    def test_invalid_operations(self):
        # Try writing on a file opened in read mode and vice-versa.
        exc = self.UnsupportedOperation
        for mode in ("w", "wb"):
            with self.open(support.TESTFN, mode) as fp:
                self.assertRaises(exc, fp.read)
                self.assertRaises(exc, fp.readline)
        with self.open(support.TESTFN, "wb", buffering=0) as fp:
            self.assertRaises(exc, fp.read)
            self.assertRaises(exc, fp.readline)
        with self.open(support.TESTFN, "rb", buffering=0) as fp:
            self.assertRaises(exc, fp.write, b"blah")
            self.assertRaises(exc, fp.writelines, [b"blah\n"])
        with self.open(support.TESTFN, "rb") as fp:
            self.assertRaises(exc, fp.write, b"blah")
            self.assertRaises(exc, fp.writelines, [b"blah\n"])
        with self.open(support.TESTFN, "r") as fp:
            self.assertRaises(exc, fp.write, "blah")
            self.assertRaises(exc, fp.writelines, ["blah\n"])
            # Non-zero seeking from current or end pos
            self.assertRaises(exc, fp.seek, 1, self.SEEK_CUR)
            self.assertRaises(exc, fp.seek, -1, self.SEEK_END)

    def test_open_handles_NUL_chars(self):
        fn_with_NUL = 'foo\0bar'
        self.assertRaises(TypeError, self.open, fn_with_NUL, 'w')
        self.assertRaises(TypeError, self.open, bytes(fn_with_NUL, 'ascii'), 'w')

    def test_raw_file_io(self):
        with self.open(support.TESTFN, "wb", buffering=0) as f:
            self.assertEqual(f.readable(), False)
            self.assertEqual(f.writable(), True)
            self.assertEqual(f.seekable(), True)
            self.write_ops(f)
        with self.open(support.TESTFN, "rb", buffering=0) as f:
            self.assertEqual(f.readable(), True)
            self.assertEqual(f.writable(), False)
            self.assertEqual(f.seekable(), True)
            self.read_ops(f)

    def test_buffered_file_io(self):
        with self.open(support.TESTFN, "wb") as f:
            self.assertEqual(f.readable(), False)
            self.assertEqual(f.writable(), True)
            self.assertEqual(f.seekable(), True)
            self.write_ops(f)
        with self.open(support.TESTFN, "rb") as f:
            self.assertEqual(f.readable(), True)
            self.assertEqual(f.writable(), False)
            self.assertEqual(f.seekable(), True)
            self.read_ops(f, True)

    def test_readline(self):
        with self.open(support.TESTFN, "wb") as f:
            f.write(b"abc\ndef\nxyzzy\nfoo\x00bar\nanother line")
        with self.open(support.TESTFN, "rb") as f:
            self.assertEqual(f.readline(), b"abc\n")
            self.assertEqual(f.readline(10), b"def\n")
            self.assertEqual(f.readline(2), b"xy")
            self.assertEqual(f.readline(4), b"zzy\n")
            self.assertEqual(f.readline(), b"foo\x00bar\n")
            self.assertEqual(f.readline(None), b"another line")
            self.assertRaises(TypeError, f.readline, 5.3)
        with self.open(support.TESTFN, "r") as f:
            self.assertRaises(TypeError, f.readline, 5.3)

    def test_raw_bytes_io(self):
        f = self.BytesIO()
        self.write_ops(f)
        data = f.getvalue()
        self.assertEqual(data, b"hello world\n")
        f = self.BytesIO(data)
        self.read_ops(f, True)

    def test_large_file_ops(self):
        # On Windows and Mac OSX this test comsumes large resources; It takes
        # a long time to build the >2GB file and takes >2GB of disk space
        # therefore the resource must be enabled to run this test.
        if sys.platform[:3] == 'win' or sys.platform == 'darwin':
            if not support.is_resource_enabled("largefile"):
                print("\nTesting large file ops skipped on %s." % sys.platform,
                      file=sys.stderr)
                print("It requires %d bytes and a long time." % self.LARGE,
                      file=sys.stderr)
                print("Use 'regrtest.py -u largefile test_io' to run it.",
                      file=sys.stderr)
                return
        with self.open(support.TESTFN, "w+b", 0) as f:
            self.large_file_ops(f)
        with self.open(support.TESTFN, "w+b") as f:
            self.large_file_ops(f)

    def test_with_open(self):
        for bufsize in (0, 1, 100):
            f = None
            with self.open(support.TESTFN, "wb", bufsize) as f:
                f.write(b"xxx")
            self.assertEqual(f.closed, True)
            f = None
            try:
                with self.open(support.TESTFN, "wb", bufsize) as f:
                    1/0
            except ZeroDivisionError:
                self.assertEqual(f.closed, True)
            else:
                self.fail("1/0 didn't raise an exception")

    # issue 5008
    def test_append_mode_tell(self):
        with self.open(support.TESTFN, "wb") as f:
            f.write(b"xxx")
        with self.open(support.TESTFN, "ab", buffering=0) as f:
            self.assertEqual(f.tell(), 3)
        with self.open(support.TESTFN, "ab") as f:
            self.assertEqual(f.tell(), 3)
        with self.open(support.TESTFN, "a") as f:
            self.assertTrue(f.tell() > 0)

    def test_destructor(self):
        record = []
        class MyFileIO(self.FileIO):
            def __del__(self):
                record.append(1)
                try:
                    f = super().__del__
                except AttributeError:
                    pass
                else:
                    f()
            def close(self):
                record.append(2)
                super().close()
            def flush(self):
                record.append(3)
                super().flush()
        with support.check_warnings(('', ResourceWarning)):
            f = MyFileIO(support.TESTFN, "wb")
            f.write(b"xxx")
            del f
            support.gc_collect()
            self.assertEqual(record, [1, 2, 3])
            with self.open(support.TESTFN, "rb") as f:
                self.assertEqual(f.read(), b"xxx")

    def _check_base_destructor(self, base):
        record = []
        class MyIO(base):
            def __init__(self):
                # This exercises the availability of attributes on object
                # destruction.
                # (in the C version, close() is called by the tp_dealloc
                # function, not by __del__)
                self.on_del = 1
                self.on_close = 2
                self.on_flush = 3
            def __del__(self):
                record.append(self.on_del)
                try:
                    f = super().__del__
                except AttributeError:
                    pass
                else:
                    f()
            def close(self):
                record.append(self.on_close)
                super().close()
            def flush(self):
                record.append(self.on_flush)
                super().flush()
        f = MyIO()
        del f
        support.gc_collect()
        self.assertEqual(record, [1, 2, 3])

    def test_IOBase_destructor(self):
        self._check_base_destructor(self.IOBase)

    def test_RawIOBase_destructor(self):
        self._check_base_destructor(self.RawIOBase)

    def test_BufferedIOBase_destructor(self):
        self._check_base_destructor(self.BufferedIOBase)

    def test_TextIOBase_destructor(self):
        self._check_base_destructor(self.TextIOBase)

    def test_close_flushes(self):
        with self.open(support.TESTFN, "wb") as f:
            f.write(b"xxx")
        with self.open(support.TESTFN, "rb") as f:
            self.assertEqual(f.read(), b"xxx")

    def test_array_writes(self):
        a = array.array('i', range(10))
        n = len(a.tobytes())
        with self.open(support.TESTFN, "wb", 0) as f:
            self.assertEqual(f.write(a), n)
        with self.open(support.TESTFN, "wb") as f:
            self.assertEqual(f.write(a), n)

    def test_closefd(self):
        self.assertRaises(ValueError, self.open, support.TESTFN, 'w',
                          closefd=False)

    def test_read_closed(self):
        with self.open(support.TESTFN, "w") as f:
            f.write("egg\n")
        with self.open(support.TESTFN, "r") as f:
            file = self.open(f.fileno(), "r", closefd=False)
            self.assertEqual(file.read(), "egg\n")
            file.seek(0)
            file.close()
            self.assertRaises(ValueError, file.read)

    def test_no_closefd_with_filename(self):
        # can't use closefd in combination with a file name
        self.assertRaises(ValueError, self.open, support.TESTFN, "r", closefd=False)

    def test_closefd_attr(self):
        with self.open(support.TESTFN, "wb") as f:
            f.write(b"egg\n")
        with self.open(support.TESTFN, "r") as f:
            self.assertEqual(f.buffer.raw.closefd, True)
            file = self.open(f.fileno(), "r", closefd=False)
            self.assertEqual(file.buffer.raw.closefd, False)

    def test_garbage_collection(self):
        # FileIO objects are collected, and collecting them flushes
        # all data to disk.
        with support.check_warnings(('', ResourceWarning)):
            f = self.FileIO(support.TESTFN, "wb")
            f.write(b"abcxxx")
            f.f = f
            wr = weakref.ref(f)
            del f
            support.gc_collect()
        self.assertTrue(wr() is None, wr)
        with self.open(support.TESTFN, "rb") as f:
            self.assertEqual(f.read(), b"abcxxx")

    def test_unbounded_file(self):
        # Issue #1174606: reading from an unbounded stream such as /dev/zero.
        zero = "/dev/zero"
        if not os.path.exists(zero):
            self.skipTest("{0} does not exist".format(zero))
        if sys.maxsize > 0x7FFFFFFF:
            self.skipTest("test can only run in a 32-bit address space")
        if support.real_max_memuse < support._2G:
            self.skipTest("test requires at least 2GB of memory")
        with self.open(zero, "rb", buffering=0) as f:
            self.assertRaises(OverflowError, f.read)
        with self.open(zero, "rb") as f:
            self.assertRaises(OverflowError, f.read)
        with self.open(zero, "r") as f:
            self.assertRaises(OverflowError, f.read)

    def test_flush_error_on_close(self):
        f = self.open(support.TESTFN, "wb", buffering=0)
        def bad_flush():
            raise IOError()
        f.flush = bad_flush
        self.assertRaises(IOError, f.close) # exception not swallowed

    def test_multi_close(self):
        f = self.open(support.TESTFN, "wb", buffering=0)
        f.close()
        f.close()
        f.close()
        self.assertRaises(ValueError, f.flush)

    def test_RawIOBase_read(self):
        # Exercise the default RawIOBase.read() implementation (which calls
        # readinto() internally).
        rawio = self.MockRawIOWithoutRead((b"abc", b"d", None, b"efg", None))
        self.assertEqual(rawio.read(2), b"ab")
        self.assertEqual(rawio.read(2), b"c")
        self.assertEqual(rawio.read(2), b"d")
        self.assertEqual(rawio.read(2), None)
        self.assertEqual(rawio.read(2), b"ef")
        self.assertEqual(rawio.read(2), b"g")
        self.assertEqual(rawio.read(2), None)
        self.assertEqual(rawio.read(2), b"")

    def test_types_have_dict(self):
        test = (
            self.IOBase(),
            self.RawIOBase(),
            self.TextIOBase(),
            self.StringIO(),
            self.BytesIO()
        )
        for obj in test:
            self.assertTrue(hasattr(obj, "__dict__"))

    def test_opener(self):
        with self.open(support.TESTFN, "w") as f:
            f.write("egg\n")
        fd = os.open(support.TESTFN, os.O_RDONLY)
        def opener(path, flags):
            return fd
        with self.open("non-existent", "r", opener=opener) as f:
            self.assertEqual(f.read(), "egg\n")

    def test_fileio_closefd(self):
        # Issue #4841
        with self.open(__file__, 'rb') as f1, \
             self.open(__file__, 'rb') as f2:
            fileio = self.FileIO(f1.fileno(), closefd=False)
            # .__init__() must not close f1
            fileio.__init__(f2.fileno(), closefd=False)
            f1.readline()
            # .close() must not close f2
            fileio.close()
            f2.readline()


class CIOTest(IOTest):

    def test_IOBase_finalize(self):
        # Issue #12149: segmentation fault on _PyIOBase_finalize when both a
        # class which inherits IOBase and an object of this class are caught
        # in a reference cycle and close() is already in the method cache.
        class MyIO(self.IOBase):
            def close(self):
                pass

        # create an instance to populate the method cache
        MyIO()
        obj = MyIO()
        obj.obj = obj
        wr = weakref.ref(obj)
        del MyIO
        del obj
        support.gc_collect()
        self.assertTrue(wr() is None, wr)

class PyIOTest(IOTest):
    pass


class CommonBufferedTests:
    # Tests common to BufferedReader, BufferedWriter and BufferedRandom

    def test_detach(self):
        raw = self.MockRawIO()
        buf = self.tp(raw)
        self.assertIs(buf.detach(), raw)
        self.assertRaises(ValueError, buf.detach)

    def test_fileno(self):
        rawio = self.MockRawIO()
        bufio = self.tp(rawio)

        self.assertEqual(42, bufio.fileno())

    def test_no_fileno(self):
        # XXX will we always have fileno() function? If so, kill
        # this test. Else, write it.
        pass

    def test_invalid_args(self):
        rawio = self.MockRawIO()
        bufio = self.tp(rawio)
        # Invalid whence
        self.assertRaises(ValueError, bufio.seek, 0, -1)
        self.assertRaises(ValueError, bufio.seek, 0, 9)

    def test_override_destructor(self):
        tp = self.tp
        record = []
        class MyBufferedIO(tp):
            def __del__(self):
                record.append(1)
                try:
                    f = super().__del__
                except AttributeError:
                    pass
                else:
                    f()
            def close(self):
                record.append(2)
                super().close()
            def flush(self):
                record.append(3)
                super().flush()
        rawio = self.MockRawIO()
        bufio = MyBufferedIO(rawio)
        writable = bufio.writable()
        del bufio
        support.gc_collect()
        if writable:
            self.assertEqual(record, [1, 2, 3])
        else:
            self.assertEqual(record, [1, 2])

    def test_context_manager(self):
        # Test usability as a context manager
        rawio = self.MockRawIO()
        bufio = self.tp(rawio)
        def _with():
            with bufio:
                pass
        _with()
        # bufio should now be closed, and using it a second time should raise
        # a ValueError.
        self.assertRaises(ValueError, _with)

    def test_error_through_destructor(self):
        # Test that the exception state is not modified by a destructor,
        # even if close() fails.
        rawio = self.CloseFailureIO()
        def f():
            self.tp(rawio).xyzzy
        with support.captured_output("stderr") as s:
            self.assertRaises(AttributeError, f)
        s = s.getvalue().strip()
        if s:
            # The destructor *may* have printed an unraisable error, check it
            self.assertEqual(len(s.splitlines()), 1)
            self.assertTrue(s.startswith("Exception IOError: "), s)
            self.assertTrue(s.endswith(" ignored"), s)

    def test_repr(self):
        raw = self.MockRawIO()
        b = self.tp(raw)
        clsname = "%s.%s" % (self.tp.__module__, self.tp.__name__)
        self.assertEqual(repr(b), "<%s>" % clsname)
        raw.name = "dummy"
        self.assertEqual(repr(b), "<%s name='dummy'>" % clsname)
        raw.name = b"dummy"
        self.assertEqual(repr(b), "<%s name=b'dummy'>" % clsname)

    def test_flush_error_on_close(self):
        raw = self.MockRawIO()
        def bad_flush():
            raise IOError()
        raw.flush = bad_flush
        b = self.tp(raw)
        self.assertRaises(IOError, b.close) # exception not swallowed

    def test_multi_close(self):
        raw = self.MockRawIO()
        b = self.tp(raw)
        b.close()
        b.close()
        b.close()
        self.assertRaises(ValueError, b.flush)

    def test_unseekable(self):
        bufio = self.tp(self.MockUnseekableIO(b"A" * 10))
        self.assertRaises(self.UnsupportedOperation, bufio.tell)
        self.assertRaises(self.UnsupportedOperation, bufio.seek, 0)

    def test_readonly_attributes(self):
        raw = self.MockRawIO()
        buf = self.tp(raw)
        x = self.MockRawIO()
        with self.assertRaises(AttributeError):
            buf.raw = x


class SizeofTest:

    @support.cpython_only
    def test_sizeof(self):
        bufsize1 = 4096
        bufsize2 = 8192
        rawio = self.MockRawIO()
        bufio = self.tp(rawio, buffer_size=bufsize1)
        size = sys.getsizeof(bufio) - bufsize1
        rawio = self.MockRawIO()
        bufio = self.tp(rawio, buffer_size=bufsize2)
        self.assertEqual(sys.getsizeof(bufio), size + bufsize2)


class BufferedReaderTest(unittest.TestCase, CommonBufferedTests):
    read_mode = "rb"

    def test_constructor(self):
        rawio = self.MockRawIO([b"abc"])
        bufio = self.tp(rawio)
        bufio.__init__(rawio)
        bufio.__init__(rawio, buffer_size=1024)
        bufio.__init__(rawio, buffer_size=16)
        self.assertEqual(b"abc", bufio.read())
        self.assertRaises(ValueError, bufio.__init__, rawio, buffer_size=0)
        self.assertRaises(ValueError, bufio.__init__, rawio, buffer_size=-16)
        self.assertRaises(ValueError, bufio.__init__, rawio, buffer_size=-1)
        rawio = self.MockRawIO([b"abc"])
        bufio.__init__(rawio)
        self.assertEqual(b"abc", bufio.read())

    def test_read(self):
        for arg in (None, 7):
            rawio = self.MockRawIO((b"abc", b"d", b"efg"))
            bufio = self.tp(rawio)
            self.assertEqual(b"abcdefg", bufio.read(arg))
        # Invalid args
        self.assertRaises(ValueError, bufio.read, -2)

    def test_read1(self):
        rawio = self.MockRawIO((b"abc", b"d", b"efg"))
        bufio = self.tp(rawio)
        self.assertEqual(b"a", bufio.read(1))
        self.assertEqual(b"b", bufio.read1(1))
        self.assertEqual(rawio._reads, 1)
        self.assertEqual(b"c", bufio.read1(100))
        self.assertEqual(rawio._reads, 1)
        self.assertEqual(b"d", bufio.read1(100))
        self.assertEqual(rawio._reads, 2)
        self.assertEqual(b"efg", bufio.read1(100))
        self.assertEqual(rawio._reads, 3)
        self.assertEqual(b"", bufio.read1(100))
        self.assertEqual(rawio._reads, 4)
        # Invalid args
        self.assertRaises(ValueError, bufio.read1, -1)

    def test_readinto(self):
        rawio = self.MockRawIO((b"abc", b"d", b"efg"))
        bufio = self.tp(rawio)
        b = bytearray(2)
        self.assertEqual(bufio.readinto(b), 2)
        self.assertEqual(b, b"ab")
        self.assertEqual(bufio.readinto(b), 2)
        self.assertEqual(b, b"cd")
        self.assertEqual(bufio.readinto(b), 2)
        self.assertEqual(b, b"ef")
        self.assertEqual(bufio.readinto(b), 1)
        self.assertEqual(b, b"gf")
        self.assertEqual(bufio.readinto(b), 0)
        self.assertEqual(b, b"gf")
        rawio = self.MockRawIO((b"abc", None))
        bufio = self.tp(rawio)
        self.assertEqual(bufio.readinto(b), 2)
        self.assertEqual(b, b"ab")
        self.assertEqual(bufio.readinto(b), 1)
        self.assertEqual(b, b"cb")

    def test_readlines(self):
        def bufio():
            rawio = self.MockRawIO((b"abc\n", b"d\n", b"ef"))
            return self.tp(rawio)
        self.assertEqual(bufio().readlines(), [b"abc\n", b"d\n", b"ef"])
        self.assertEqual(bufio().readlines(5), [b"abc\n", b"d\n"])
        self.assertEqual(bufio().readlines(None), [b"abc\n", b"d\n", b"ef"])

    def test_buffering(self):
        data = b"abcdefghi"
        dlen = len(data)

        tests = [
            [ 100, [ 3, 1, 4, 8 ], [ dlen, 0 ] ],
            [ 100, [ 3, 3, 3],     [ dlen ]    ],
            [   4, [ 1, 2, 4, 2 ], [ 4, 4, 1 ] ],
        ]

        for bufsize, buf_read_sizes, raw_read_sizes in tests:
            rawio = self.MockFileIO(data)
            bufio = self.tp(rawio, buffer_size=bufsize)
            pos = 0
            for nbytes in buf_read_sizes:
                self.assertEqual(bufio.read(nbytes), data[pos:pos+nbytes])
                pos += nbytes
            # this is mildly implementation-dependent
            self.assertEqual(rawio.read_history, raw_read_sizes)

    def test_read_non_blocking(self):
        # Inject some None's in there to simulate EWOULDBLOCK
        rawio = self.MockRawIO((b"abc", b"d", None, b"efg", None, None, None))
        bufio = self.tp(rawio)
        self.assertEqual(b"abcd", bufio.read(6))
        self.assertEqual(b"e", bufio.read(1))
        self.assertEqual(b"fg", bufio.read())
        self.assertEqual(b"", bufio.peek(1))
        self.assertIsNone(bufio.read())
        self.assertEqual(b"", bufio.read())

        rawio = self.MockRawIO((b"a", None, None))
        self.assertEqual(b"a", rawio.readall())
        self.assertIsNone(rawio.readall())

    def test_read_past_eof(self):
        rawio = self.MockRawIO((b"abc", b"d", b"efg"))
        bufio = self.tp(rawio)

        self.assertEqual(b"abcdefg", bufio.read(9000))

    def test_read_all(self):
        rawio = self.MockRawIO((b"abc", b"d", b"efg"))
        bufio = self.tp(rawio)

        self.assertEqual(b"abcdefg", bufio.read())

    @unittest.skipUnless(threading, 'Threading required for this test.')
    @support.requires_resource('cpu')
    def test_threads(self):
        try:
            # Write out many bytes with exactly the same number of 0's,
            # 1's... 255's. This will help us check that concurrent reading
            # doesn't duplicate or forget contents.
            N = 1000
            l = list(range(256)) * N
            random.shuffle(l)
            s = bytes(bytearray(l))
            with self.open(support.TESTFN, "wb") as f:
                f.write(s)
            with self.open(support.TESTFN, self.read_mode, buffering=0) as raw:
                bufio = self.tp(raw, 8)
                errors = []
                results = []
                def f():
                    try:
                        # Intra-buffer read then buffer-flushing read
                        for n in cycle([1, 19]):
                            s = bufio.read(n)
                            if not s:
                                break
                            # list.append() is atomic
                            results.append(s)
                    except Exception as e:
                        errors.append(e)
                        raise
                threads = [threading.Thread(target=f) for x in range(20)]
                for t in threads:
                    t.start()
                time.sleep(0.02) # yield
                for t in threads:
                    t.join()
                self.assertFalse(errors,
                    "the following exceptions were caught: %r" % errors)
                s = b''.join(results)
                for i in range(256):
                    c = bytes(bytearray([i]))
                    self.assertEqual(s.count(c), N)
        finally:
            support.unlink(support.TESTFN)

    def test_unseekable(self):
        bufio = self.tp(self.MockUnseekableIO(b"A" * 10))
        self.assertRaises(self.UnsupportedOperation, bufio.tell)
        self.assertRaises(self.UnsupportedOperation, bufio.seek, 0)
        bufio.read(1)
        self.assertRaises(self.UnsupportedOperation, bufio.seek, 0)
        self.assertRaises(self.UnsupportedOperation, bufio.tell)

    def test_misbehaved_io(self):
        rawio = self.MisbehavedRawIO((b"abc", b"d", b"efg"))
        bufio = self.tp(rawio)
        self.assertRaises(IOError, bufio.seek, 0)
        self.assertRaises(IOError, bufio.tell)

    def test_no_extraneous_read(self):
        # Issue #9550; when the raw IO object has satisfied the read request,
        # we should not issue any additional reads, otherwise it may block
        # (e.g. socket).
        bufsize = 16
        for n in (2, bufsize - 1, bufsize, bufsize + 1, bufsize * 2):
            rawio = self.MockRawIO([b"x" * n])
            bufio = self.tp(rawio, bufsize)
            self.assertEqual(bufio.read(n), b"x" * n)
            # Simple case: one raw read is enough to satisfy the request.
            self.assertEqual(rawio._extraneous_reads, 0,
                             "failed for {}: {} != 0".format(n, rawio._extraneous_reads))
            # A more complex case where two raw reads are needed to satisfy
            # the request.
            rawio = self.MockRawIO([b"x" * (n - 1), b"x"])
            bufio = self.tp(rawio, bufsize)
            self.assertEqual(bufio.read(n), b"x" * n)
            self.assertEqual(rawio._extraneous_reads, 0,
                             "failed for {}: {} != 0".format(n, rawio._extraneous_reads))


class CBufferedReaderTest(BufferedReaderTest, SizeofTest):
    tp = io.BufferedReader

    def test_constructor(self):
        BufferedReaderTest.test_constructor(self)
        # The allocation can succeed on 32-bit builds, e.g. with more
        # than 2GB RAM and a 64-bit kernel.
        if sys.maxsize > 0x7FFFFFFF:
            rawio = self.MockRawIO()
            bufio = self.tp(rawio)
            self.assertRaises((OverflowError, MemoryError, ValueError),
                bufio.__init__, rawio, sys.maxsize)

    def test_initialization(self):
        rawio = self.MockRawIO([b"abc"])
        bufio = self.tp(rawio)
        self.assertRaises(ValueError, bufio.__init__, rawio, buffer_size=0)
        self.assertRaises(ValueError, bufio.read)
        self.assertRaises(ValueError, bufio.__init__, rawio, buffer_size=-16)
        self.assertRaises(ValueError, bufio.read)
        self.assertRaises(ValueError, bufio.__init__, rawio, buffer_size=-1)
        self.assertRaises(ValueError, bufio.read)

    def test_misbehaved_io_read(self):
        rawio = self.MisbehavedRawIO((b"abc", b"d", b"efg"))
        bufio = self.tp(rawio)
        # _pyio.BufferedReader seems to implement reading different, so that
        # checking this is not so easy.
        self.assertRaises(IOError, bufio.read, 10)

    def test_garbage_collection(self):
        # C BufferedReader objects are collected.
        # The Python version has __del__, so it ends into gc.garbage instead
        rawio = self.FileIO(support.TESTFN, "w+b")
        f = self.tp(rawio)
        f.f = f
        wr = weakref.ref(f)
        del f
        support.gc_collect()
        self.assertTrue(wr() is None, wr)

class PyBufferedReaderTest(BufferedReaderTest):
    tp = pyio.BufferedReader


class BufferedWriterTest(unittest.TestCase, CommonBufferedTests):
    write_mode = "wb"

    def test_constructor(self):
        rawio = self.MockRawIO()
        bufio = self.tp(rawio)
        bufio.__init__(rawio)
        bufio.__init__(rawio, buffer_size=1024)
        bufio.__init__(rawio, buffer_size=16)
        self.assertEqual(3, bufio.write(b"abc"))
        bufio.flush()
        self.assertRaises(ValueError, bufio.__init__, rawio, buffer_size=0)
        self.assertRaises(ValueError, bufio.__init__, rawio, buffer_size=-16)
        self.assertRaises(ValueError, bufio.__init__, rawio, buffer_size=-1)
        bufio.__init__(rawio)
        self.assertEqual(3, bufio.write(b"ghi"))
        bufio.flush()
        self.assertEqual(b"".join(rawio._write_stack), b"abcghi")

    def test_detach_flush(self):
        raw = self.MockRawIO()
        buf = self.tp(raw)
        buf.write(b"howdy!")
        self.assertFalse(raw._write_stack)
        buf.detach()
        self.assertEqual(raw._write_stack, [b"howdy!"])

    def test_write(self):
        # Write to the buffered IO but don't overflow the buffer.
        writer = self.MockRawIO()
        bufio = self.tp(writer, 8)
        bufio.write(b"abc")
        self.assertFalse(writer._write_stack)

    def test_write_overflow(self):
        writer = self.MockRawIO()
        bufio = self.tp(writer, 8)
        contents = b"abcdefghijklmnop"
        for n in range(0, len(contents), 3):
            bufio.write(contents[n:n+3])
        flushed = b"".join(writer._write_stack)
        # At least (total - 8) bytes were implicitly flushed, perhaps more
        # depending on the implementation.
        self.assertTrue(flushed.startswith(contents[:-8]), flushed)

    def check_writes(self, intermediate_func):
        # Lots of writes, test the flushed output is as expected.
        contents = bytes(range(256)) * 1000
        n = 0
        writer = self.MockRawIO()
        bufio = self.tp(writer, 13)
        # Generator of write sizes: repeat each N 15 times then proceed to N+1
        def gen_sizes():
            for size in count(1):
                for i in range(15):
                    yield size
        sizes = gen_sizes()
        while n < len(contents):
            size = min(next(sizes), len(contents) - n)
            self.assertEqual(bufio.write(contents[n:n+size]), size)
            intermediate_func(bufio)
            n += size
        bufio.flush()
        self.assertEqual(contents, b"".join(writer._write_stack))

    def test_writes(self):
        self.check_writes(lambda bufio: None)

    def test_writes_and_flushes(self):
        self.check_writes(lambda bufio: bufio.flush())

    def test_writes_and_seeks(self):
        def _seekabs(bufio):
            pos = bufio.tell()
            bufio.seek(pos + 1, 0)
            bufio.seek(pos - 1, 0)
            bufio.seek(pos, 0)
        self.check_writes(_seekabs)
        def _seekrel(bufio):
            pos = bufio.seek(0, 1)
            bufio.seek(+1, 1)
            bufio.seek(-1, 1)
            bufio.seek(pos, 0)
        self.check_writes(_seekrel)

    def test_writes_and_truncates(self):
        self.check_writes(lambda bufio: bufio.truncate(bufio.tell()))

    def test_write_non_blocking(self):
        raw = self.MockNonBlockWriterIO()
        bufio = self.tp(raw, 8)

        self.assertEqual(bufio.write(b"abcd"), 4)
        self.assertEqual(bufio.write(b"efghi"), 5)
        # 1 byte will be written, the rest will be buffered
        raw.block_on(b"k")
        self.assertEqual(bufio.write(b"jklmn"), 5)

        # 8 bytes will be written, 8 will be buffered and the rest will be lost
        raw.block_on(b"0")
        try:
            bufio.write(b"opqrwxyz0123456789")
        except self.BlockingIOError as e:
            written = e.characters_written
        else:
            self.fail("BlockingIOError should have been raised")
        self.assertEqual(written, 16)
        self.assertEqual(raw.pop_written(),
            b"abcdefghijklmnopqrwxyz")

        self.assertEqual(bufio.write(b"ABCDEFGHI"), 9)
        s = raw.pop_written()
        # Previously buffered bytes were flushed
        self.assertTrue(s.startswith(b"01234567A"), s)

    def test_write_and_rewind(self):
        raw = io.BytesIO()
        bufio = self.tp(raw, 4)
        self.assertEqual(bufio.write(b"abcdef"), 6)
        self.assertEqual(bufio.tell(), 6)
        bufio.seek(0, 0)
        self.assertEqual(bufio.write(b"XY"), 2)
        bufio.seek(6, 0)
        self.assertEqual(raw.getvalue(), b"XYcdef")
        self.assertEqual(bufio.write(b"123456"), 6)
        bufio.flush()
        self.assertEqual(raw.getvalue(), b"XYcdef123456")

    def test_flush(self):
        writer = self.MockRawIO()
        bufio = self.tp(writer, 8)
        bufio.write(b"abc")
        bufio.flush()
        self.assertEqual(b"abc", writer._write_stack[0])

    def test_writelines(self):
        l = [b'ab', b'cd', b'ef']
        writer = self.MockRawIO()
        bufio = self.tp(writer, 8)
        bufio.writelines(l)
        bufio.flush()
        self.assertEqual(b''.join(writer._write_stack), b'abcdef')

    def test_writelines_userlist(self):
        l = UserList([b'ab', b'cd', b'ef'])
        writer = self.MockRawIO()
        bufio = self.tp(writer, 8)
        bufio.writelines(l)
        bufio.flush()
        self.assertEqual(b''.join(writer._write_stack), b'abcdef')

    def test_writelines_error(self):
        writer = self.MockRawIO()
        bufio = self.tp(writer, 8)
        self.assertRaises(TypeError, bufio.writelines, [1, 2, 3])
        self.assertRaises(TypeError, bufio.writelines, None)
        self.assertRaises(TypeError, bufio.writelines, 'abc')

    def test_destructor(self):
        writer = self.MockRawIO()
        bufio = self.tp(writer, 8)
        bufio.write(b"abc")
        del bufio
        support.gc_collect()
        self.assertEqual(b"abc", writer._write_stack[0])

    def test_truncate(self):
        # Truncate implicitly flushes the buffer.
        with self.open(support.TESTFN, self.write_mode, buffering=0) as raw:
            bufio = self.tp(raw, 8)
            bufio.write(b"abcdef")
            self.assertEqual(bufio.truncate(3), 3)
            self.assertEqual(bufio.tell(), 6)
        with self.open(support.TESTFN, "rb", buffering=0) as f:
            self.assertEqual(f.read(), b"abc")

    @unittest.skipUnless(threading, 'Threading required for this test.')
    @support.requires_resource('cpu')
    def test_threads(self):
        try:
            # Write out many bytes from many threads and test they were
            # all flushed.
            N = 1000
            contents = bytes(range(256)) * N
            sizes = cycle([1, 19])
            n = 0
            queue = deque()
            while n < len(contents):
                size = next(sizes)
                queue.append(contents[n:n+size])
                n += size
            del contents
            # We use a real file object because it allows us to
            # exercise situations where the GIL is released before
            # writing the buffer to the raw streams. This is in addition
            # to concurrency issues due to switching threads in the middle
            # of Python code.
            with self.open(support.TESTFN, self.write_mode, buffering=0) as raw:
                bufio = self.tp(raw, 8)
                errors = []
                def f():
                    try:
                        while True:
                            try:
                                s = queue.popleft()
                            except IndexError:
                                return
                            bufio.write(s)
                    except Exception as e:
                        errors.append(e)
                        raise
                threads = [threading.Thread(target=f) for x in range(20)]
                for t in threads:
                    t.start()
                time.sleep(0.02) # yield
                for t in threads:
                    t.join()
                self.assertFalse(errors,
                    "the following exceptions were caught: %r" % errors)
                bufio.close()
            with self.open(support.TESTFN, "rb") as f:
                s = f.read()
            for i in range(256):
                self.assertEqual(s.count(bytes([i])), N)
        finally:
            support.unlink(support.TESTFN)

    def test_misbehaved_io(self):
        rawio = self.MisbehavedRawIO()
        bufio = self.tp(rawio, 5)
        self.assertRaises(IOError, bufio.seek, 0)
        self.assertRaises(IOError, bufio.tell)
        self.assertRaises(IOError, bufio.write, b"abcdef")

    def test_max_buffer_size_removal(self):
        with self.assertRaises(TypeError):
            self.tp(self.MockRawIO(), 8, 12)


class CBufferedWriterTest(BufferedWriterTest, SizeofTest):
    tp = io.BufferedWriter

    def test_constructor(self):
        BufferedWriterTest.test_constructor(self)
        # The allocation can succeed on 32-bit builds, e.g. with more
        # than 2GB RAM and a 64-bit kernel.
        if sys.maxsize > 0x7FFFFFFF:
            rawio = self.MockRawIO()
            bufio = self.tp(rawio)
            self.assertRaises((OverflowError, MemoryError, ValueError),
                bufio.__init__, rawio, sys.maxsize)

    def test_initialization(self):
        rawio = self.MockRawIO()
        bufio = self.tp(rawio)
        self.assertRaises(ValueError, bufio.__init__, rawio, buffer_size=0)
        self.assertRaises(ValueError, bufio.write, b"def")
        self.assertRaises(ValueError, bufio.__init__, rawio, buffer_size=-16)
        self.assertRaises(ValueError, bufio.write, b"def")
        self.assertRaises(ValueError, bufio.__init__, rawio, buffer_size=-1)
        self.assertRaises(ValueError, bufio.write, b"def")

    def test_garbage_collection(self):
        # C BufferedWriter objects are collected, and collecting them flushes
        # all data to disk.
        # The Python version has __del__, so it ends into gc.garbage instead
        rawio = self.FileIO(support.TESTFN, "w+b")
        f = self.tp(rawio)
        f.write(b"123xxx")
        f.x = f
        wr = weakref.ref(f)
        del f
        support.gc_collect()
        self.assertTrue(wr() is None, wr)
        with self.open(support.TESTFN, "rb") as f:
            self.assertEqual(f.read(), b"123xxx")


class PyBufferedWriterTest(BufferedWriterTest):
    tp = pyio.BufferedWriter

class BufferedRWPairTest(unittest.TestCase):

    def test_constructor(self):
        pair = self.tp(self.MockRawIO(), self.MockRawIO())
        self.assertFalse(pair.closed)

    def test_detach(self):
        pair = self.tp(self.MockRawIO(), self.MockRawIO())
        self.assertRaises(self.UnsupportedOperation, pair.detach)

    def test_constructor_max_buffer_size_removal(self):
        with self.assertRaises(TypeError):
            self.tp(self.MockRawIO(), self.MockRawIO(), 8, 12)

    def test_constructor_with_not_readable(self):
        class NotReadable(MockRawIO):
            def readable(self):
                return False

        self.assertRaises(IOError, self.tp, NotReadable(), self.MockRawIO())

    def test_constructor_with_not_writeable(self):
        class NotWriteable(MockRawIO):
            def writable(self):
                return False

        self.assertRaises(IOError, self.tp, self.MockRawIO(), NotWriteable())

    def test_read(self):
        pair = self.tp(self.BytesIO(b"abcdef"), self.MockRawIO())

        self.assertEqual(pair.read(3), b"abc")
        self.assertEqual(pair.read(1), b"d")
        self.assertEqual(pair.read(), b"ef")
        pair = self.tp(self.BytesIO(b"abc"), self.MockRawIO())
        self.assertEqual(pair.read(None), b"abc")

    def test_readlines(self):
        pair = lambda: self.tp(self.BytesIO(b"abc\ndef\nh"), self.MockRawIO())
        self.assertEqual(pair().readlines(), [b"abc\n", b"def\n", b"h"])
        self.assertEqual(pair().readlines(), [b"abc\n", b"def\n", b"h"])
        self.assertEqual(pair().readlines(5), [b"abc\n", b"def\n"])

    def test_read1(self):
        # .read1() is delegated to the underlying reader object, so this test
        # can be shallow.
        pair = self.tp(self.BytesIO(b"abcdef"), self.MockRawIO())

        self.assertEqual(pair.read1(3), b"abc")

    def test_readinto(self):
        pair = self.tp(self.BytesIO(b"abcdef"), self.MockRawIO())

        data = bytearray(5)
        self.assertEqual(pair.readinto(data), 5)
        self.assertEqual(data, b"abcde")

    def test_write(self):
        w = self.MockRawIO()
        pair = self.tp(self.MockRawIO(), w)

        pair.write(b"abc")
        pair.flush()
        pair.write(b"def")
        pair.flush()
        self.assertEqual(w._write_stack, [b"abc", b"def"])

    def test_peek(self):
        pair = self.tp(self.BytesIO(b"abcdef"), self.MockRawIO())

        self.assertTrue(pair.peek(3).startswith(b"abc"))
        self.assertEqual(pair.read(3), b"abc")

    def test_readable(self):
        pair = self.tp(self.MockRawIO(), self.MockRawIO())
        self.assertTrue(pair.readable())

    def test_writeable(self):
        pair = self.tp(self.MockRawIO(), self.MockRawIO())
        self.assertTrue(pair.writable())

    def test_seekable(self):
        # BufferedRWPairs are never seekable, even if their readers and writers
        # are.
        pair = self.tp(self.MockRawIO(), self.MockRawIO())
        self.assertFalse(pair.seekable())

    # .flush() is delegated to the underlying writer object and has been
    # tested in the test_write method.

    def test_close_and_closed(self):
        pair = self.tp(self.MockRawIO(), self.MockRawIO())
        self.assertFalse(pair.closed)
        pair.close()
        self.assertTrue(pair.closed)

    def test_isatty(self):
        class SelectableIsAtty(MockRawIO):
            def __init__(self, isatty):
                MockRawIO.__init__(self)
                self._isatty = isatty

            def isatty(self):
                return self._isatty

        pair = self.tp(SelectableIsAtty(False), SelectableIsAtty(False))
        self.assertFalse(pair.isatty())

        pair = self.tp(SelectableIsAtty(True), SelectableIsAtty(False))
        self.assertTrue(pair.isatty())

        pair = self.tp(SelectableIsAtty(False), SelectableIsAtty(True))
        self.assertTrue(pair.isatty())

        pair = self.tp(SelectableIsAtty(True), SelectableIsAtty(True))
        self.assertTrue(pair.isatty())

class CBufferedRWPairTest(BufferedRWPairTest):
    tp = io.BufferedRWPair

class PyBufferedRWPairTest(BufferedRWPairTest):
    tp = pyio.BufferedRWPair


class BufferedRandomTest(BufferedReaderTest, BufferedWriterTest):
    read_mode = "rb+"
    write_mode = "wb+"

    def test_constructor(self):
        BufferedReaderTest.test_constructor(self)
        BufferedWriterTest.test_constructor(self)

    def test_read_and_write(self):
        raw = self.MockRawIO((b"asdf", b"ghjk"))
        rw = self.tp(raw, 8)

        self.assertEqual(b"as", rw.read(2))
        rw.write(b"ddd")
        rw.write(b"eee")
        self.assertFalse(raw._write_stack) # Buffer writes
        self.assertEqual(b"ghjk", rw.read())
        self.assertEqual(b"dddeee", raw._write_stack[0])

    def test_seek_and_tell(self):
        raw = self.BytesIO(b"asdfghjkl")
        rw = self.tp(raw)

        self.assertEqual(b"as", rw.read(2))
        self.assertEqual(2, rw.tell())
        rw.seek(0, 0)
        self.assertEqual(b"asdf", rw.read(4))

        rw.write(b"123f")
        rw.seek(0, 0)
        self.assertEqual(b"asdf123fl", rw.read())
        self.assertEqual(9, rw.tell())
        rw.seek(-4, 2)
        self.assertEqual(5, rw.tell())
        rw.seek(2, 1)
        self.assertEqual(7, rw.tell())
        self.assertEqual(b"fl", rw.read(11))
        rw.flush()
        self.assertEqual(b"asdf123fl", raw.getvalue())

        self.assertRaises(TypeError, rw.seek, 0.0)

    def check_flush_and_read(self, read_func):
        raw = self.BytesIO(b"abcdefghi")
        bufio = self.tp(raw)

        self.assertEqual(b"ab", read_func(bufio, 2))
        bufio.write(b"12")
        self.assertEqual(b"ef", read_func(bufio, 2))
        self.assertEqual(6, bufio.tell())
        bufio.flush()
        self.assertEqual(6, bufio.tell())
        self.assertEqual(b"ghi", read_func(bufio))
        raw.seek(0, 0)
        raw.write(b"XYZ")
        # flush() resets the read buffer
        bufio.flush()
        bufio.seek(0, 0)
        self.assertEqual(b"XYZ", read_func(bufio, 3))

    def test_flush_and_read(self):
        self.check_flush_and_read(lambda bufio, *args: bufio.read(*args))

    def test_flush_and_readinto(self):
        def _readinto(bufio, n=-1):
            b = bytearray(n if n >= 0 else 9999)
            n = bufio.readinto(b)
            return bytes(b[:n])
        self.check_flush_and_read(_readinto)

    def test_flush_and_peek(self):
        def _peek(bufio, n=-1):
            # This relies on the fact that the buffer can contain the whole
            # raw stream, otherwise peek() can return less.
            b = bufio.peek(n)
            if n != -1:
                b = b[:n]
            bufio.seek(len(b), 1)
            return b
        self.check_flush_and_read(_peek)

    def test_flush_and_write(self):
        raw = self.BytesIO(b"abcdefghi")
        bufio = self.tp(raw)

        bufio.write(b"123")
        bufio.flush()
        bufio.write(b"45")
        bufio.flush()
        bufio.seek(0, 0)
        self.assertEqual(b"12345fghi", raw.getvalue())
        self.assertEqual(b"12345fghi", bufio.read())

    def test_threads(self):
        BufferedReaderTest.test_threads(self)
        BufferedWriterTest.test_threads(self)

    def test_writes_and_peek(self):
        def _peek(bufio):
            bufio.peek(1)
        self.check_writes(_peek)
        def _peek(bufio):
            pos = bufio.tell()
            bufio.seek(-1, 1)
            bufio.peek(1)
            bufio.seek(pos, 0)
        self.check_writes(_peek)

    def test_writes_and_reads(self):
        def _read(bufio):
            bufio.seek(-1, 1)
            bufio.read(1)
        self.check_writes(_read)

    def test_writes_and_read1s(self):
        def _read1(bufio):
            bufio.seek(-1, 1)
            bufio.read1(1)
        self.check_writes(_read1)

    def test_writes_and_readintos(self):
        def _read(bufio):
            bufio.seek(-1, 1)
            bufio.readinto(bytearray(1))
        self.check_writes(_read)

    def test_write_after_readahead(self):
        # Issue #6629: writing after the buffer was filled by readahead should
        # first rewind the raw stream.
        for overwrite_size in [1, 5]:
            raw = self.BytesIO(b"A" * 10)
            bufio = self.tp(raw, 4)
            # Trigger readahead
            self.assertEqual(bufio.read(1), b"A")
            self.assertEqual(bufio.tell(), 1)
            # Overwriting should rewind the raw stream if it needs so
            bufio.write(b"B" * overwrite_size)
            self.assertEqual(bufio.tell(), overwrite_size + 1)
            # If the write size was smaller than the buffer size, flush() and
            # check that rewind happens.
            bufio.flush()
            self.assertEqual(bufio.tell(), overwrite_size + 1)
            s = raw.getvalue()
            self.assertEqual(s,
                b"A" + b"B" * overwrite_size + b"A" * (9 - overwrite_size))

    def test_write_rewind_write(self):
        # Various combinations of reading / writing / seeking backwards / writing again
        def mutate(bufio, pos1, pos2):
            assert pos2 >= pos1
            # Fill the buffer
            bufio.seek(pos1)
            bufio.read(pos2 - pos1)
            bufio.write(b'\x02')
            # This writes earlier than the previous write, but still inside
            # the buffer.
            bufio.seek(pos1)
            bufio.write(b'\x01')

        b = b"\x80\x81\x82\x83\x84"
        for i in range(0, len(b)):
            for j in range(i, len(b)):
                raw = self.BytesIO(b)
                bufio = self.tp(raw, 100)
                mutate(bufio, i, j)
                bufio.flush()
                expected = bytearray(b)
                expected[j] = 2
                expected[i] = 1
                self.assertEqual(raw.getvalue(), expected,
                                 "failed result for i=%d, j=%d" % (i, j))

    def test_truncate_after_read_or_write(self):
        raw = self.BytesIO(b"A" * 10)
        bufio = self.tp(raw, 100)
        self.assertEqual(bufio.read(2), b"AA") # the read buffer gets filled
        self.assertEqual(bufio.truncate(), 2)
        self.assertEqual(bufio.write(b"BB"), 2) # the write buffer increases
        self.assertEqual(bufio.truncate(), 4)

    def test_misbehaved_io(self):
        BufferedReaderTest.test_misbehaved_io(self)
        BufferedWriterTest.test_misbehaved_io(self)

    def test_interleaved_read_write(self):
        # Test for issue #12213
        with self.BytesIO(b'abcdefgh') as raw:
            with self.tp(raw, 100) as f:
                f.write(b"1")
                self.assertEqual(f.read(1), b'b')
                f.write(b'2')
                self.assertEqual(f.read1(1), b'd')
                f.write(b'3')
                buf = bytearray(1)
                f.readinto(buf)
                self.assertEqual(buf, b'f')
                f.write(b'4')
                self.assertEqual(f.peek(1), b'h')
                f.flush()
                self.assertEqual(raw.getvalue(), b'1b2d3f4h')

        with self.BytesIO(b'abc') as raw:
            with self.tp(raw, 100) as f:
                self.assertEqual(f.read(1), b'a')
                f.write(b"2")
                self.assertEqual(f.read(1), b'c')
                f.flush()
                self.assertEqual(raw.getvalue(), b'a2c')

    def test_interleaved_readline_write(self):
        with self.BytesIO(b'ab\ncdef\ng\n') as raw:
            with self.tp(raw) as f:
                f.write(b'1')
                self.assertEqual(f.readline(), b'b\n')
                f.write(b'2')
                self.assertEqual(f.readline(), b'def\n')
                f.write(b'3')
                self.assertEqual(f.readline(), b'\n')
                f.flush()
                self.assertEqual(raw.getvalue(), b'1b\n2def\n3\n')

    # You can't construct a BufferedRandom over a non-seekable stream.
    test_unseekable = None

class CBufferedRandomTest(BufferedRandomTest, SizeofTest):
    tp = io.BufferedRandom

    def test_constructor(self):
        BufferedRandomTest.test_constructor(self)
        # The allocation can succeed on 32-bit builds, e.g. with more
        # than 2GB RAM and a 64-bit kernel.
        if sys.maxsize > 0x7FFFFFFF:
            rawio = self.MockRawIO()
            bufio = self.tp(rawio)
            self.assertRaises((OverflowError, MemoryError, ValueError),
                bufio.__init__, rawio, sys.maxsize)

    def test_garbage_collection(self):
        CBufferedReaderTest.test_garbage_collection(self)
        CBufferedWriterTest.test_garbage_collection(self)

class PyBufferedRandomTest(BufferedRandomTest):
    tp = pyio.BufferedRandom


# To fully exercise seek/tell, the StatefulIncrementalDecoder has these
# properties:
#   - A single output character can correspond to many bytes of input.
#   - The number of input bytes to complete the character can be
#     undetermined until the last input byte is received.
#   - The number of input bytes can vary depending on previous input.
#   - A single input byte can correspond to many characters of output.
#   - The number of output characters can be undetermined until the
#     last input byte is received.
#   - The number of output characters can vary depending on previous input.

class StatefulIncrementalDecoder(codecs.IncrementalDecoder):
    """
    For testing seek/tell behavior with a stateful, buffering decoder.

    Input is a sequence of words.  Words may be fixed-length (length set
    by input) or variable-length (period-terminated).  In variable-length
    mode, extra periods are ignored.  Possible words are:
      - 'i' followed by a number sets the input length, I (maximum 99).
        When I is set to 0, words are space-terminated.
      - 'o' followed by a number sets the output length, O (maximum 99).
      - Any other word is converted into a word followed by a period on
        the output.  The output word consists of the input word truncated
        or padded out with hyphens to make its length equal to O.  If O
        is 0, the word is output verbatim without truncating or padding.
    I and O are initially set to 1.  When I changes, any buffered input is
    re-scanned according to the new I.  EOF also terminates the last word.
    """

    def __init__(self, errors='strict'):
        codecs.IncrementalDecoder.__init__(self, errors)
        self.reset()

    def __repr__(self):
        return '<SID %x>' % id(self)

    def reset(self):
        self.i = 1
        self.o = 1
        self.buffer = bytearray()

    def getstate(self):
        i, o = self.i ^ 1, self.o ^ 1 # so that flags = 0 after reset()
        return bytes(self.buffer), i*100 + o

    def setstate(self, state):
        buffer, io = state
        self.buffer = bytearray(buffer)
        i, o = divmod(io, 100)
        self.i, self.o = i ^ 1, o ^ 1

    def decode(self, input, final=False):
        output = ''
        for b in input:
            if self.i == 0: # variable-length, terminated with period
                if b == ord('.'):
                    if self.buffer:
                        output += self.process_word()
                else:
                    self.buffer.append(b)
            else: # fixed-length, terminate after self.i bytes
                self.buffer.append(b)
                if len(self.buffer) == self.i:
                    output += self.process_word()
        if final and self.buffer: # EOF terminates the last word
            output += self.process_word()
        return output

    def process_word(self):
        output = ''
        if self.buffer[0] == ord('i'):
            self.i = min(99, int(self.buffer[1:] or 0)) # set input length
        elif self.buffer[0] == ord('o'):
            self.o = min(99, int(self.buffer[1:] or 0)) # set output length
        else:
            output = self.buffer.decode('ascii')
            if len(output) < self.o:
                output += '-'*self.o # pad out with hyphens
            if self.o:
                output = output[:self.o] # truncate to output length
            output += '.'
        self.buffer = bytearray()
        return output

    codecEnabled = False

    @classmethod
    def lookupTestDecoder(cls, name):
        if cls.codecEnabled and name == 'test_decoder':
            latin1 = codecs.lookup('latin-1')
            return codecs.CodecInfo(
                name='test_decoder', encode=latin1.encode, decode=None,
                incrementalencoder=None,
                streamreader=None, streamwriter=None,
                incrementaldecoder=cls)

# Register the previous decoder for testing.
# Disabled by default, tests will enable it.
codecs.register(StatefulIncrementalDecoder.lookupTestDecoder)


class StatefulIncrementalDecoderTest(unittest.TestCase):
    """
    Make sure the StatefulIncrementalDecoder actually works.
    """

    test_cases = [
        # I=1, O=1 (fixed-length input == fixed-length output)
        (b'abcd', False, 'a.b.c.d.'),
        # I=0, O=0 (variable-length input, variable-length output)
        (b'oiabcd', True, 'abcd.'),
        # I=0, O=0 (should ignore extra periods)
        (b'oi...abcd...', True, 'abcd.'),
        # I=0, O=6 (variable-length input, fixed-length output)
        (b'i.o6.x.xyz.toolongtofit.', False, 'x-----.xyz---.toolon.'),
        # I=2, O=6 (fixed-length input < fixed-length output)
        (b'i.i2.o6xyz', True, 'xy----.z-----.'),
        # I=6, O=3 (fixed-length input > fixed-length output)
        (b'i.o3.i6.abcdefghijklmnop', True, 'abc.ghi.mno.'),
        # I=0, then 3; O=29, then 15 (with longer output)
        (b'i.o29.a.b.cde.o15.abcdefghijabcdefghij.i3.a.b.c.d.ei00k.l.m', True,
         'a----------------------------.' +
         'b----------------------------.' +
         'cde--------------------------.' +
         'abcdefghijabcde.' +
         'a.b------------.' +
         '.c.------------.' +
         'd.e------------.' +
         'k--------------.' +
         'l--------------.' +
         'm--------------.')
    ]

    def test_decoder(self):
        # Try a few one-shot test cases.
        for input, eof, output in self.test_cases:
            d = StatefulIncrementalDecoder()
            self.assertEqual(d.decode(input, eof), output)

        # Also test an unfinished decode, followed by forcing EOF.
        d = StatefulIncrementalDecoder()
        self.assertEqual(d.decode(b'oiabcd'), '')
        self.assertEqual(d.decode(b'', 1), 'abcd.')

class TextIOWrapperTest(unittest.TestCase):

    def setUp(self):
        self.testdata = b"AAA\r\nBBB\rCCC\r\nDDD\nEEE\r\n"
        self.normalized = b"AAA\nBBB\nCCC\nDDD\nEEE\n".decode("ascii")
        support.unlink(support.TESTFN)

    def tearDown(self):
        support.unlink(support.TESTFN)

    def test_constructor(self):
        r = self.BytesIO(b"\xc3\xa9\n\n")
        b = self.BufferedReader(r, 1000)
        t = self.TextIOWrapper(b)
        t.__init__(b, encoding="latin-1", newline="\r\n")
        self.assertEqual(t.encoding, "latin-1")
        self.assertEqual(t.line_buffering, False)
        t.__init__(b, encoding="utf-8", line_buffering=True)
        self.assertEqual(t.encoding, "utf-8")
        self.assertEqual(t.line_buffering, True)
        self.assertEqual("\xe9\n", t.readline())
        self.assertRaises(TypeError, t.__init__, b, newline=42)
        self.assertRaises(ValueError, t.__init__, b, newline='xyzzy')

    def test_detach(self):
        r = self.BytesIO()
        b = self.BufferedWriter(r)
        t = self.TextIOWrapper(b)
        self.assertIs(t.detach(), b)

        t = self.TextIOWrapper(b, encoding="ascii")
        t.write("howdy")
        self.assertFalse(r.getvalue())
        t.detach()
        self.assertEqual(r.getvalue(), b"howdy")
        self.assertRaises(ValueError, t.detach)

    def test_repr(self):
        raw = self.BytesIO("hello".encode("utf-8"))
        b = self.BufferedReader(raw)
        t = self.TextIOWrapper(b, encoding="utf-8")
        modname = self.TextIOWrapper.__module__
        self.assertEqual(repr(t),
                         "<%s.TextIOWrapper encoding='utf-8'>" % modname)
        raw.name = "dummy"
        self.assertEqual(repr(t),
                         "<%s.TextIOWrapper name='dummy' encoding='utf-8'>" % modname)
        t.mode = "r"
        self.assertEqual(repr(t),
                         "<%s.TextIOWrapper name='dummy' mode='r' encoding='utf-8'>" % modname)
        raw.name = b"dummy"
        self.assertEqual(repr(t),
                         "<%s.TextIOWrapper name=b'dummy' mode='r' encoding='utf-8'>" % modname)

    def test_line_buffering(self):
        r = self.BytesIO()
        b = self.BufferedWriter(r, 1000)
        t = self.TextIOWrapper(b, newline="\n", line_buffering=True)
        t.write("X")
        self.assertEqual(r.getvalue(), b"")  # No flush happened
        t.write("Y\nZ")
        self.assertEqual(r.getvalue(), b"XY\nZ")  # All got flushed
        t.write("A\rB")
        self.assertEqual(r.getvalue(), b"XY\nZA\rB")

    def test_default_encoding(self):
        old_environ = dict(os.environ)
        try:
            # try to get a user preferred encoding different than the current
            # locale encoding to check that TextIOWrapper() uses the current
            # locale encoding and not the user preferred encoding
            for key in ('LC_ALL', 'LANG', 'LC_CTYPE'):
                if key in os.environ:
                    del os.environ[key]

            current_locale_encoding = locale.getpreferredencoding(False)
            b = self.BytesIO()
            t = self.TextIOWrapper(b)
            self.assertEqual(t.encoding, current_locale_encoding)
        finally:
            os.environ.clear()
            os.environ.update(old_environ)

    def test_encoding(self):
        # Check the encoding attribute is always set, and valid
        b = self.BytesIO()
        t = self.TextIOWrapper(b, encoding="utf-8")
        self.assertEqual(t.encoding, "utf-8")
        t = self.TextIOWrapper(b)
        self.assertTrue(t.encoding is not None)
        codecs.lookup(t.encoding)

    def test_encoding_errors_reading(self):
        # (1) default
        b = self.BytesIO(b"abc\n\xff\n")
        t = self.TextIOWrapper(b, encoding="ascii")
        self.assertRaises(UnicodeError, t.read)
        # (2) explicit strict
        b = self.BytesIO(b"abc\n\xff\n")
        t = self.TextIOWrapper(b, encoding="ascii", errors="strict")
        self.assertRaises(UnicodeError, t.read)
        # (3) ignore
        b = self.BytesIO(b"abc\n\xff\n")
        t = self.TextIOWrapper(b, encoding="ascii", errors="ignore")
        self.assertEqual(t.read(), "abc\n\n")
        # (4) replace
        b = self.BytesIO(b"abc\n\xff\n")
        t = self.TextIOWrapper(b, encoding="ascii", errors="replace")
        self.assertEqual(t.read(), "abc\n\ufffd\n")

    def test_encoding_errors_writing(self):
        # (1) default
        b = self.BytesIO()
        t = self.TextIOWrapper(b, encoding="ascii")
        self.assertRaises(UnicodeError, t.write, "\xff")
        # (2) explicit strict
        b = self.BytesIO()
        t = self.TextIOWrapper(b, encoding="ascii", errors="strict")
        self.assertRaises(UnicodeError, t.write, "\xff")
        # (3) ignore
        b = self.BytesIO()
        t = self.TextIOWrapper(b, encoding="ascii", errors="ignore",
                             newline="\n")
        t.write("abc\xffdef\n")
        t.flush()
        self.assertEqual(b.getvalue(), b"abcdef\n")
        # (4) replace
        b = self.BytesIO()
        t = self.TextIOWrapper(b, encoding="ascii", errors="replace",
                             newline="\n")
        t.write("abc\xffdef\n")
        t.flush()
        self.assertEqual(b.getvalue(), b"abc?def\n")

    def test_newlines(self):
        input_lines = [ "unix\n", "windows\r\n", "os9\r", "last\n", "nonl" ]

        tests = [
            [ None, [ 'unix\n', 'windows\n', 'os9\n', 'last\n', 'nonl' ] ],
            [ '', input_lines ],
            [ '\n', [ "unix\n", "windows\r\n", "os9\rlast\n", "nonl" ] ],
            [ '\r\n', [ "unix\nwindows\r\n", "os9\rlast\nnonl" ] ],
            [ '\r', [ "unix\nwindows\r", "\nos9\r", "last\nnonl" ] ],
        ]
        encodings = (
            'utf-8', 'latin-1',
            'utf-16', 'utf-16-le', 'utf-16-be',
            'utf-32', 'utf-32-le', 'utf-32-be',
        )

        # Try a range of buffer sizes to test the case where \r is the last
        # character in TextIOWrapper._pending_line.
        for encoding in encodings:
            # XXX: str.encode() should return bytes
            data = bytes(''.join(input_lines).encode(encoding))
            for do_reads in (False, True):
                for bufsize in range(1, 10):
                    for newline, exp_lines in tests:
                        bufio = self.BufferedReader(self.BytesIO(data), bufsize)
                        textio = self.TextIOWrapper(bufio, newline=newline,
                                                  encoding=encoding)
                        if do_reads:
                            got_lines = []
                            while True:
                                c2 = textio.read(2)
                                if c2 == '':
                                    break
                                self.assertEqual(len(c2), 2)
                                got_lines.append(c2 + textio.readline())
                        else:
                            got_lines = list(textio)

                        for got_line, exp_line in zip(got_lines, exp_lines):
                            self.assertEqual(got_line, exp_line)
                        self.assertEqual(len(got_lines), len(exp_lines))

    def test_newlines_input(self):
        testdata = b"AAA\nBB\x00B\nCCC\rDDD\rEEE\r\nFFF\r\nGGG"
        normalized = testdata.replace(b"\r\n", b"\n").replace(b"\r", b"\n")
        for newline, expected in [
            (None, normalized.decode("ascii").splitlines(keepends=True)),
            ("", testdata.decode("ascii").splitlines(keepends=True)),
            ("\n", ["AAA\n", "BB\x00B\n", "CCC\rDDD\rEEE\r\n", "FFF\r\n", "GGG"]),
            ("\r\n", ["AAA\nBB\x00B\nCCC\rDDD\rEEE\r\n", "FFF\r\n", "GGG"]),
            ("\r",  ["AAA\nBB\x00B\nCCC\r", "DDD\r", "EEE\r", "\nFFF\r", "\nGGG"]),
            ]:
            buf = self.BytesIO(testdata)
            txt = self.TextIOWrapper(buf, encoding="ascii", newline=newline)
            self.assertEqual(txt.readlines(), expected)
            txt.seek(0)
            self.assertEqual(txt.read(), "".join(expected))

    def test_newlines_output(self):
        testdict = {
            "": b"AAA\nBBB\nCCC\nX\rY\r\nZ",
            "\n": b"AAA\nBBB\nCCC\nX\rY\r\nZ",
            "\r": b"AAA\rBBB\rCCC\rX\rY\r\rZ",
            "\r\n": b"AAA\r\nBBB\r\nCCC\r\nX\rY\r\r\nZ",
            }
        tests = [(None, testdict[os.linesep])] + sorted(testdict.items())
        for newline, expected in tests:
            buf = self.BytesIO()
            txt = self.TextIOWrapper(buf, encoding="ascii", newline=newline)
            txt.write("AAA\nB")
            txt.write("BB\nCCC\n")
            txt.write("X\rY\r\nZ")
            txt.flush()
            self.assertEqual(buf.closed, False)
            self.assertEqual(buf.getvalue(), expected)

    def test_destructor(self):
        l = []
        base = self.BytesIO
        class MyBytesIO(base):
            def close(self):
                l.append(self.getvalue())
                base.close(self)
        b = MyBytesIO()
        t = self.TextIOWrapper(b, encoding="ascii")
        t.write("abc")
        del t
        support.gc_collect()
        self.assertEqual([b"abc"], l)

    def test_override_destructor(self):
        record = []
        class MyTextIO(self.TextIOWrapper):
            def __del__(self):
                record.append(1)
                try:
                    f = super().__del__
                except AttributeError:
                    pass
                else:
                    f()
            def close(self):
                record.append(2)
                super().close()
            def flush(self):
                record.append(3)
                super().flush()
        b = self.BytesIO()
        t = MyTextIO(b, encoding="ascii")
        del t
        support.gc_collect()
        self.assertEqual(record, [1, 2, 3])

    def test_error_through_destructor(self):
        # Test that the exception state is not modified by a destructor,
        # even if close() fails.
        rawio = self.CloseFailureIO()
        def f():
            self.TextIOWrapper(rawio).xyzzy
        with support.captured_output("stderr") as s:
            self.assertRaises(AttributeError, f)
        s = s.getvalue().strip()
        if s:
            # The destructor *may* have printed an unraisable error, check it
            self.assertEqual(len(s.splitlines()), 1)
            self.assertTrue(s.startswith("Exception IOError: "), s)
            self.assertTrue(s.endswith(" ignored"), s)

    # Systematic tests of the text I/O API

    def test_basic_io(self):
        for chunksize in (1, 2, 3, 4, 5, 15, 16, 17, 31, 32, 33, 63, 64, 65):
            for enc in "ascii", "latin-1", "utf-8" :# , "utf-16-be", "utf-16-le":
                f = self.open(support.TESTFN, "w+", encoding=enc)
                f._CHUNK_SIZE = chunksize
                self.assertEqual(f.write("abc"), 3)
                f.close()
                f = self.open(support.TESTFN, "r+", encoding=enc)
                f._CHUNK_SIZE = chunksize
                self.assertEqual(f.tell(), 0)
                self.assertEqual(f.read(), "abc")
                cookie = f.tell()
                self.assertEqual(f.seek(0), 0)
                self.assertEqual(f.read(None), "abc")
                f.seek(0)
                self.assertEqual(f.read(2), "ab")
                self.assertEqual(f.read(1), "c")
                self.assertEqual(f.read(1), "")
                self.assertEqual(f.read(), "")
                self.assertEqual(f.tell(), cookie)
                self.assertEqual(f.seek(0), 0)
                self.assertEqual(f.seek(0, 2), cookie)
                self.assertEqual(f.write("def"), 3)
                self.assertEqual(f.seek(cookie), cookie)
                self.assertEqual(f.read(), "def")
                if enc.startswith("utf"):
                    self.multi_line_test(f, enc)
                f.close()

    def multi_line_test(self, f, enc):
        f.seek(0)
        f.truncate()
        sample = "s\xff\u0fff\uffff"
        wlines = []
        for size in (0, 1, 2, 3, 4, 5, 30, 31, 32, 33, 62, 63, 64, 65, 1000):
            chars = []
            for i in range(size):
                chars.append(sample[i % len(sample)])
            line = "".join(chars) + "\n"
            wlines.append((f.tell(), line))
            f.write(line)
        f.seek(0)
        rlines = []
        while True:
            pos = f.tell()
            line = f.readline()
            if not line:
                break
            rlines.append((pos, line))
        self.assertEqual(rlines, wlines)

    def test_telling(self):
        f = self.open(support.TESTFN, "w+", encoding="utf-8")
        p0 = f.tell()
        f.write("\xff\n")
        p1 = f.tell()
        f.write("\xff\n")
        p2 = f.tell()
        f.seek(0)
        self.assertEqual(f.tell(), p0)
        self.assertEqual(f.readline(), "\xff\n")
        self.assertEqual(f.tell(), p1)
        self.assertEqual(f.readline(), "\xff\n")
        self.assertEqual(f.tell(), p2)
        f.seek(0)
        for line in f:
            self.assertEqual(line, "\xff\n")
            self.assertRaises(IOError, f.tell)
        self.assertEqual(f.tell(), p2)
        f.close()

    def test_seeking(self):
        chunk_size = _default_chunk_size()
        prefix_size = chunk_size - 2
        u_prefix = "a" * prefix_size
        prefix = bytes(u_prefix.encode("utf-8"))
        self.assertEqual(len(u_prefix), len(prefix))
        u_suffix = "\u8888\n"
        suffix = bytes(u_suffix.encode("utf-8"))
        line = prefix + suffix
        with self.open(support.TESTFN, "wb") as f:
            f.write(line*2)
        with self.open(support.TESTFN, "r", encoding="utf-8") as f:
            s = f.read(prefix_size)
            self.assertEqual(s, str(prefix, "ascii"))
            self.assertEqual(f.tell(), prefix_size)
            self.assertEqual(f.readline(), u_suffix)

    def test_seeking_too(self):
        # Regression test for a specific bug
        data = b'\xe0\xbf\xbf\n'
        with self.open(support.TESTFN, "wb") as f:
            f.write(data)
        with self.open(support.TESTFN, "r", encoding="utf-8") as f:
            f._CHUNK_SIZE  # Just test that it exists
            f._CHUNK_SIZE = 2
            f.readline()
            f.tell()

    def test_seek_and_tell(self):
        #Test seek/tell using the StatefulIncrementalDecoder.
        # Make test faster by doing smaller seeks
        CHUNK_SIZE = 128

        def test_seek_and_tell_with_data(data, min_pos=0):
            """Tell/seek to various points within a data stream and ensure
            that the decoded data returned by read() is consistent."""
            f = self.open(support.TESTFN, 'wb')
            f.write(data)
            f.close()
            f = self.open(support.TESTFN, encoding='test_decoder')
            f._CHUNK_SIZE = CHUNK_SIZE
            decoded = f.read()
            f.close()

            for i in range(min_pos, len(decoded) + 1): # seek positions
                for j in [1, 5, len(decoded) - i]: # read lengths
                    f = self.open(support.TESTFN, encoding='test_decoder')
                    self.assertEqual(f.read(i), decoded[:i])
                    cookie = f.tell()
                    self.assertEqual(f.read(j), decoded[i:i + j])
                    f.seek(cookie)
                    self.assertEqual(f.read(), decoded[i:])
                    f.close()

        # Enable the test decoder.
        StatefulIncrementalDecoder.codecEnabled = 1

        # Run the tests.
        try:
            # Try each test case.
            for input, _, _ in StatefulIncrementalDecoderTest.test_cases:
                test_seek_and_tell_with_data(input)

            # Position each test case so that it crosses a chunk boundary.
            for input, _, _ in StatefulIncrementalDecoderTest.test_cases:
                offset = CHUNK_SIZE - len(input)//2
                prefix = b'.'*offset
                # Don't bother seeking into the prefix (takes too long).
                min_pos = offset*2
                test_seek_and_tell_with_data(prefix + input, min_pos)

        # Ensure our test decoder won't interfere with subsequent tests.
        finally:
            StatefulIncrementalDecoder.codecEnabled = 0

    def test_encoded_writes(self):
        data = "1234567890"
        tests = ("utf-16",
                 "utf-16-le",
                 "utf-16-be",
                 "utf-32",
                 "utf-32-le",
                 "utf-32-be")
        for encoding in tests:
            buf = self.BytesIO()
            f = self.TextIOWrapper(buf, encoding=encoding)
            # Check if the BOM is written only once (see issue1753).
            f.write(data)
            f.write(data)
            f.seek(0)
            self.assertEqual(f.read(), data * 2)
            f.seek(0)
            self.assertEqual(f.read(), data * 2)
            self.assertEqual(buf.getvalue(), (data * 2).encode(encoding))

    def test_unreadable(self):
        class UnReadable(self.BytesIO):
            def readable(self):
                return False
        txt = self.TextIOWrapper(UnReadable())
        self.assertRaises(IOError, txt.read)

    def test_read_one_by_one(self):
        txt = self.TextIOWrapper(self.BytesIO(b"AA\r\nBB"))
        reads = ""
        while True:
            c = txt.read(1)
            if not c:
                break
            reads += c
        self.assertEqual(reads, "AA\nBB")

    def test_readlines(self):
        txt = self.TextIOWrapper(self.BytesIO(b"AA\nBB\nCC"))
        self.assertEqual(txt.readlines(), ["AA\n", "BB\n", "CC"])
        txt.seek(0)
        self.assertEqual(txt.readlines(None), ["AA\n", "BB\n", "CC"])
        txt.seek(0)
        self.assertEqual(txt.readlines(5), ["AA\n", "BB\n"])

    # read in amounts equal to TextIOWrapper._CHUNK_SIZE which is 128.
    def test_read_by_chunk(self):
        # make sure "\r\n" straddles 128 char boundary.
        txt = self.TextIOWrapper(self.BytesIO(b"A" * 127 + b"\r\nB"))
        reads = ""
        while True:
            c = txt.read(128)
            if not c:
                break
            reads += c
        self.assertEqual(reads, "A"*127+"\nB")

    def test_writelines(self):
        l = ['ab', 'cd', 'ef']
        buf = self.BytesIO()
        txt = self.TextIOWrapper(buf)
        txt.writelines(l)
        txt.flush()
        self.assertEqual(buf.getvalue(), b'abcdef')

    def test_writelines_userlist(self):
        l = UserList(['ab', 'cd', 'ef'])
        buf = self.BytesIO()
        txt = self.TextIOWrapper(buf)
        txt.writelines(l)
        txt.flush()
        self.assertEqual(buf.getvalue(), b'abcdef')

    def test_writelines_error(self):
        txt = self.TextIOWrapper(self.BytesIO())
        self.assertRaises(TypeError, txt.writelines, [1, 2, 3])
        self.assertRaises(TypeError, txt.writelines, None)
        self.assertRaises(TypeError, txt.writelines, b'abc')

    def test_issue1395_1(self):
        txt = self.TextIOWrapper(self.BytesIO(self.testdata), encoding="ascii")

        # read one char at a time
        reads = ""
        while True:
            c = txt.read(1)
            if not c:
                break
            reads += c
        self.assertEqual(reads, self.normalized)

    def test_issue1395_2(self):
        txt = self.TextIOWrapper(self.BytesIO(self.testdata), encoding="ascii")
        txt._CHUNK_SIZE = 4

        reads = ""
        while True:
            c = txt.read(4)
            if not c:
                break
            reads += c
        self.assertEqual(reads, self.normalized)

    def test_issue1395_3(self):
        txt = self.TextIOWrapper(self.BytesIO(self.testdata), encoding="ascii")
        txt._CHUNK_SIZE = 4

        reads = txt.read(4)
        reads += txt.read(4)
        reads += txt.readline()
        reads += txt.readline()
        reads += txt.readline()
        self.assertEqual(reads, self.normalized)

    def test_issue1395_4(self):
        txt = self.TextIOWrapper(self.BytesIO(self.testdata), encoding="ascii")
        txt._CHUNK_SIZE = 4

        reads = txt.read(4)
        reads += txt.read()
        self.assertEqual(reads, self.normalized)

    def test_issue1395_5(self):
        txt = self.TextIOWrapper(self.BytesIO(self.testdata), encoding="ascii")
        txt._CHUNK_SIZE = 4

        reads = txt.read(4)
        pos = txt.tell()
        txt.seek(0)
        txt.seek(pos)
        self.assertEqual(txt.read(4), "BBB\n")

    def test_issue2282(self):
        buffer = self.BytesIO(self.testdata)
        txt = self.TextIOWrapper(buffer, encoding="ascii")

        self.assertEqual(buffer.seekable(), txt.seekable())

    def test_append_bom(self):
        # The BOM is not written again when appending to a non-empty file
        filename = support.TESTFN
        for charset in ('utf-8-sig', 'utf-16', 'utf-32'):
            with self.open(filename, 'w', encoding=charset) as f:
                f.write('aaa')
                pos = f.tell()
            with self.open(filename, 'rb') as f:
                self.assertEqual(f.read(), 'aaa'.encode(charset))

            with self.open(filename, 'a', encoding=charset) as f:
                f.write('xxx')
            with self.open(filename, 'rb') as f:
                self.assertEqual(f.read(), 'aaaxxx'.encode(charset))

    def test_seek_bom(self):
        # Same test, but when seeking manually
        filename = support.TESTFN
        for charset in ('utf-8-sig', 'utf-16', 'utf-32'):
            with self.open(filename, 'w', encoding=charset) as f:
                f.write('aaa')
                pos = f.tell()
            with self.open(filename, 'r+', encoding=charset) as f:
                f.seek(pos)
                f.write('zzz')
                f.seek(0)
                f.write('bbb')
            with self.open(filename, 'rb') as f:
                self.assertEqual(f.read(), 'bbbzzz'.encode(charset))

    def test_errors_property(self):
        with self.open(support.TESTFN, "w") as f:
            self.assertEqual(f.errors, "strict")
        with self.open(support.TESTFN, "w", errors="replace") as f:
            self.assertEqual(f.errors, "replace")

    @support.no_tracing
    @unittest.skipUnless(threading, 'Threading required for this test.')
    def test_threads_write(self):
        # Issue6750: concurrent writes could duplicate data
        event = threading.Event()
        with self.open(support.TESTFN, "w", buffering=1) as f:
            def run(n):
                text = "Thread%03d\n" % n
                event.wait()
                f.write(text)
            threads = [threading.Thread(target=lambda n=x: run(n))
                       for x in range(20)]
            for t in threads:
                t.start()
            time.sleep(0.02)
            event.set()
            for t in threads:
                t.join()
        with self.open(support.TESTFN) as f:
            content = f.read()
            for n in range(20):
                self.assertEqual(content.count("Thread%03d\n" % n), 1)

    def test_flush_error_on_close(self):
        txt = self.TextIOWrapper(self.BytesIO(self.testdata), encoding="ascii")
        def bad_flush():
            raise IOError()
        txt.flush = bad_flush
        self.assertRaises(IOError, txt.close) # exception not swallowed

    def test_multi_close(self):
        txt = self.TextIOWrapper(self.BytesIO(self.testdata), encoding="ascii")
        txt.close()
        txt.close()
        txt.close()
        self.assertRaises(ValueError, txt.flush)

    def test_unseekable(self):
        txt = self.TextIOWrapper(self.MockUnseekableIO(self.testdata))
        self.assertRaises(self.UnsupportedOperation, txt.tell)
        self.assertRaises(self.UnsupportedOperation, txt.seek, 0)

    def test_readonly_attributes(self):
        txt = self.TextIOWrapper(self.BytesIO(self.testdata), encoding="ascii")
        buf = self.BytesIO(self.testdata)
        with self.assertRaises(AttributeError):
            txt.buffer = buf

    def test_rawio(self):
        # Issue #12591: TextIOWrapper must work with raw I/O objects, so
        # that subprocess.Popen() can have the required unbuffered
        # semantics with universal_newlines=True.
        raw = self.MockRawIO([b'abc', b'def', b'ghi\njkl\nopq\n'])
        txt = self.TextIOWrapper(raw, encoding='ascii', newline='\n')
        # Reads
        self.assertEqual(txt.read(4), 'abcd')
        self.assertEqual(txt.readline(), 'efghi\n')
        self.assertEqual(list(txt), ['jkl\n', 'opq\n'])

    def test_rawio_write_through(self):
        # Issue #12591: with write_through=True, writes don't need a flush
        raw = self.MockRawIO([b'abc', b'def', b'ghi\njkl\nopq\n'])
        txt = self.TextIOWrapper(raw, encoding='ascii', newline='\n',
                                 write_through=True)
        txt.write('1')
        txt.write('23\n4')
        txt.write('5')
        self.assertEqual(b''.join(raw._write_stack), b'123\n45')

class CTextIOWrapperTest(TextIOWrapperTest):

    def test_initialization(self):
        r = self.BytesIO(b"\xc3\xa9\n\n")
        b = self.BufferedReader(r, 1000)
        t = self.TextIOWrapper(b)
        self.assertRaises(TypeError, t.__init__, b, newline=42)
        self.assertRaises(ValueError, t.read)
        self.assertRaises(ValueError, t.__init__, b, newline='xyzzy')
        self.assertRaises(ValueError, t.read)

    def test_garbage_collection(self):
        # C TextIOWrapper objects are collected, and collecting them flushes
        # all data to disk.
        # The Python version has __del__, so it ends in gc.garbage instead.
        rawio = io.FileIO(support.TESTFN, "wb")
        b = self.BufferedWriter(rawio)
        t = self.TextIOWrapper(b, encoding="ascii")
        t.write("456def")
        t.x = t
        wr = weakref.ref(t)
        del t
        support.gc_collect()
        self.assertTrue(wr() is None, wr)
        with self.open(support.TESTFN, "rb") as f:
            self.assertEqual(f.read(), b"456def")

    def test_rwpair_cleared_before_textio(self):
        # Issue 13070: TextIOWrapper's finalization would crash when called
        # after the reference to the underlying BufferedRWPair's writer got
        # cleared by the GC.
        for i in range(1000):
            b1 = self.BufferedRWPair(self.MockRawIO(), self.MockRawIO())
            t1 = self.TextIOWrapper(b1, encoding="ascii")
            b2 = self.BufferedRWPair(self.MockRawIO(), self.MockRawIO())
            t2 = self.TextIOWrapper(b2, encoding="ascii")
            # circular references
            t1.buddy = t2
            t2.buddy = t1
        support.gc_collect()


class PyTextIOWrapperTest(TextIOWrapperTest):
    pass


class IncrementalNewlineDecoderTest(unittest.TestCase):

    def check_newline_decoding_utf8(self, decoder):
        # UTF-8 specific tests for a newline decoder
        def _check_decode(b, s, **kwargs):
            # We exercise getstate() / setstate() as well as decode()
            state = decoder.getstate()
            self.assertEqual(decoder.decode(b, **kwargs), s)
            decoder.setstate(state)
            self.assertEqual(decoder.decode(b, **kwargs), s)

        _check_decode(b'\xe8\xa2\x88', "\u8888")

        _check_decode(b'\xe8', "")
        _check_decode(b'\xa2', "")
        _check_decode(b'\x88', "\u8888")

        _check_decode(b'\xe8', "")
        _check_decode(b'\xa2', "")
        _check_decode(b'\x88', "\u8888")

        _check_decode(b'\xe8', "")
        self.assertRaises(UnicodeDecodeError, decoder.decode, b'', final=True)

        decoder.reset()
        _check_decode(b'\n', "\n")
        _check_decode(b'\r', "")
        _check_decode(b'', "\n", final=True)
        _check_decode(b'\r', "\n", final=True)

        _check_decode(b'\r', "")
        _check_decode(b'a', "\na")

        _check_decode(b'\r\r\n', "\n\n")
        _check_decode(b'\r', "")
        _check_decode(b'\r', "\n")
        _check_decode(b'\na', "\na")

        _check_decode(b'\xe8\xa2\x88\r\n', "\u8888\n")
        _check_decode(b'\xe8\xa2\x88', "\u8888")
        _check_decode(b'\n', "\n")
        _check_decode(b'\xe8\xa2\x88\r', "\u8888")
        _check_decode(b'\n', "\n")

    def check_newline_decoding(self, decoder, encoding):
        result = []
        if encoding is not None:
            encoder = codecs.getincrementalencoder(encoding)()
            def _decode_bytewise(s):
                # Decode one byte at a time
                for b in encoder.encode(s):
                    result.append(decoder.decode(bytes([b])))
        else:
            encoder = None
            def _decode_bytewise(s):
                # Decode one char at a time
                for c in s:
                    result.append(decoder.decode(c))
        self.assertEqual(decoder.newlines, None)
        _decode_bytewise("abc\n\r")
        self.assertEqual(decoder.newlines, '\n')
        _decode_bytewise("\nabc")
        self.assertEqual(decoder.newlines, ('\n', '\r\n'))
        _decode_bytewise("abc\r")
        self.assertEqual(decoder.newlines, ('\n', '\r\n'))
        _decode_bytewise("abc")
        self.assertEqual(decoder.newlines, ('\r', '\n', '\r\n'))
        _decode_bytewise("abc\r")
        self.assertEqual("".join(result), "abc\n\nabcabc\nabcabc")
        decoder.reset()
        input = "abc"
        if encoder is not None:
            encoder.reset()
            input = encoder.encode(input)
        self.assertEqual(decoder.decode(input), "abc")
        self.assertEqual(decoder.newlines, None)

    def test_newline_decoder(self):
        encodings = (
            # None meaning the IncrementalNewlineDecoder takes unicode input
            # rather than bytes input
            None, 'utf-8', 'latin-1',
            'utf-16', 'utf-16-le', 'utf-16-be',
            'utf-32', 'utf-32-le', 'utf-32-be',
        )
        for enc in encodings:
            decoder = enc and codecs.getincrementaldecoder(enc)()
            decoder = self.IncrementalNewlineDecoder(decoder, translate=True)
            self.check_newline_decoding(decoder, enc)
        decoder = codecs.getincrementaldecoder("utf-8")()
        decoder = self.IncrementalNewlineDecoder(decoder, translate=True)
        self.check_newline_decoding_utf8(decoder)

    def test_newline_bytes(self):
        # Issue 5433: Excessive optimization in IncrementalNewlineDecoder
        def _check(dec):
            self.assertEqual(dec.newlines, None)
            self.assertEqual(dec.decode("\u0D00"), "\u0D00")
            self.assertEqual(dec.newlines, None)
            self.assertEqual(dec.decode("\u0A00"), "\u0A00")
            self.assertEqual(dec.newlines, None)
        dec = self.IncrementalNewlineDecoder(None, translate=False)
        _check(dec)
        dec = self.IncrementalNewlineDecoder(None, translate=True)
        _check(dec)

class CIncrementalNewlineDecoderTest(IncrementalNewlineDecoderTest):
    pass

class PyIncrementalNewlineDecoderTest(IncrementalNewlineDecoderTest):
    pass


# XXX Tests for open()

class MiscIOTest(unittest.TestCase):

    def tearDown(self):
        support.unlink(support.TESTFN)

    def test___all__(self):
        for name in self.io.__all__:
            obj = getattr(self.io, name, None)
            self.assertTrue(obj is not None, name)
            if name == "open":
                continue
            elif "error" in name.lower() or name == "UnsupportedOperation":
                self.assertTrue(issubclass(obj, Exception), name)
            elif not name.startswith("SEEK_"):
                self.assertTrue(issubclass(obj, self.IOBase))

    def test_attributes(self):
        f = self.open(support.TESTFN, "wb", buffering=0)
        self.assertEqual(f.mode, "wb")
        f.close()

        f = self.open(support.TESTFN, "U")
        self.assertEqual(f.name,            support.TESTFN)
        self.assertEqual(f.buffer.name,     support.TESTFN)
        self.assertEqual(f.buffer.raw.name, support.TESTFN)
        self.assertEqual(f.mode,            "U")
        self.assertEqual(f.buffer.mode,     "rb")
        self.assertEqual(f.buffer.raw.mode, "rb")
        f.close()

        f = self.open(support.TESTFN, "w+")
        self.assertEqual(f.mode,            "w+")
        self.assertEqual(f.buffer.mode,     "rb+") # Does it really matter?
        self.assertEqual(f.buffer.raw.mode, "rb+")

        g = self.open(f.fileno(), "wb", closefd=False)
        self.assertEqual(g.mode,     "wb")
        self.assertEqual(g.raw.mode, "wb")
        self.assertEqual(g.name,     f.fileno())
        self.assertEqual(g.raw.name, f.fileno())
        f.close()
        g.close()

    def test_io_after_close(self):
        for kwargs in [
                {"mode": "w"},
                {"mode": "wb"},
                {"mode": "w", "buffering": 1},
                {"mode": "w", "buffering": 2},
                {"mode": "wb", "buffering": 0},
                {"mode": "r"},
                {"mode": "rb"},
                {"mode": "r", "buffering": 1},
                {"mode": "r", "buffering": 2},
                {"mode": "rb", "buffering": 0},
                {"mode": "w+"},
                {"mode": "w+b"},
                {"mode": "w+", "buffering": 1},
                {"mode": "w+", "buffering": 2},
                {"mode": "w+b", "buffering": 0},
            ]:
            f = self.open(support.TESTFN, **kwargs)
            f.close()
            self.assertRaises(ValueError, f.flush)
            self.assertRaises(ValueError, f.fileno)
            self.assertRaises(ValueError, f.isatty)
            self.assertRaises(ValueError, f.__iter__)
            if hasattr(f, "peek"):
                self.assertRaises(ValueError, f.peek, 1)
            self.assertRaises(ValueError, f.read)
            if hasattr(f, "read1"):
                self.assertRaises(ValueError, f.read1, 1024)
            if hasattr(f, "readall"):
                self.assertRaises(ValueError, f.readall)
            if hasattr(f, "readinto"):
                self.assertRaises(ValueError, f.readinto, bytearray(1024))
            self.assertRaises(ValueError, f.readline)
            self.assertRaises(ValueError, f.readlines)
            self.assertRaises(ValueError, f.seek, 0)
            self.assertRaises(ValueError, f.tell)
            self.assertRaises(ValueError, f.truncate)
            self.assertRaises(ValueError, f.write,
                              b"" if "b" in kwargs['mode'] else "")
            self.assertRaises(ValueError, f.writelines, [])
            self.assertRaises(ValueError, next, f)

    def test_blockingioerror(self):
        # Various BlockingIOError issues
        class C(str):
            pass
        c = C("")
        b = self.BlockingIOError(1, c)
        c.b = b
        b.c = c
        wr = weakref.ref(c)
        del c, b
        support.gc_collect()
        self.assertTrue(wr() is None, wr)

    def test_abcs(self):
        # Test the visible base classes are ABCs.
        self.assertIsInstance(self.IOBase, abc.ABCMeta)
        self.assertIsInstance(self.RawIOBase, abc.ABCMeta)
        self.assertIsInstance(self.BufferedIOBase, abc.ABCMeta)
        self.assertIsInstance(self.TextIOBase, abc.ABCMeta)

    def _check_abc_inheritance(self, abcmodule):
        with self.open(support.TESTFN, "wb", buffering=0) as f:
            self.assertIsInstance(f, abcmodule.IOBase)
            self.assertIsInstance(f, abcmodule.RawIOBase)
            self.assertNotIsInstance(f, abcmodule.BufferedIOBase)
            self.assertNotIsInstance(f, abcmodule.TextIOBase)
        with self.open(support.TESTFN, "wb") as f:
            self.assertIsInstance(f, abcmodule.IOBase)
            self.assertNotIsInstance(f, abcmodule.RawIOBase)
            self.assertIsInstance(f, abcmodule.BufferedIOBase)
            self.assertNotIsInstance(f, abcmodule.TextIOBase)
        with self.open(support.TESTFN, "w") as f:
            self.assertIsInstance(f, abcmodule.IOBase)
            self.assertNotIsInstance(f, abcmodule.RawIOBase)
            self.assertNotIsInstance(f, abcmodule.BufferedIOBase)
            self.assertIsInstance(f, abcmodule.TextIOBase)

    def test_abc_inheritance(self):
        # Test implementations inherit from their respective ABCs
        self._check_abc_inheritance(self)

    def test_abc_inheritance_official(self):
        # Test implementations inherit from the official ABCs of the
        # baseline "io" module.
        self._check_abc_inheritance(io)

    def _check_warn_on_dealloc(self, *args, **kwargs):
        f = open(*args, **kwargs)
        r = repr(f)
        with self.assertWarns(ResourceWarning) as cm:
            f = None
            support.gc_collect()
        self.assertIn(r, str(cm.warning.args[0]))

    def test_warn_on_dealloc(self):
        self._check_warn_on_dealloc(support.TESTFN, "wb", buffering=0)
        self._check_warn_on_dealloc(support.TESTFN, "wb")
        self._check_warn_on_dealloc(support.TESTFN, "w")

    def _check_warn_on_dealloc_fd(self, *args, **kwargs):
        fds = []
        def cleanup_fds():
            for fd in fds:
                try:
                    os.close(fd)
                except EnvironmentError as e:
                    if e.errno != errno.EBADF:
                        raise
        self.addCleanup(cleanup_fds)
        r, w = os.pipe()
        fds += r, w
        self._check_warn_on_dealloc(r, *args, **kwargs)
        # When using closefd=False, there's no warning
        r, w = os.pipe()
        fds += r, w
        with warnings.catch_warnings(record=True) as recorded:
            open(r, *args, closefd=False, **kwargs)
            support.gc_collect()
        self.assertEqual(recorded, [])

    def test_warn_on_dealloc_fd(self):
        self._check_warn_on_dealloc_fd("rb", buffering=0)
        self._check_warn_on_dealloc_fd("rb")
        self._check_warn_on_dealloc_fd("r")


    def test_pickling(self):
        # Pickling file objects is forbidden
        for kwargs in [
                {"mode": "w"},
                {"mode": "wb"},
                {"mode": "wb", "buffering": 0},
                {"mode": "r"},
                {"mode": "rb"},
                {"mode": "rb", "buffering": 0},
                {"mode": "w+"},
                {"mode": "w+b"},
                {"mode": "w+b", "buffering": 0},
            ]:
            for protocol in range(pickle.HIGHEST_PROTOCOL + 1):
                with self.open(support.TESTFN, **kwargs) as f:
                    self.assertRaises(TypeError, pickle.dumps, f, protocol)

    @unittest.skipUnless(fcntl, 'fcntl required for this test')
    def test_nonblock_pipe_write_bigbuf(self):
        self._test_nonblock_pipe_write(16*1024)

    @unittest.skipUnless(fcntl, 'fcntl required for this test')
    def test_nonblock_pipe_write_smallbuf(self):
        self._test_nonblock_pipe_write(1024)

    def _set_non_blocking(self, fd):
        flags = fcntl.fcntl(fd, fcntl.F_GETFL)
        self.assertNotEqual(flags, -1)
        res = fcntl.fcntl(fd, fcntl.F_SETFL, flags | os.O_NONBLOCK)
        self.assertEqual(res, 0)

    def _test_nonblock_pipe_write(self, bufsize):
        sent = []
        received = []
        r, w = os.pipe()
        self._set_non_blocking(r)
        self._set_non_blocking(w)

        # To exercise all code paths in the C implementation we need
        # to play with buffer sizes.  For instance, if we choose a
        # buffer size less than or equal to _PIPE_BUF (4096 on Linux)
        # then we will never get a partial write of the buffer.
        rf = self.open(r, mode='rb', closefd=True, buffering=bufsize)
        wf = self.open(w, mode='wb', closefd=True, buffering=bufsize)

        with rf, wf:
            for N in 9999, 73, 7574:
                try:
                    i = 0
                    while True:
                        msg = bytes([i % 26 + 97]) * N
                        sent.append(msg)
                        wf.write(msg)
                        i += 1

                except self.BlockingIOError as e:
                    self.assertEqual(e.args[0], errno.EAGAIN)
                    self.assertEqual(e.args[2], e.characters_written)
                    sent[-1] = sent[-1][:e.characters_written]
                    received.append(rf.read())
                    msg = b'BLOCKED'
                    wf.write(msg)
                    sent.append(msg)

            while True:
                try:
                    wf.flush()
                    break
                except self.BlockingIOError as e:
                    self.assertEqual(e.args[0], errno.EAGAIN)
                    self.assertEqual(e.args[2], e.characters_written)
                    self.assertEqual(e.characters_written, 0)
                    received.append(rf.read())

            received += iter(rf.read, None)

        sent, received = b''.join(sent), b''.join(received)
        self.assertTrue(sent == received)
        self.assertTrue(wf.closed)
        self.assertTrue(rf.closed)

    def test_create_fail(self):
        # 'x' mode fails if file is existing
        with self.open(support.TESTFN, 'w'):
            pass
        self.assertRaises(FileExistsError, self.open, support.TESTFN, 'x')

    def test_create_writes(self):
        # 'x' mode opens for writing
        with self.open(support.TESTFN, 'xb') as f:
            f.write(b"spam")
        with self.open(support.TESTFN, 'rb') as f:
            self.assertEqual(b"spam", f.read())

    def test_open_allargs(self):
        # there used to be a buffer overflow in the parser for rawmode
        self.assertRaises(ValueError, self.open, support.TESTFN, 'rwax+')


class CMiscIOTest(MiscIOTest):
    io = io

class PyMiscIOTest(MiscIOTest):
    io = pyio


@unittest.skipIf(os.name == 'nt', 'POSIX signals required for this test.')
class SignalsTest(unittest.TestCase):

    def setUp(self):
        self.oldalrm = signal.signal(signal.SIGALRM, self.alarm_interrupt)

    def tearDown(self):
        signal.signal(signal.SIGALRM, self.oldalrm)

    def alarm_interrupt(self, sig, frame):
        1/0

    @unittest.skipUnless(threading, 'Threading required for this test.')
    def check_interrupted_write(self, item, bytes, **fdopen_kwargs):
        """Check that a partial write, when it gets interrupted, properly
        invokes the signal handler, and bubbles up the exception raised
        in the latter."""
        read_results = []
        def _read():
            if hasattr(signal, 'pthread_sigmask'):
                signal.pthread_sigmask(signal.SIG_BLOCK, [signal.SIGALRM])
            s = os.read(r, 1)
            read_results.append(s)
        t = threading.Thread(target=_read)
        t.daemon = True
        r, w = os.pipe()
        fdopen_kwargs["closefd"] = False
        try:
            wio = self.io.open(w, **fdopen_kwargs)
            t.start()
            signal.alarm(1)
            # Fill the pipe enough that the write will be blocking.
            # It will be interrupted by the timer armed above.  Since the
            # other thread has read one byte, the low-level write will
            # return with a successful (partial) result rather than an EINTR.
            # The buffered IO layer must check for pending signal
            # handlers, which in this case will invoke alarm_interrupt().
            self.assertRaises(ZeroDivisionError,
                        wio.write, item * (support.PIPE_MAX_SIZE // len(item)))
            t.join()
            # We got one byte, get another one and check that it isn't a
            # repeat of the first one.
            read_results.append(os.read(r, 1))
            self.assertEqual(read_results, [bytes[0:1], bytes[1:2]])
        finally:
            os.close(w)
            os.close(r)
            # This is deliberate. If we didn't close the file descriptor
            # before closing wio, wio would try to flush its internal
            # buffer, and block again.
            try:
                wio.close()
            except IOError as e:
                if e.errno != errno.EBADF:
                    raise

    def test_interrupted_write_unbuffered(self):
        self.check_interrupted_write(b"xy", b"xy", mode="wb", buffering=0)

    def test_interrupted_write_buffered(self):
        self.check_interrupted_write(b"xy", b"xy", mode="wb")

    def test_interrupted_write_text(self):
        self.check_interrupted_write("xy", b"xy", mode="w", encoding="ascii")

    @support.no_tracing
    def check_reentrant_write(self, data, **fdopen_kwargs):
        def on_alarm(*args):
            # Will be called reentrantly from the same thread
            wio.write(data)
            1/0
        signal.signal(signal.SIGALRM, on_alarm)
        r, w = os.pipe()
        wio = self.io.open(w, **fdopen_kwargs)
        try:
            signal.alarm(1)
            # Either the reentrant call to wio.write() fails with RuntimeError,
            # or the signal handler raises ZeroDivisionError.
            with self.assertRaises((ZeroDivisionError, RuntimeError)) as cm:
                while 1:
                    for i in range(100):
                        wio.write(data)
                        wio.flush()
                    # Make sure the buffer doesn't fill up and block further writes
                    os.read(r, len(data) * 100)
            exc = cm.exception
            if isinstance(exc, RuntimeError):
                self.assertTrue(str(exc).startswith("reentrant call"), str(exc))
        finally:
            wio.close()
            os.close(r)

    def test_reentrant_write_buffered(self):
        self.check_reentrant_write(b"xy", mode="wb")

    def test_reentrant_write_text(self):
        self.check_reentrant_write("xy", mode="w", encoding="ascii")

    def check_interrupted_read_retry(self, decode, **fdopen_kwargs):
        """Check that a buffered read, when it gets interrupted (either
        returning a partial result or EINTR), properly invokes the signal
        handler and retries if the latter returned successfully."""
        r, w = os.pipe()
        fdopen_kwargs["closefd"] = False
        def alarm_handler(sig, frame):
            os.write(w, b"bar")
        signal.signal(signal.SIGALRM, alarm_handler)
        try:
            rio = self.io.open(r, **fdopen_kwargs)
            os.write(w, b"foo")
            signal.alarm(1)
            # Expected behaviour:
            # - first raw read() returns partial b"foo"
            # - second raw read() returns EINTR
            # - third raw read() returns b"bar"
            self.assertEqual(decode(rio.read(6)), "foobar")
        finally:
            rio.close()
            os.close(w)
            os.close(r)

    def test_interrupted_read_retry_buffered(self):
        self.check_interrupted_read_retry(lambda x: x.decode('latin1'),
                                          mode="rb")

    def test_interrupted_read_retry_text(self):
        self.check_interrupted_read_retry(lambda x: x,
                                          mode="r")

    @unittest.skipUnless(threading, 'Threading required for this test.')
    def check_interrupted_write_retry(self, item, **fdopen_kwargs):
        """Check that a buffered write, when it gets interrupted (either
        returning a partial result or EINTR), properly invokes the signal
        handler and retries if the latter returned successfully."""
        select = support.import_module("select")
        # A quantity that exceeds the buffer size of an anonymous pipe's
        # write end.
        N = 1024 * 1024
        r, w = os.pipe()
        fdopen_kwargs["closefd"] = False
        # We need a separate thread to read from the pipe and allow the
        # write() to finish.  This thread is started after the SIGALRM is
        # received (forcing a first EINTR in write()).
        read_results = []
        write_finished = False
        def _read():
            while not write_finished:
                while r in select.select([r], [], [], 1.0)[0]:
                    s = os.read(r, 1024)
                    read_results.append(s)
        t = threading.Thread(target=_read)
        t.daemon = True
        def alarm1(sig, frame):
            signal.signal(signal.SIGALRM, alarm2)
            signal.alarm(1)
        def alarm2(sig, frame):
            t.start()
        signal.signal(signal.SIGALRM, alarm1)
        try:
            wio = self.io.open(w, **fdopen_kwargs)
            signal.alarm(1)
            # Expected behaviour:
            # - first raw write() is partial (because of the limited pipe buffer
            #   and the first alarm)
            # - second raw write() returns EINTR (because of the second alarm)
            # - subsequent write()s are successful (either partial or complete)
            self.assertEqual(N, wio.write(item * N))
            wio.flush()
            write_finished = True
            t.join()
            self.assertEqual(N, sum(len(x) for x in read_results))
        finally:
            write_finished = True
            os.close(w)
            os.close(r)
            # This is deliberate. If we didn't close the file descriptor
            # before closing wio, wio would try to flush its internal
            # buffer, and could block (in case of failure).
            try:
                wio.close()
            except IOError as e:
                if e.errno != errno.EBADF:
                    raise

    def test_interrupted_write_retry_buffered(self):
        self.check_interrupted_write_retry(b"x", mode="wb")

    def test_interrupted_write_retry_text(self):
        self.check_interrupted_write_retry("x", mode="w", encoding="latin1")


class CSignalsTest(SignalsTest):
    io = io

class PySignalsTest(SignalsTest):
    io = pyio

    # Handling reentrancy issues would slow down _pyio even more, so the
    # tests are disabled.
    test_reentrant_write_buffered = None
    test_reentrant_write_text = None


def test_main():
    tests = (CIOTest, PyIOTest,
             CBufferedReaderTest, PyBufferedReaderTest,
             CBufferedWriterTest, PyBufferedWriterTest,
             CBufferedRWPairTest, PyBufferedRWPairTest,
             CBufferedRandomTest, PyBufferedRandomTest,
             StatefulIncrementalDecoderTest,
             CIncrementalNewlineDecoderTest, PyIncrementalNewlineDecoderTest,
             CTextIOWrapperTest, PyTextIOWrapperTest,
             CMiscIOTest, PyMiscIOTest,
             CSignalsTest, PySignalsTest,
             )

    # Put the namespaces of the IO module we are testing and some useful mock
    # classes in the __dict__ of each test.
    mocks = (MockRawIO, MisbehavedRawIO, MockFileIO, CloseFailureIO,
             MockNonBlockWriterIO, MockUnseekableIO, MockRawIOWithoutRead)
    all_members = io.__all__ + ["IncrementalNewlineDecoder"]
    c_io_ns = {name : getattr(io, name) for name in all_members}
    py_io_ns = {name : getattr(pyio, name) for name in all_members}
    globs = globals()
    c_io_ns.update((x.__name__, globs["C" + x.__name__]) for x in mocks)
    py_io_ns.update((x.__name__, globs["Py" + x.__name__]) for x in mocks)
    # Avoid turning open into a bound method.
    py_io_ns["open"] = pyio.OpenWrapper
    for test in tests:
        if test.__name__.startswith("C"):
            for name, obj in c_io_ns.items():
                setattr(test, name, obj)
        elif test.__name__.startswith("Py"):
            for name, obj in py_io_ns.items():
                setattr(test, name, obj)

    support.run_unittest(*tests)

if __name__ == "__main__":
    test_main()<|MERGE_RESOLUTION|>--- conflicted
+++ resolved
@@ -31,15 +31,9 @@
 import time
 import unittest
 import warnings
-<<<<<<< HEAD
-import pickle
+import weakref
+from collections import deque, UserList
 from itertools import cycle, count
-from collections import deque, UserList
-=======
-import weakref
-from collections import deque
-from itertools import cycle, count
->>>>>>> 78f3fe7a
 from test import support
 
 import codecs

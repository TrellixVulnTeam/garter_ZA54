"""Unit tests for the io module."""

# Tests of io are scattered over the test suite:
# * test_bufio - tests file buffering
# * test_memoryio - tests BytesIO and StringIO
# * test_fileio - tests FileIO
# * test_file - tests the file interface
# * test_io - tests everything else in the io module
# * test_univnewlines - tests universal newline support
# * test_largefile - tests operations on a file greater than 2**32 bytes
#     (only enabled with -ulargefile)

################################################################################
# ATTENTION TEST WRITERS!!!
################################################################################
# When writing tests for io, it's important to test both the C and Python
# implementations. This is usually done by writing a base test that refers to
# the type it is testing as a attribute. Then it provides custom subclasses to
# test both implementations. This file has lots of examples.
################################################################################

import abc
import array
import errno
import locale
import os
import pickle
import random
import signal
import sys
import time
import unittest
import warnings
import weakref
from collections import deque, UserList
from itertools import cycle, count
from test import support
from test.script_helper import assert_python_ok

import codecs
import io  # C implementation of io
import _pyio as pyio # Python implementation of io
try:
    import threading
except ImportError:
    threading = None
try:
    import fcntl
except ImportError:
    fcntl = None

def _default_chunk_size():
    """Get the default TextIOWrapper chunk size"""
    with open(__file__, "r", encoding="latin-1") as f:
        return f._CHUNK_SIZE


class MockRawIOWithoutRead:
    """A RawIO implementation without read(), so as to exercise the default
    RawIO.read() which calls readinto()."""

    def __init__(self, read_stack=()):
        self._read_stack = list(read_stack)
        self._write_stack = []
        self._reads = 0
        self._extraneous_reads = 0

    def write(self, b):
        self._write_stack.append(bytes(b))
        return len(b)

    def writable(self):
        return True

    def fileno(self):
        return 42

    def readable(self):
        return True

    def seekable(self):
        return True

    def seek(self, pos, whence):
        return 0   # wrong but we gotta return something

    def tell(self):
        return 0   # same comment as above

    def readinto(self, buf):
        self._reads += 1
        max_len = len(buf)
        try:
            data = self._read_stack[0]
        except IndexError:
            self._extraneous_reads += 1
            return 0
        if data is None:
            del self._read_stack[0]
            return None
        n = len(data)
        if len(data) <= max_len:
            del self._read_stack[0]
            buf[:n] = data
            return n
        else:
            buf[:] = data[:max_len]
            self._read_stack[0] = data[max_len:]
            return max_len

    def truncate(self, pos=None):
        return pos

class CMockRawIOWithoutRead(MockRawIOWithoutRead, io.RawIOBase):
    pass

class PyMockRawIOWithoutRead(MockRawIOWithoutRead, pyio.RawIOBase):
    pass


class MockRawIO(MockRawIOWithoutRead):

    def read(self, n=None):
        self._reads += 1
        try:
            return self._read_stack.pop(0)
        except:
            self._extraneous_reads += 1
            return b""

class CMockRawIO(MockRawIO, io.RawIOBase):
    pass

class PyMockRawIO(MockRawIO, pyio.RawIOBase):
    pass


class MisbehavedRawIO(MockRawIO):
    def write(self, b):
        return super().write(b) * 2

    def read(self, n=None):
        return super().read(n) * 2

    def seek(self, pos, whence):
        return -123

    def tell(self):
        return -456

    def readinto(self, buf):
        super().readinto(buf)
        return len(buf) * 5

class CMisbehavedRawIO(MisbehavedRawIO, io.RawIOBase):
    pass

class PyMisbehavedRawIO(MisbehavedRawIO, pyio.RawIOBase):
    pass


class CloseFailureIO(MockRawIO):
    closed = 0

    def close(self):
        if not self.closed:
            self.closed = 1
            raise OSError

class CCloseFailureIO(CloseFailureIO, io.RawIOBase):
    pass

class PyCloseFailureIO(CloseFailureIO, pyio.RawIOBase):
    pass


class MockFileIO:

    def __init__(self, data):
        self.read_history = []
        super().__init__(data)

    def read(self, n=None):
        res = super().read(n)
        self.read_history.append(None if res is None else len(res))
        return res

    def readinto(self, b):
        res = super().readinto(b)
        self.read_history.append(res)
        return res

class CMockFileIO(MockFileIO, io.BytesIO):
    pass

class PyMockFileIO(MockFileIO, pyio.BytesIO):
    pass


class MockUnseekableIO:
    def seekable(self):
        return False

    def seek(self, *args):
        raise self.UnsupportedOperation("not seekable")

    def tell(self, *args):
        raise self.UnsupportedOperation("not seekable")

class CMockUnseekableIO(MockUnseekableIO, io.BytesIO):
    UnsupportedOperation = io.UnsupportedOperation

class PyMockUnseekableIO(MockUnseekableIO, pyio.BytesIO):
    UnsupportedOperation = pyio.UnsupportedOperation


class MockNonBlockWriterIO:

    def __init__(self):
        self._write_stack = []
        self._blocker_char = None

    def pop_written(self):
        s = b"".join(self._write_stack)
        self._write_stack[:] = []
        return s

    def block_on(self, char):
        """Block when a given char is encountered."""
        self._blocker_char = char

    def readable(self):
        return True

    def seekable(self):
        return True

    def writable(self):
        return True

    def write(self, b):
        b = bytes(b)
        n = -1
        if self._blocker_char:
            try:
                n = b.index(self._blocker_char)
            except ValueError:
                pass
            else:
                if n > 0:
                    # write data up to the first blocker
                    self._write_stack.append(b[:n])
                    return n
                else:
                    # cancel blocker and indicate would block
                    self._blocker_char = None
                    return None
        self._write_stack.append(b)
        return len(b)

class CMockNonBlockWriterIO(MockNonBlockWriterIO, io.RawIOBase):
    BlockingIOError = io.BlockingIOError

class PyMockNonBlockWriterIO(MockNonBlockWriterIO, pyio.RawIOBase):
    BlockingIOError = pyio.BlockingIOError


class IOTest(unittest.TestCase):

    def setUp(self):
        support.unlink(support.TESTFN)

    def tearDown(self):
        support.unlink(support.TESTFN)

    def write_ops(self, f):
        self.assertEqual(f.write(b"blah."), 5)
        f.truncate(0)
        self.assertEqual(f.tell(), 5)
        f.seek(0)

        self.assertEqual(f.write(b"blah."), 5)
        self.assertEqual(f.seek(0), 0)
        self.assertEqual(f.write(b"Hello."), 6)
        self.assertEqual(f.tell(), 6)
        self.assertEqual(f.seek(-1, 1), 5)
        self.assertEqual(f.tell(), 5)
        self.assertEqual(f.write(bytearray(b" world\n\n\n")), 9)
        self.assertEqual(f.seek(0), 0)
        self.assertEqual(f.write(b"h"), 1)
        self.assertEqual(f.seek(-1, 2), 13)
        self.assertEqual(f.tell(), 13)

        self.assertEqual(f.truncate(12), 12)
        self.assertEqual(f.tell(), 13)
        self.assertRaises(TypeError, f.seek, 0.0)

    def read_ops(self, f, buffered=False):
        data = f.read(5)
        self.assertEqual(data, b"hello")
        data = bytearray(data)
        self.assertEqual(f.readinto(data), 5)
        self.assertEqual(data, b" worl")
        self.assertEqual(f.readinto(data), 2)
        self.assertEqual(len(data), 5)
        self.assertEqual(data[:2], b"d\n")
        self.assertEqual(f.seek(0), 0)
        self.assertEqual(f.read(20), b"hello world\n")
        self.assertEqual(f.read(1), b"")
        self.assertEqual(f.readinto(bytearray(b"x")), 0)
        self.assertEqual(f.seek(-6, 2), 6)
        self.assertEqual(f.read(5), b"world")
        self.assertEqual(f.read(0), b"")
        self.assertEqual(f.readinto(bytearray()), 0)
        self.assertEqual(f.seek(-6, 1), 5)
        self.assertEqual(f.read(5), b" worl")
        self.assertEqual(f.tell(), 10)
        self.assertRaises(TypeError, f.seek, 0.0)
        if buffered:
            f.seek(0)
            self.assertEqual(f.read(), b"hello world\n")
            f.seek(6)
            self.assertEqual(f.read(), b"world\n")
            self.assertEqual(f.read(), b"")

    LARGE = 2**31

    def large_file_ops(self, f):
        assert f.readable()
        assert f.writable()
        self.assertEqual(f.seek(self.LARGE), self.LARGE)
        self.assertEqual(f.tell(), self.LARGE)
        self.assertEqual(f.write(b"xxx"), 3)
        self.assertEqual(f.tell(), self.LARGE + 3)
        self.assertEqual(f.seek(-1, 1), self.LARGE + 2)
        self.assertEqual(f.truncate(), self.LARGE + 2)
        self.assertEqual(f.tell(), self.LARGE + 2)
        self.assertEqual(f.seek(0, 2), self.LARGE + 2)
        self.assertEqual(f.truncate(self.LARGE + 1), self.LARGE + 1)
        self.assertEqual(f.tell(), self.LARGE + 2)
        self.assertEqual(f.seek(0, 2), self.LARGE + 1)
        self.assertEqual(f.seek(-1, 2), self.LARGE)
        self.assertEqual(f.read(2), b"x")

    def test_invalid_operations(self):
        # Try writing on a file opened in read mode and vice-versa.
        exc = self.UnsupportedOperation
        for mode in ("w", "wb"):
            with self.open(support.TESTFN, mode) as fp:
                self.assertRaises(exc, fp.read)
                self.assertRaises(exc, fp.readline)
        with self.open(support.TESTFN, "wb", buffering=0) as fp:
            self.assertRaises(exc, fp.read)
            self.assertRaises(exc, fp.readline)
        with self.open(support.TESTFN, "rb", buffering=0) as fp:
            self.assertRaises(exc, fp.write, b"blah")
            self.assertRaises(exc, fp.writelines, [b"blah\n"])
        with self.open(support.TESTFN, "rb") as fp:
            self.assertRaises(exc, fp.write, b"blah")
            self.assertRaises(exc, fp.writelines, [b"blah\n"])
        with self.open(support.TESTFN, "r") as fp:
            self.assertRaises(exc, fp.write, "blah")
            self.assertRaises(exc, fp.writelines, ["blah\n"])
            # Non-zero seeking from current or end pos
            self.assertRaises(exc, fp.seek, 1, self.SEEK_CUR)
            self.assertRaises(exc, fp.seek, -1, self.SEEK_END)

    def test_open_handles_NUL_chars(self):
        fn_with_NUL = 'foo\0bar'
        self.assertRaises(TypeError, self.open, fn_with_NUL, 'w')
        self.assertRaises(TypeError, self.open, bytes(fn_with_NUL, 'ascii'), 'w')

    def test_raw_file_io(self):
        with self.open(support.TESTFN, "wb", buffering=0) as f:
            self.assertEqual(f.readable(), False)
            self.assertEqual(f.writable(), True)
            self.assertEqual(f.seekable(), True)
            self.write_ops(f)
        with self.open(support.TESTFN, "rb", buffering=0) as f:
            self.assertEqual(f.readable(), True)
            self.assertEqual(f.writable(), False)
            self.assertEqual(f.seekable(), True)
            self.read_ops(f)

    def test_buffered_file_io(self):
        with self.open(support.TESTFN, "wb") as f:
            self.assertEqual(f.readable(), False)
            self.assertEqual(f.writable(), True)
            self.assertEqual(f.seekable(), True)
            self.write_ops(f)
        with self.open(support.TESTFN, "rb") as f:
            self.assertEqual(f.readable(), True)
            self.assertEqual(f.writable(), False)
            self.assertEqual(f.seekable(), True)
            self.read_ops(f, True)

    def test_readline(self):
        with self.open(support.TESTFN, "wb") as f:
            f.write(b"abc\ndef\nxyzzy\nfoo\x00bar\nanother line")
        with self.open(support.TESTFN, "rb") as f:
            self.assertEqual(f.readline(), b"abc\n")
            self.assertEqual(f.readline(10), b"def\n")
            self.assertEqual(f.readline(2), b"xy")
            self.assertEqual(f.readline(4), b"zzy\n")
            self.assertEqual(f.readline(), b"foo\x00bar\n")
            self.assertEqual(f.readline(None), b"another line")
            self.assertRaises(TypeError, f.readline, 5.3)
        with self.open(support.TESTFN, "r") as f:
            self.assertRaises(TypeError, f.readline, 5.3)

    def test_raw_bytes_io(self):
        f = self.BytesIO()
        self.write_ops(f)
        data = f.getvalue()
        self.assertEqual(data, b"hello world\n")
        f = self.BytesIO(data)
        self.read_ops(f, True)

    def test_large_file_ops(self):
        # On Windows and Mac OSX this test comsumes large resources; It takes
        # a long time to build the >2GB file and takes >2GB of disk space
        # therefore the resource must be enabled to run this test.
        if sys.platform[:3] == 'win' or sys.platform == 'darwin':
            support.requires(
                'largefile',
                'test requires %s bytes and a long time to run' % self.LARGE)
        with self.open(support.TESTFN, "w+b", 0) as f:
            self.large_file_ops(f)
        with self.open(support.TESTFN, "w+b") as f:
            self.large_file_ops(f)

    def test_with_open(self):
        for bufsize in (0, 1, 100):
            f = None
            with self.open(support.TESTFN, "wb", bufsize) as f:
                f.write(b"xxx")
            self.assertEqual(f.closed, True)
            f = None
            try:
                with self.open(support.TESTFN, "wb", bufsize) as f:
                    1/0
            except ZeroDivisionError:
                self.assertEqual(f.closed, True)
            else:
                self.fail("1/0 didn't raise an exception")

    # issue 5008
    def test_append_mode_tell(self):
        with self.open(support.TESTFN, "wb") as f:
            f.write(b"xxx")
        with self.open(support.TESTFN, "ab", buffering=0) as f:
            self.assertEqual(f.tell(), 3)
        with self.open(support.TESTFN, "ab") as f:
            self.assertEqual(f.tell(), 3)
        with self.open(support.TESTFN, "a") as f:
            self.assertTrue(f.tell() > 0)

    def test_destructor(self):
        record = []
        class MyFileIO(self.FileIO):
            def __del__(self):
                record.append(1)
                try:
                    f = super().__del__
                except AttributeError:
                    pass
                else:
                    f()
            def close(self):
                record.append(2)
                super().close()
            def flush(self):
                record.append(3)
                super().flush()
        with support.check_warnings(('', ResourceWarning)):
            f = MyFileIO(support.TESTFN, "wb")
            f.write(b"xxx")
            del f
            support.gc_collect()
            self.assertEqual(record, [1, 2, 3])
            with self.open(support.TESTFN, "rb") as f:
                self.assertEqual(f.read(), b"xxx")

    def _check_base_destructor(self, base):
        record = []
        class MyIO(base):
            def __init__(self):
                # This exercises the availability of attributes on object
                # destruction.
                # (in the C version, close() is called by the tp_dealloc
                # function, not by __del__)
                self.on_del = 1
                self.on_close = 2
                self.on_flush = 3
            def __del__(self):
                record.append(self.on_del)
                try:
                    f = super().__del__
                except AttributeError:
                    pass
                else:
                    f()
            def close(self):
                record.append(self.on_close)
                super().close()
            def flush(self):
                record.append(self.on_flush)
                super().flush()
        f = MyIO()
        del f
        support.gc_collect()
        self.assertEqual(record, [1, 2, 3])

    def test_IOBase_destructor(self):
        self._check_base_destructor(self.IOBase)

    def test_RawIOBase_destructor(self):
        self._check_base_destructor(self.RawIOBase)

    def test_BufferedIOBase_destructor(self):
        self._check_base_destructor(self.BufferedIOBase)

    def test_TextIOBase_destructor(self):
        self._check_base_destructor(self.TextIOBase)

    def test_close_flushes(self):
        with self.open(support.TESTFN, "wb") as f:
            f.write(b"xxx")
        with self.open(support.TESTFN, "rb") as f:
            self.assertEqual(f.read(), b"xxx")

    def test_array_writes(self):
        a = array.array('i', range(10))
        n = len(a.tobytes())
        with self.open(support.TESTFN, "wb", 0) as f:
            self.assertEqual(f.write(a), n)
        with self.open(support.TESTFN, "wb") as f:
            self.assertEqual(f.write(a), n)

    def test_closefd(self):
        self.assertRaises(ValueError, self.open, support.TESTFN, 'w',
                          closefd=False)

    def test_read_closed(self):
        with self.open(support.TESTFN, "w") as f:
            f.write("egg\n")
        with self.open(support.TESTFN, "r") as f:
            file = self.open(f.fileno(), "r", closefd=False)
            self.assertEqual(file.read(), "egg\n")
            file.seek(0)
            file.close()
            self.assertRaises(ValueError, file.read)

    def test_no_closefd_with_filename(self):
        # can't use closefd in combination with a file name
        self.assertRaises(ValueError, self.open, support.TESTFN, "r", closefd=False)

    def test_closefd_attr(self):
        with self.open(support.TESTFN, "wb") as f:
            f.write(b"egg\n")
        with self.open(support.TESTFN, "r") as f:
            self.assertEqual(f.buffer.raw.closefd, True)
            file = self.open(f.fileno(), "r", closefd=False)
            self.assertEqual(file.buffer.raw.closefd, False)

    def test_garbage_collection(self):
        # FileIO objects are collected, and collecting them flushes
        # all data to disk.
        with support.check_warnings(('', ResourceWarning)):
            f = self.FileIO(support.TESTFN, "wb")
            f.write(b"abcxxx")
            f.f = f
            wr = weakref.ref(f)
            del f
            support.gc_collect()
        self.assertTrue(wr() is None, wr)
        with self.open(support.TESTFN, "rb") as f:
            self.assertEqual(f.read(), b"abcxxx")

    def test_unbounded_file(self):
        # Issue #1174606: reading from an unbounded stream such as /dev/zero.
        zero = "/dev/zero"
        if not os.path.exists(zero):
            self.skipTest("{0} does not exist".format(zero))
        if sys.maxsize > 0x7FFFFFFF:
            self.skipTest("test can only run in a 32-bit address space")
        if support.real_max_memuse < support._2G:
            self.skipTest("test requires at least 2GB of memory")
        with self.open(zero, "rb", buffering=0) as f:
            self.assertRaises(OverflowError, f.read)
        with self.open(zero, "rb") as f:
            self.assertRaises(OverflowError, f.read)
        with self.open(zero, "r") as f:
            self.assertRaises(OverflowError, f.read)

    def test_flush_error_on_close(self):
        f = self.open(support.TESTFN, "wb", buffering=0)
        def bad_flush():
            raise OSError()
        f.flush = bad_flush
        self.assertRaises(OSError, f.close) # exception not swallowed
        self.assertTrue(f.closed)

    def test_multi_close(self):
        f = self.open(support.TESTFN, "wb", buffering=0)
        f.close()
        f.close()
        f.close()
        self.assertRaises(ValueError, f.flush)

    def test_RawIOBase_read(self):
        # Exercise the default RawIOBase.read() implementation (which calls
        # readinto() internally).
        rawio = self.MockRawIOWithoutRead((b"abc", b"d", None, b"efg", None))
        self.assertEqual(rawio.read(2), b"ab")
        self.assertEqual(rawio.read(2), b"c")
        self.assertEqual(rawio.read(2), b"d")
        self.assertEqual(rawio.read(2), None)
        self.assertEqual(rawio.read(2), b"ef")
        self.assertEqual(rawio.read(2), b"g")
        self.assertEqual(rawio.read(2), None)
        self.assertEqual(rawio.read(2), b"")

    def test_types_have_dict(self):
        test = (
            self.IOBase(),
            self.RawIOBase(),
            self.TextIOBase(),
            self.StringIO(),
            self.BytesIO()
        )
        for obj in test:
            self.assertTrue(hasattr(obj, "__dict__"))

    def test_opener(self):
        with self.open(support.TESTFN, "w") as f:
            f.write("egg\n")
        fd = os.open(support.TESTFN, os.O_RDONLY)
        def opener(path, flags):
            return fd
        with self.open("non-existent", "r", opener=opener) as f:
            self.assertEqual(f.read(), "egg\n")

    def test_fileio_closefd(self):
        # Issue #4841
        with self.open(__file__, 'rb') as f1, \
             self.open(__file__, 'rb') as f2:
            fileio = self.FileIO(f1.fileno(), closefd=False)
            # .__init__() must not close f1
            fileio.__init__(f2.fileno(), closefd=False)
            f1.readline()
            # .close() must not close f2
            fileio.close()
            f2.readline()


class CIOTest(IOTest):

    def test_IOBase_finalize(self):
        # Issue #12149: segmentation fault on _PyIOBase_finalize when both a
        # class which inherits IOBase and an object of this class are caught
        # in a reference cycle and close() is already in the method cache.
        class MyIO(self.IOBase):
            def close(self):
                pass

        # create an instance to populate the method cache
        MyIO()
        obj = MyIO()
        obj.obj = obj
        wr = weakref.ref(obj)
        del MyIO
        del obj
        support.gc_collect()
        self.assertTrue(wr() is None, wr)

class PyIOTest(IOTest):
    pass


class CommonBufferedTests:
    # Tests common to BufferedReader, BufferedWriter and BufferedRandom

    def test_detach(self):
        raw = self.MockRawIO()
        buf = self.tp(raw)
        self.assertIs(buf.detach(), raw)
        self.assertRaises(ValueError, buf.detach)

    def test_fileno(self):
        rawio = self.MockRawIO()
        bufio = self.tp(rawio)

        self.assertEqual(42, bufio.fileno())

    @unittest.skip('test having existential crisis')
    def test_no_fileno(self):
        # XXX will we always have fileno() function? If so, kill
        # this test. Else, write it.
        pass

    def test_invalid_args(self):
        rawio = self.MockRawIO()
        bufio = self.tp(rawio)
        # Invalid whence
        self.assertRaises(ValueError, bufio.seek, 0, -1)
        self.assertRaises(ValueError, bufio.seek, 0, 9)

    def test_override_destructor(self):
        tp = self.tp
        record = []
        class MyBufferedIO(tp):
            def __del__(self):
                record.append(1)
                try:
                    f = super().__del__
                except AttributeError:
                    pass
                else:
                    f()
            def close(self):
                record.append(2)
                super().close()
            def flush(self):
                record.append(3)
                super().flush()
        rawio = self.MockRawIO()
        bufio = MyBufferedIO(rawio)
        writable = bufio.writable()
        del bufio
        support.gc_collect()
        if writable:
            self.assertEqual(record, [1, 2, 3])
        else:
            self.assertEqual(record, [1, 2])

    def test_context_manager(self):
        # Test usability as a context manager
        rawio = self.MockRawIO()
        bufio = self.tp(rawio)
        def _with():
            with bufio:
                pass
        _with()
        # bufio should now be closed, and using it a second time should raise
        # a ValueError.
        self.assertRaises(ValueError, _with)

    def test_error_through_destructor(self):
        # Test that the exception state is not modified by a destructor,
        # even if close() fails.
        rawio = self.CloseFailureIO()
        def f():
            self.tp(rawio).xyzzy
        with support.captured_output("stderr") as s:
            self.assertRaises(AttributeError, f)
        s = s.getvalue().strip()
        if s:
            # The destructor *may* have printed an unraisable error, check it
            self.assertEqual(len(s.splitlines()), 1)
            self.assertTrue(s.startswith("Exception OSError: "), s)
            self.assertTrue(s.endswith(" ignored"), s)

    def test_repr(self):
        raw = self.MockRawIO()
        b = self.tp(raw)
        clsname = "%s.%s" % (self.tp.__module__, self.tp.__name__)
        self.assertEqual(repr(b), "<%s>" % clsname)
        raw.name = "dummy"
        self.assertEqual(repr(b), "<%s name='dummy'>" % clsname)
        raw.name = b"dummy"
        self.assertEqual(repr(b), "<%s name=b'dummy'>" % clsname)

    def test_flush_error_on_close(self):
        raw = self.MockRawIO()
        def bad_flush():
            raise OSError()
        raw.flush = bad_flush
        b = self.tp(raw)
        self.assertRaises(OSError, b.close) # exception not swallowed
        self.assertTrue(b.closed)

    def test_close_error_on_close(self):
        raw = self.MockRawIO()
        def bad_flush():
            raise OSError('flush')
        def bad_close():
            raise OSError('close')
        raw.close = bad_close
        b = self.tp(raw)
        b.flush = bad_flush
        with self.assertRaises(OSError) as err: # exception not swallowed
            b.close()
        self.assertEqual(err.exception.args, ('close',))
        self.assertEqual(err.exception.__context__.args, ('flush',))
        self.assertFalse(b.closed)

    def test_multi_close(self):
        raw = self.MockRawIO()
        b = self.tp(raw)
        b.close()
        b.close()
        b.close()
        self.assertRaises(ValueError, b.flush)

    def test_unseekable(self):
        bufio = self.tp(self.MockUnseekableIO(b"A" * 10))
        self.assertRaises(self.UnsupportedOperation, bufio.tell)
        self.assertRaises(self.UnsupportedOperation, bufio.seek, 0)

    def test_readonly_attributes(self):
        raw = self.MockRawIO()
        buf = self.tp(raw)
        x = self.MockRawIO()
        with self.assertRaises(AttributeError):
            buf.raw = x


class SizeofTest:

    @support.cpython_only
    def test_sizeof(self):
        bufsize1 = 4096
        bufsize2 = 8192
        rawio = self.MockRawIO()
        bufio = self.tp(rawio, buffer_size=bufsize1)
        size = sys.getsizeof(bufio) - bufsize1
        rawio = self.MockRawIO()
        bufio = self.tp(rawio, buffer_size=bufsize2)
        self.assertEqual(sys.getsizeof(bufio), size + bufsize2)

    @support.cpython_only
    def test_buffer_freeing(self) :
        bufsize = 4096
        rawio = self.MockRawIO()
        bufio = self.tp(rawio, buffer_size=bufsize)
        size = sys.getsizeof(bufio) - bufsize
        bufio.close()
        self.assertEqual(sys.getsizeof(bufio), size)

class BufferedReaderTest(unittest.TestCase, CommonBufferedTests):
    read_mode = "rb"

    def test_constructor(self):
        rawio = self.MockRawIO([b"abc"])
        bufio = self.tp(rawio)
        bufio.__init__(rawio)
        bufio.__init__(rawio, buffer_size=1024)
        bufio.__init__(rawio, buffer_size=16)
        self.assertEqual(b"abc", bufio.read())
        self.assertRaises(ValueError, bufio.__init__, rawio, buffer_size=0)
        self.assertRaises(ValueError, bufio.__init__, rawio, buffer_size=-16)
        self.assertRaises(ValueError, bufio.__init__, rawio, buffer_size=-1)
        rawio = self.MockRawIO([b"abc"])
        bufio.__init__(rawio)
        self.assertEqual(b"abc", bufio.read())

    def test_uninitialized(self):
        bufio = self.tp.__new__(self.tp)
        del bufio
        bufio = self.tp.__new__(self.tp)
        self.assertRaisesRegex((ValueError, AttributeError),
                               'uninitialized|has no attribute',
                               bufio.read, 0)
        bufio.__init__(self.MockRawIO())
        self.assertEqual(bufio.read(0), b'')

    def test_read(self):
        for arg in (None, 7):
            rawio = self.MockRawIO((b"abc", b"d", b"efg"))
            bufio = self.tp(rawio)
            self.assertEqual(b"abcdefg", bufio.read(arg))
        # Invalid args
        self.assertRaises(ValueError, bufio.read, -2)

    def test_read1(self):
        rawio = self.MockRawIO((b"abc", b"d", b"efg"))
        bufio = self.tp(rawio)
        self.assertEqual(b"a", bufio.read(1))
        self.assertEqual(b"b", bufio.read1(1))
        self.assertEqual(rawio._reads, 1)
        self.assertEqual(b"c", bufio.read1(100))
        self.assertEqual(rawio._reads, 1)
        self.assertEqual(b"d", bufio.read1(100))
        self.assertEqual(rawio._reads, 2)
        self.assertEqual(b"efg", bufio.read1(100))
        self.assertEqual(rawio._reads, 3)
        self.assertEqual(b"", bufio.read1(100))
        self.assertEqual(rawio._reads, 4)
        # Invalid args
        self.assertRaises(ValueError, bufio.read1, -1)

    def test_readinto(self):
        rawio = self.MockRawIO((b"abc", b"d", b"efg"))
        bufio = self.tp(rawio)
        b = bytearray(2)
        self.assertEqual(bufio.readinto(b), 2)
        self.assertEqual(b, b"ab")
        self.assertEqual(bufio.readinto(b), 2)
        self.assertEqual(b, b"cd")
        self.assertEqual(bufio.readinto(b), 2)
        self.assertEqual(b, b"ef")
        self.assertEqual(bufio.readinto(b), 1)
        self.assertEqual(b, b"gf")
        self.assertEqual(bufio.readinto(b), 0)
        self.assertEqual(b, b"gf")
        rawio = self.MockRawIO((b"abc", None))
        bufio = self.tp(rawio)
        self.assertEqual(bufio.readinto(b), 2)
        self.assertEqual(b, b"ab")
        self.assertEqual(bufio.readinto(b), 1)
        self.assertEqual(b, b"cb")

    def test_readlines(self):
        def bufio():
            rawio = self.MockRawIO((b"abc\n", b"d\n", b"ef"))
            return self.tp(rawio)
        self.assertEqual(bufio().readlines(), [b"abc\n", b"d\n", b"ef"])
        self.assertEqual(bufio().readlines(5), [b"abc\n", b"d\n"])
        self.assertEqual(bufio().readlines(None), [b"abc\n", b"d\n", b"ef"])

    def test_buffering(self):
        data = b"abcdefghi"
        dlen = len(data)

        tests = [
            [ 100, [ 3, 1, 4, 8 ], [ dlen, 0 ] ],
            [ 100, [ 3, 3, 3],     [ dlen ]    ],
            [   4, [ 1, 2, 4, 2 ], [ 4, 4, 1 ] ],
        ]

        for bufsize, buf_read_sizes, raw_read_sizes in tests:
            rawio = self.MockFileIO(data)
            bufio = self.tp(rawio, buffer_size=bufsize)
            pos = 0
            for nbytes in buf_read_sizes:
                self.assertEqual(bufio.read(nbytes), data[pos:pos+nbytes])
                pos += nbytes
            # this is mildly implementation-dependent
            self.assertEqual(rawio.read_history, raw_read_sizes)

    def test_read_non_blocking(self):
        # Inject some None's in there to simulate EWOULDBLOCK
        rawio = self.MockRawIO((b"abc", b"d", None, b"efg", None, None, None))
        bufio = self.tp(rawio)
        self.assertEqual(b"abcd", bufio.read(6))
        self.assertEqual(b"e", bufio.read(1))
        self.assertEqual(b"fg", bufio.read())
        self.assertEqual(b"", bufio.peek(1))
        self.assertIsNone(bufio.read())
        self.assertEqual(b"", bufio.read())

        rawio = self.MockRawIO((b"a", None, None))
        self.assertEqual(b"a", rawio.readall())
        self.assertIsNone(rawio.readall())

    def test_read_past_eof(self):
        rawio = self.MockRawIO((b"abc", b"d", b"efg"))
        bufio = self.tp(rawio)

        self.assertEqual(b"abcdefg", bufio.read(9000))

    def test_read_all(self):
        rawio = self.MockRawIO((b"abc", b"d", b"efg"))
        bufio = self.tp(rawio)

        self.assertEqual(b"abcdefg", bufio.read())

    @unittest.skipUnless(threading, 'Threading required for this test.')
    @support.requires_resource('cpu')
    def test_threads(self):
        try:
            # Write out many bytes with exactly the same number of 0's,
            # 1's... 255's. This will help us check that concurrent reading
            # doesn't duplicate or forget contents.
            N = 1000
            l = list(range(256)) * N
            random.shuffle(l)
            s = bytes(bytearray(l))
            with self.open(support.TESTFN, "wb") as f:
                f.write(s)
            with self.open(support.TESTFN, self.read_mode, buffering=0) as raw:
                bufio = self.tp(raw, 8)
                errors = []
                results = []
                def f():
                    try:
                        # Intra-buffer read then buffer-flushing read
                        for n in cycle([1, 19]):
                            s = bufio.read(n)
                            if not s:
                                break
                            # list.append() is atomic
                            results.append(s)
                    except Exception as e:
                        errors.append(e)
                        raise
                threads = [threading.Thread(target=f) for x in range(20)]
                for t in threads:
                    t.start()
                time.sleep(0.02) # yield
                for t in threads:
                    t.join()
                self.assertFalse(errors,
                    "the following exceptions were caught: %r" % errors)
                s = b''.join(results)
                for i in range(256):
                    c = bytes(bytearray([i]))
                    self.assertEqual(s.count(c), N)
        finally:
            support.unlink(support.TESTFN)

    def test_unseekable(self):
        bufio = self.tp(self.MockUnseekableIO(b"A" * 10))
        self.assertRaises(self.UnsupportedOperation, bufio.tell)
        self.assertRaises(self.UnsupportedOperation, bufio.seek, 0)
        bufio.read(1)
        self.assertRaises(self.UnsupportedOperation, bufio.seek, 0)
        self.assertRaises(self.UnsupportedOperation, bufio.tell)

    def test_misbehaved_io(self):
        rawio = self.MisbehavedRawIO((b"abc", b"d", b"efg"))
        bufio = self.tp(rawio)
        self.assertRaises(OSError, bufio.seek, 0)
        self.assertRaises(OSError, bufio.tell)

    def test_no_extraneous_read(self):
        # Issue #9550; when the raw IO object has satisfied the read request,
        # we should not issue any additional reads, otherwise it may block
        # (e.g. socket).
        bufsize = 16
        for n in (2, bufsize - 1, bufsize, bufsize + 1, bufsize * 2):
            rawio = self.MockRawIO([b"x" * n])
            bufio = self.tp(rawio, bufsize)
            self.assertEqual(bufio.read(n), b"x" * n)
            # Simple case: one raw read is enough to satisfy the request.
            self.assertEqual(rawio._extraneous_reads, 0,
                             "failed for {}: {} != 0".format(n, rawio._extraneous_reads))
            # A more complex case where two raw reads are needed to satisfy
            # the request.
            rawio = self.MockRawIO([b"x" * (n - 1), b"x"])
            bufio = self.tp(rawio, bufsize)
            self.assertEqual(bufio.read(n), b"x" * n)
            self.assertEqual(rawio._extraneous_reads, 0,
                             "failed for {}: {} != 0".format(n, rawio._extraneous_reads))


class CBufferedReaderTest(BufferedReaderTest, SizeofTest):
    tp = io.BufferedReader

    def test_constructor(self):
        BufferedReaderTest.test_constructor(self)
        # The allocation can succeed on 32-bit builds, e.g. with more
        # than 2GB RAM and a 64-bit kernel.
        if sys.maxsize > 0x7FFFFFFF:
            rawio = self.MockRawIO()
            bufio = self.tp(rawio)
            self.assertRaises((OverflowError, MemoryError, ValueError),
                bufio.__init__, rawio, sys.maxsize)

    def test_initialization(self):
        rawio = self.MockRawIO([b"abc"])
        bufio = self.tp(rawio)
        self.assertRaises(ValueError, bufio.__init__, rawio, buffer_size=0)
        self.assertRaises(ValueError, bufio.read)
        self.assertRaises(ValueError, bufio.__init__, rawio, buffer_size=-16)
        self.assertRaises(ValueError, bufio.read)
        self.assertRaises(ValueError, bufio.__init__, rawio, buffer_size=-1)
        self.assertRaises(ValueError, bufio.read)

    def test_misbehaved_io_read(self):
        rawio = self.MisbehavedRawIO((b"abc", b"d", b"efg"))
        bufio = self.tp(rawio)
        # _pyio.BufferedReader seems to implement reading different, so that
        # checking this is not so easy.
        self.assertRaises(OSError, bufio.read, 10)

    def test_garbage_collection(self):
        # C BufferedReader objects are collected.
        # The Python version has __del__, so it ends into gc.garbage instead
        with support.check_warnings(('', ResourceWarning)):
            rawio = self.FileIO(support.TESTFN, "w+b")
            f = self.tp(rawio)
            f.f = f
            wr = weakref.ref(f)
            del f
            support.gc_collect()
        self.assertTrue(wr() is None, wr)

    def test_args_error(self):
        # Issue #17275
        with self.assertRaisesRegex(TypeError, "BufferedReader"):
            self.tp(io.BytesIO(), 1024, 1024, 1024)


class PyBufferedReaderTest(BufferedReaderTest):
    tp = pyio.BufferedReader


class BufferedWriterTest(unittest.TestCase, CommonBufferedTests):
    write_mode = "wb"

    def test_constructor(self):
        rawio = self.MockRawIO()
        bufio = self.tp(rawio)
        bufio.__init__(rawio)
        bufio.__init__(rawio, buffer_size=1024)
        bufio.__init__(rawio, buffer_size=16)
        self.assertEqual(3, bufio.write(b"abc"))
        bufio.flush()
        self.assertRaises(ValueError, bufio.__init__, rawio, buffer_size=0)
        self.assertRaises(ValueError, bufio.__init__, rawio, buffer_size=-16)
        self.assertRaises(ValueError, bufio.__init__, rawio, buffer_size=-1)
        bufio.__init__(rawio)
        self.assertEqual(3, bufio.write(b"ghi"))
        bufio.flush()
        self.assertEqual(b"".join(rawio._write_stack), b"abcghi")

    def test_uninitialized(self):
        bufio = self.tp.__new__(self.tp)
        del bufio
        bufio = self.tp.__new__(self.tp)
        self.assertRaisesRegex((ValueError, AttributeError),
                               'uninitialized|has no attribute',
                               bufio.write, b'')
        bufio.__init__(self.MockRawIO())
        self.assertEqual(bufio.write(b''), 0)

    def test_detach_flush(self):
        raw = self.MockRawIO()
        buf = self.tp(raw)
        buf.write(b"howdy!")
        self.assertFalse(raw._write_stack)
        buf.detach()
        self.assertEqual(raw._write_stack, [b"howdy!"])

    def test_write(self):
        # Write to the buffered IO but don't overflow the buffer.
        writer = self.MockRawIO()
        bufio = self.tp(writer, 8)
        bufio.write(b"abc")
        self.assertFalse(writer._write_stack)

    def test_write_overflow(self):
        writer = self.MockRawIO()
        bufio = self.tp(writer, 8)
        contents = b"abcdefghijklmnop"
        for n in range(0, len(contents), 3):
            bufio.write(contents[n:n+3])
        flushed = b"".join(writer._write_stack)
        # At least (total - 8) bytes were implicitly flushed, perhaps more
        # depending on the implementation.
        self.assertTrue(flushed.startswith(contents[:-8]), flushed)

    def check_writes(self, intermediate_func):
        # Lots of writes, test the flushed output is as expected.
        contents = bytes(range(256)) * 1000
        n = 0
        writer = self.MockRawIO()
        bufio = self.tp(writer, 13)
        # Generator of write sizes: repeat each N 15 times then proceed to N+1
        def gen_sizes():
            for size in count(1):
                for i in range(15):
                    yield size
        sizes = gen_sizes()
        while n < len(contents):
            size = min(next(sizes), len(contents) - n)
            self.assertEqual(bufio.write(contents[n:n+size]), size)
            intermediate_func(bufio)
            n += size
        bufio.flush()
        self.assertEqual(contents, b"".join(writer._write_stack))

    def test_writes(self):
        self.check_writes(lambda bufio: None)

    def test_writes_and_flushes(self):
        self.check_writes(lambda bufio: bufio.flush())

    def test_writes_and_seeks(self):
        def _seekabs(bufio):
            pos = bufio.tell()
            bufio.seek(pos + 1, 0)
            bufio.seek(pos - 1, 0)
            bufio.seek(pos, 0)
        self.check_writes(_seekabs)
        def _seekrel(bufio):
            pos = bufio.seek(0, 1)
            bufio.seek(+1, 1)
            bufio.seek(-1, 1)
            bufio.seek(pos, 0)
        self.check_writes(_seekrel)

    def test_writes_and_truncates(self):
        self.check_writes(lambda bufio: bufio.truncate(bufio.tell()))

    def test_write_non_blocking(self):
        raw = self.MockNonBlockWriterIO()
        bufio = self.tp(raw, 8)

        self.assertEqual(bufio.write(b"abcd"), 4)
        self.assertEqual(bufio.write(b"efghi"), 5)
        # 1 byte will be written, the rest will be buffered
        raw.block_on(b"k")
        self.assertEqual(bufio.write(b"jklmn"), 5)

        # 8 bytes will be written, 8 will be buffered and the rest will be lost
        raw.block_on(b"0")
        try:
            bufio.write(b"opqrwxyz0123456789")
        except self.BlockingIOError as e:
            written = e.characters_written
        else:
            self.fail("BlockingIOError should have been raised")
        self.assertEqual(written, 16)
        self.assertEqual(raw.pop_written(),
            b"abcdefghijklmnopqrwxyz")

        self.assertEqual(bufio.write(b"ABCDEFGHI"), 9)
        s = raw.pop_written()
        # Previously buffered bytes were flushed
        self.assertTrue(s.startswith(b"01234567A"), s)

    def test_write_and_rewind(self):
        raw = io.BytesIO()
        bufio = self.tp(raw, 4)
        self.assertEqual(bufio.write(b"abcdef"), 6)
        self.assertEqual(bufio.tell(), 6)
        bufio.seek(0, 0)
        self.assertEqual(bufio.write(b"XY"), 2)
        bufio.seek(6, 0)
        self.assertEqual(raw.getvalue(), b"XYcdef")
        self.assertEqual(bufio.write(b"123456"), 6)
        bufio.flush()
        self.assertEqual(raw.getvalue(), b"XYcdef123456")

    def test_flush(self):
        writer = self.MockRawIO()
        bufio = self.tp(writer, 8)
        bufio.write(b"abc")
        bufio.flush()
        self.assertEqual(b"abc", writer._write_stack[0])

    def test_writelines(self):
        l = [b'ab', b'cd', b'ef']
        writer = self.MockRawIO()
        bufio = self.tp(writer, 8)
        bufio.writelines(l)
        bufio.flush()
        self.assertEqual(b''.join(writer._write_stack), b'abcdef')

    def test_writelines_userlist(self):
        l = UserList([b'ab', b'cd', b'ef'])
        writer = self.MockRawIO()
        bufio = self.tp(writer, 8)
        bufio.writelines(l)
        bufio.flush()
        self.assertEqual(b''.join(writer._write_stack), b'abcdef')

    def test_writelines_error(self):
        writer = self.MockRawIO()
        bufio = self.tp(writer, 8)
        self.assertRaises(TypeError, bufio.writelines, [1, 2, 3])
        self.assertRaises(TypeError, bufio.writelines, None)
        self.assertRaises(TypeError, bufio.writelines, 'abc')

    def test_destructor(self):
        writer = self.MockRawIO()
        bufio = self.tp(writer, 8)
        bufio.write(b"abc")
        del bufio
        support.gc_collect()
        self.assertEqual(b"abc", writer._write_stack[0])

    def test_truncate(self):
        # Truncate implicitly flushes the buffer.
        with self.open(support.TESTFN, self.write_mode, buffering=0) as raw:
            bufio = self.tp(raw, 8)
            bufio.write(b"abcdef")
            self.assertEqual(bufio.truncate(3), 3)
            self.assertEqual(bufio.tell(), 6)
        with self.open(support.TESTFN, "rb", buffering=0) as f:
            self.assertEqual(f.read(), b"abc")

    @unittest.skipUnless(threading, 'Threading required for this test.')
    @support.requires_resource('cpu')
    def test_threads(self):
        try:
            # Write out many bytes from many threads and test they were
            # all flushed.
            N = 1000
            contents = bytes(range(256)) * N
            sizes = cycle([1, 19])
            n = 0
            queue = deque()
            while n < len(contents):
                size = next(sizes)
                queue.append(contents[n:n+size])
                n += size
            del contents
            # We use a real file object because it allows us to
            # exercise situations where the GIL is released before
            # writing the buffer to the raw streams. This is in addition
            # to concurrency issues due to switching threads in the middle
            # of Python code.
            with self.open(support.TESTFN, self.write_mode, buffering=0) as raw:
                bufio = self.tp(raw, 8)
                errors = []
                def f():
                    try:
                        while True:
                            try:
                                s = queue.popleft()
                            except IndexError:
                                return
                            bufio.write(s)
                    except Exception as e:
                        errors.append(e)
                        raise
                threads = [threading.Thread(target=f) for x in range(20)]
                for t in threads:
                    t.start()
                time.sleep(0.02) # yield
                for t in threads:
                    t.join()
                self.assertFalse(errors,
                    "the following exceptions were caught: %r" % errors)
                bufio.close()
            with self.open(support.TESTFN, "rb") as f:
                s = f.read()
            for i in range(256):
                self.assertEqual(s.count(bytes([i])), N)
        finally:
            support.unlink(support.TESTFN)

    def test_misbehaved_io(self):
        rawio = self.MisbehavedRawIO()
        bufio = self.tp(rawio, 5)
        self.assertRaises(OSError, bufio.seek, 0)
        self.assertRaises(OSError, bufio.tell)
        self.assertRaises(OSError, bufio.write, b"abcdef")

    def test_max_buffer_size_removal(self):
        with self.assertRaises(TypeError):
            self.tp(self.MockRawIO(), 8, 12)

    def test_write_error_on_close(self):
        raw = self.MockRawIO()
        def bad_write(b):
            raise OSError()
        raw.write = bad_write
        b = self.tp(raw)
        b.write(b'spam')
        self.assertRaises(OSError, b.close) # exception not swallowed
        self.assertTrue(b.closed)


class CBufferedWriterTest(BufferedWriterTest, SizeofTest):
    tp = io.BufferedWriter

    def test_constructor(self):
        BufferedWriterTest.test_constructor(self)
        # The allocation can succeed on 32-bit builds, e.g. with more
        # than 2GB RAM and a 64-bit kernel.
        if sys.maxsize > 0x7FFFFFFF:
            rawio = self.MockRawIO()
            bufio = self.tp(rawio)
            self.assertRaises((OverflowError, MemoryError, ValueError),
                bufio.__init__, rawio, sys.maxsize)

    def test_initialization(self):
        rawio = self.MockRawIO()
        bufio = self.tp(rawio)
        self.assertRaises(ValueError, bufio.__init__, rawio, buffer_size=0)
        self.assertRaises(ValueError, bufio.write, b"def")
        self.assertRaises(ValueError, bufio.__init__, rawio, buffer_size=-16)
        self.assertRaises(ValueError, bufio.write, b"def")
        self.assertRaises(ValueError, bufio.__init__, rawio, buffer_size=-1)
        self.assertRaises(ValueError, bufio.write, b"def")

    def test_garbage_collection(self):
        # C BufferedWriter objects are collected, and collecting them flushes
        # all data to disk.
        # The Python version has __del__, so it ends into gc.garbage instead
        with support.check_warnings(('', ResourceWarning)):
            rawio = self.FileIO(support.TESTFN, "w+b")
            f = self.tp(rawio)
            f.write(b"123xxx")
            f.x = f
            wr = weakref.ref(f)
            del f
            support.gc_collect()
        self.assertTrue(wr() is None, wr)
        with self.open(support.TESTFN, "rb") as f:
            self.assertEqual(f.read(), b"123xxx")

    def test_args_error(self):
        # Issue #17275
        with self.assertRaisesRegex(TypeError, "BufferedWriter"):
            self.tp(io.BytesIO(), 1024, 1024, 1024)


class PyBufferedWriterTest(BufferedWriterTest):
    tp = pyio.BufferedWriter

class BufferedRWPairTest(unittest.TestCase):

    def test_constructor(self):
        pair = self.tp(self.MockRawIO(), self.MockRawIO())
        self.assertFalse(pair.closed)

    def test_uninitialized(self):
        pair = self.tp.__new__(self.tp)
        del pair
        pair = self.tp.__new__(self.tp)
        self.assertRaisesRegex((ValueError, AttributeError),
                               'uninitialized|has no attribute',
                               pair.read, 0)
        self.assertRaisesRegex((ValueError, AttributeError),
                               'uninitialized|has no attribute',
                               pair.write, b'')
        pair.__init__(self.MockRawIO(), self.MockRawIO())
        self.assertEqual(pair.read(0), b'')
        self.assertEqual(pair.write(b''), 0)

    def test_detach(self):
        pair = self.tp(self.MockRawIO(), self.MockRawIO())
        self.assertRaises(self.UnsupportedOperation, pair.detach)

    def test_constructor_max_buffer_size_removal(self):
        with self.assertRaises(TypeError):
            self.tp(self.MockRawIO(), self.MockRawIO(), 8, 12)

    def test_constructor_with_not_readable(self):
        class NotReadable(MockRawIO):
            def readable(self):
                return False

        self.assertRaises(OSError, self.tp, NotReadable(), self.MockRawIO())

    def test_constructor_with_not_writeable(self):
        class NotWriteable(MockRawIO):
            def writable(self):
                return False

        self.assertRaises(OSError, self.tp, self.MockRawIO(), NotWriteable())

    def test_read(self):
        pair = self.tp(self.BytesIO(b"abcdef"), self.MockRawIO())

        self.assertEqual(pair.read(3), b"abc")
        self.assertEqual(pair.read(1), b"d")
        self.assertEqual(pair.read(), b"ef")
        pair = self.tp(self.BytesIO(b"abc"), self.MockRawIO())
        self.assertEqual(pair.read(None), b"abc")

    def test_readlines(self):
        pair = lambda: self.tp(self.BytesIO(b"abc\ndef\nh"), self.MockRawIO())
        self.assertEqual(pair().readlines(), [b"abc\n", b"def\n", b"h"])
        self.assertEqual(pair().readlines(), [b"abc\n", b"def\n", b"h"])
        self.assertEqual(pair().readlines(5), [b"abc\n", b"def\n"])

    def test_read1(self):
        # .read1() is delegated to the underlying reader object, so this test
        # can be shallow.
        pair = self.tp(self.BytesIO(b"abcdef"), self.MockRawIO())

        self.assertEqual(pair.read1(3), b"abc")

    def test_readinto(self):
        pair = self.tp(self.BytesIO(b"abcdef"), self.MockRawIO())

        data = bytearray(5)
        self.assertEqual(pair.readinto(data), 5)
        self.assertEqual(data, b"abcde")

    def test_write(self):
        w = self.MockRawIO()
        pair = self.tp(self.MockRawIO(), w)

        pair.write(b"abc")
        pair.flush()
        pair.write(b"def")
        pair.flush()
        self.assertEqual(w._write_stack, [b"abc", b"def"])

    def test_peek(self):
        pair = self.tp(self.BytesIO(b"abcdef"), self.MockRawIO())

        self.assertTrue(pair.peek(3).startswith(b"abc"))
        self.assertEqual(pair.read(3), b"abc")

    def test_readable(self):
        pair = self.tp(self.MockRawIO(), self.MockRawIO())
        self.assertTrue(pair.readable())

    def test_writeable(self):
        pair = self.tp(self.MockRawIO(), self.MockRawIO())
        self.assertTrue(pair.writable())

    def test_seekable(self):
        # BufferedRWPairs are never seekable, even if their readers and writers
        # are.
        pair = self.tp(self.MockRawIO(), self.MockRawIO())
        self.assertFalse(pair.seekable())

    # .flush() is delegated to the underlying writer object and has been
    # tested in the test_write method.

    def test_close_and_closed(self):
        pair = self.tp(self.MockRawIO(), self.MockRawIO())
        self.assertFalse(pair.closed)
        pair.close()
        self.assertTrue(pair.closed)

    def test_isatty(self):
        class SelectableIsAtty(MockRawIO):
            def __init__(self, isatty):
                MockRawIO.__init__(self)
                self._isatty = isatty

            def isatty(self):
                return self._isatty

        pair = self.tp(SelectableIsAtty(False), SelectableIsAtty(False))
        self.assertFalse(pair.isatty())

        pair = self.tp(SelectableIsAtty(True), SelectableIsAtty(False))
        self.assertTrue(pair.isatty())

        pair = self.tp(SelectableIsAtty(False), SelectableIsAtty(True))
        self.assertTrue(pair.isatty())

        pair = self.tp(SelectableIsAtty(True), SelectableIsAtty(True))
        self.assertTrue(pair.isatty())

class CBufferedRWPairTest(BufferedRWPairTest):
    tp = io.BufferedRWPair

class PyBufferedRWPairTest(BufferedRWPairTest):
    tp = pyio.BufferedRWPair


class BufferedRandomTest(BufferedReaderTest, BufferedWriterTest):
    read_mode = "rb+"
    write_mode = "wb+"

    def test_constructor(self):
        BufferedReaderTest.test_constructor(self)
        BufferedWriterTest.test_constructor(self)

    def test_uninitialized(self):
        BufferedReaderTest.test_uninitialized(self)
        BufferedWriterTest.test_uninitialized(self)

    def test_read_and_write(self):
        raw = self.MockRawIO((b"asdf", b"ghjk"))
        rw = self.tp(raw, 8)

        self.assertEqual(b"as", rw.read(2))
        rw.write(b"ddd")
        rw.write(b"eee")
        self.assertFalse(raw._write_stack) # Buffer writes
        self.assertEqual(b"ghjk", rw.read())
        self.assertEqual(b"dddeee", raw._write_stack[0])

    def test_seek_and_tell(self):
        raw = self.BytesIO(b"asdfghjkl")
        rw = self.tp(raw)

        self.assertEqual(b"as", rw.read(2))
        self.assertEqual(2, rw.tell())
        rw.seek(0, 0)
        self.assertEqual(b"asdf", rw.read(4))

        rw.write(b"123f")
        rw.seek(0, 0)
        self.assertEqual(b"asdf123fl", rw.read())
        self.assertEqual(9, rw.tell())
        rw.seek(-4, 2)
        self.assertEqual(5, rw.tell())
        rw.seek(2, 1)
        self.assertEqual(7, rw.tell())
        self.assertEqual(b"fl", rw.read(11))
        rw.flush()
        self.assertEqual(b"asdf123fl", raw.getvalue())

        self.assertRaises(TypeError, rw.seek, 0.0)

    def check_flush_and_read(self, read_func):
        raw = self.BytesIO(b"abcdefghi")
        bufio = self.tp(raw)

        self.assertEqual(b"ab", read_func(bufio, 2))
        bufio.write(b"12")
        self.assertEqual(b"ef", read_func(bufio, 2))
        self.assertEqual(6, bufio.tell())
        bufio.flush()
        self.assertEqual(6, bufio.tell())
        self.assertEqual(b"ghi", read_func(bufio))
        raw.seek(0, 0)
        raw.write(b"XYZ")
        # flush() resets the read buffer
        bufio.flush()
        bufio.seek(0, 0)
        self.assertEqual(b"XYZ", read_func(bufio, 3))

    def test_flush_and_read(self):
        self.check_flush_and_read(lambda bufio, *args: bufio.read(*args))

    def test_flush_and_readinto(self):
        def _readinto(bufio, n=-1):
            b = bytearray(n if n >= 0 else 9999)
            n = bufio.readinto(b)
            return bytes(b[:n])
        self.check_flush_and_read(_readinto)

    def test_flush_and_peek(self):
        def _peek(bufio, n=-1):
            # This relies on the fact that the buffer can contain the whole
            # raw stream, otherwise peek() can return less.
            b = bufio.peek(n)
            if n != -1:
                b = b[:n]
            bufio.seek(len(b), 1)
            return b
        self.check_flush_and_read(_peek)

    def test_flush_and_write(self):
        raw = self.BytesIO(b"abcdefghi")
        bufio = self.tp(raw)

        bufio.write(b"123")
        bufio.flush()
        bufio.write(b"45")
        bufio.flush()
        bufio.seek(0, 0)
        self.assertEqual(b"12345fghi", raw.getvalue())
        self.assertEqual(b"12345fghi", bufio.read())

    def test_threads(self):
        BufferedReaderTest.test_threads(self)
        BufferedWriterTest.test_threads(self)

    def test_writes_and_peek(self):
        def _peek(bufio):
            bufio.peek(1)
        self.check_writes(_peek)
        def _peek(bufio):
            pos = bufio.tell()
            bufio.seek(-1, 1)
            bufio.peek(1)
            bufio.seek(pos, 0)
        self.check_writes(_peek)

    def test_writes_and_reads(self):
        def _read(bufio):
            bufio.seek(-1, 1)
            bufio.read(1)
        self.check_writes(_read)

    def test_writes_and_read1s(self):
        def _read1(bufio):
            bufio.seek(-1, 1)
            bufio.read1(1)
        self.check_writes(_read1)

    def test_writes_and_readintos(self):
        def _read(bufio):
            bufio.seek(-1, 1)
            bufio.readinto(bytearray(1))
        self.check_writes(_read)

    def test_write_after_readahead(self):
        # Issue #6629: writing after the buffer was filled by readahead should
        # first rewind the raw stream.
        for overwrite_size in [1, 5]:
            raw = self.BytesIO(b"A" * 10)
            bufio = self.tp(raw, 4)
            # Trigger readahead
            self.assertEqual(bufio.read(1), b"A")
            self.assertEqual(bufio.tell(), 1)
            # Overwriting should rewind the raw stream if it needs so
            bufio.write(b"B" * overwrite_size)
            self.assertEqual(bufio.tell(), overwrite_size + 1)
            # If the write size was smaller than the buffer size, flush() and
            # check that rewind happens.
            bufio.flush()
            self.assertEqual(bufio.tell(), overwrite_size + 1)
            s = raw.getvalue()
            self.assertEqual(s,
                b"A" + b"B" * overwrite_size + b"A" * (9 - overwrite_size))

    def test_write_rewind_write(self):
        # Various combinations of reading / writing / seeking backwards / writing again
        def mutate(bufio, pos1, pos2):
            assert pos2 >= pos1
            # Fill the buffer
            bufio.seek(pos1)
            bufio.read(pos2 - pos1)
            bufio.write(b'\x02')
            # This writes earlier than the previous write, but still inside
            # the buffer.
            bufio.seek(pos1)
            bufio.write(b'\x01')

        b = b"\x80\x81\x82\x83\x84"
        for i in range(0, len(b)):
            for j in range(i, len(b)):
                raw = self.BytesIO(b)
                bufio = self.tp(raw, 100)
                mutate(bufio, i, j)
                bufio.flush()
                expected = bytearray(b)
                expected[j] = 2
                expected[i] = 1
                self.assertEqual(raw.getvalue(), expected,
                                 "failed result for i=%d, j=%d" % (i, j))

    def test_truncate_after_read_or_write(self):
        raw = self.BytesIO(b"A" * 10)
        bufio = self.tp(raw, 100)
        self.assertEqual(bufio.read(2), b"AA") # the read buffer gets filled
        self.assertEqual(bufio.truncate(), 2)
        self.assertEqual(bufio.write(b"BB"), 2) # the write buffer increases
        self.assertEqual(bufio.truncate(), 4)

    def test_misbehaved_io(self):
        BufferedReaderTest.test_misbehaved_io(self)
        BufferedWriterTest.test_misbehaved_io(self)

    def test_interleaved_read_write(self):
        # Test for issue #12213
        with self.BytesIO(b'abcdefgh') as raw:
            with self.tp(raw, 100) as f:
                f.write(b"1")
                self.assertEqual(f.read(1), b'b')
                f.write(b'2')
                self.assertEqual(f.read1(1), b'd')
                f.write(b'3')
                buf = bytearray(1)
                f.readinto(buf)
                self.assertEqual(buf, b'f')
                f.write(b'4')
                self.assertEqual(f.peek(1), b'h')
                f.flush()
                self.assertEqual(raw.getvalue(), b'1b2d3f4h')

        with self.BytesIO(b'abc') as raw:
            with self.tp(raw, 100) as f:
                self.assertEqual(f.read(1), b'a')
                f.write(b"2")
                self.assertEqual(f.read(1), b'c')
                f.flush()
                self.assertEqual(raw.getvalue(), b'a2c')

    def test_interleaved_readline_write(self):
        with self.BytesIO(b'ab\ncdef\ng\n') as raw:
            with self.tp(raw) as f:
                f.write(b'1')
                self.assertEqual(f.readline(), b'b\n')
                f.write(b'2')
                self.assertEqual(f.readline(), b'def\n')
                f.write(b'3')
                self.assertEqual(f.readline(), b'\n')
                f.flush()
                self.assertEqual(raw.getvalue(), b'1b\n2def\n3\n')

    # You can't construct a BufferedRandom over a non-seekable stream.
    test_unseekable = None


class CBufferedRandomTest(BufferedRandomTest, SizeofTest):
    tp = io.BufferedRandom

    def test_constructor(self):
        BufferedRandomTest.test_constructor(self)
        # The allocation can succeed on 32-bit builds, e.g. with more
        # than 2GB RAM and a 64-bit kernel.
        if sys.maxsize > 0x7FFFFFFF:
            rawio = self.MockRawIO()
            bufio = self.tp(rawio)
            self.assertRaises((OverflowError, MemoryError, ValueError),
                bufio.__init__, rawio, sys.maxsize)

    def test_garbage_collection(self):
        CBufferedReaderTest.test_garbage_collection(self)
        CBufferedWriterTest.test_garbage_collection(self)

    def test_args_error(self):
        # Issue #17275
        with self.assertRaisesRegex(TypeError, "BufferedRandom"):
            self.tp(io.BytesIO(), 1024, 1024, 1024)


class PyBufferedRandomTest(BufferedRandomTest):
    tp = pyio.BufferedRandom


# To fully exercise seek/tell, the StatefulIncrementalDecoder has these
# properties:
#   - A single output character can correspond to many bytes of input.
#   - The number of input bytes to complete the character can be
#     undetermined until the last input byte is received.
#   - The number of input bytes can vary depending on previous input.
#   - A single input byte can correspond to many characters of output.
#   - The number of output characters can be undetermined until the
#     last input byte is received.
#   - The number of output characters can vary depending on previous input.

class StatefulIncrementalDecoder(codecs.IncrementalDecoder):
    """
    For testing seek/tell behavior with a stateful, buffering decoder.

    Input is a sequence of words.  Words may be fixed-length (length set
    by input) or variable-length (period-terminated).  In variable-length
    mode, extra periods are ignored.  Possible words are:
      - 'i' followed by a number sets the input length, I (maximum 99).
        When I is set to 0, words are space-terminated.
      - 'o' followed by a number sets the output length, O (maximum 99).
      - Any other word is converted into a word followed by a period on
        the output.  The output word consists of the input word truncated
        or padded out with hyphens to make its length equal to O.  If O
        is 0, the word is output verbatim without truncating or padding.
    I and O are initially set to 1.  When I changes, any buffered input is
    re-scanned according to the new I.  EOF also terminates the last word.
    """

    def __init__(self, errors='strict'):
        codecs.IncrementalDecoder.__init__(self, errors)
        self.reset()

    def __repr__(self):
        return '<SID %x>' % id(self)

    def reset(self):
        self.i = 1
        self.o = 1
        self.buffer = bytearray()

    def getstate(self):
        i, o = self.i ^ 1, self.o ^ 1 # so that flags = 0 after reset()
        return bytes(self.buffer), i*100 + o

    def setstate(self, state):
        buffer, io = state
        self.buffer = bytearray(buffer)
        i, o = divmod(io, 100)
        self.i, self.o = i ^ 1, o ^ 1

    def decode(self, input, final=False):
        output = ''
        for b in input:
            if self.i == 0: # variable-length, terminated with period
                if b == ord('.'):
                    if self.buffer:
                        output += self.process_word()
                else:
                    self.buffer.append(b)
            else: # fixed-length, terminate after self.i bytes
                self.buffer.append(b)
                if len(self.buffer) == self.i:
                    output += self.process_word()
        if final and self.buffer: # EOF terminates the last word
            output += self.process_word()
        return output

    def process_word(self):
        output = ''
        if self.buffer[0] == ord('i'):
            self.i = min(99, int(self.buffer[1:] or 0)) # set input length
        elif self.buffer[0] == ord('o'):
            self.o = min(99, int(self.buffer[1:] or 0)) # set output length
        else:
            output = self.buffer.decode('ascii')
            if len(output) < self.o:
                output += '-'*self.o # pad out with hyphens
            if self.o:
                output = output[:self.o] # truncate to output length
            output += '.'
        self.buffer = bytearray()
        return output

    codecEnabled = False

    @classmethod
    def lookupTestDecoder(cls, name):
        if cls.codecEnabled and name == 'test_decoder':
            latin1 = codecs.lookup('latin-1')
            return codecs.CodecInfo(
                name='test_decoder', encode=latin1.encode, decode=None,
                incrementalencoder=None,
                streamreader=None, streamwriter=None,
                incrementaldecoder=cls)

# Register the previous decoder for testing.
# Disabled by default, tests will enable it.
codecs.register(StatefulIncrementalDecoder.lookupTestDecoder)


class StatefulIncrementalDecoderTest(unittest.TestCase):
    """
    Make sure the StatefulIncrementalDecoder actually works.
    """

    test_cases = [
        # I=1, O=1 (fixed-length input == fixed-length output)
        (b'abcd', False, 'a.b.c.d.'),
        # I=0, O=0 (variable-length input, variable-length output)
        (b'oiabcd', True, 'abcd.'),
        # I=0, O=0 (should ignore extra periods)
        (b'oi...abcd...', True, 'abcd.'),
        # I=0, O=6 (variable-length input, fixed-length output)
        (b'i.o6.x.xyz.toolongtofit.', False, 'x-----.xyz---.toolon.'),
        # I=2, O=6 (fixed-length input < fixed-length output)
        (b'i.i2.o6xyz', True, 'xy----.z-----.'),
        # I=6, O=3 (fixed-length input > fixed-length output)
        (b'i.o3.i6.abcdefghijklmnop', True, 'abc.ghi.mno.'),
        # I=0, then 3; O=29, then 15 (with longer output)
        (b'i.o29.a.b.cde.o15.abcdefghijabcdefghij.i3.a.b.c.d.ei00k.l.m', True,
         'a----------------------------.' +
         'b----------------------------.' +
         'cde--------------------------.' +
         'abcdefghijabcde.' +
         'a.b------------.' +
         '.c.------------.' +
         'd.e------------.' +
         'k--------------.' +
         'l--------------.' +
         'm--------------.')
    ]

    def test_decoder(self):
        # Try a few one-shot test cases.
        for input, eof, output in self.test_cases:
            d = StatefulIncrementalDecoder()
            self.assertEqual(d.decode(input, eof), output)

        # Also test an unfinished decode, followed by forcing EOF.
        d = StatefulIncrementalDecoder()
        self.assertEqual(d.decode(b'oiabcd'), '')
        self.assertEqual(d.decode(b'', 1), 'abcd.')

class TextIOWrapperTest(unittest.TestCase):

    def setUp(self):
        self.testdata = b"AAA\r\nBBB\rCCC\r\nDDD\nEEE\r\n"
        self.normalized = b"AAA\nBBB\nCCC\nDDD\nEEE\n".decode("ascii")
        support.unlink(support.TESTFN)

    def tearDown(self):
        support.unlink(support.TESTFN)

    def test_constructor(self):
        r = self.BytesIO(b"\xc3\xa9\n\n")
        b = self.BufferedReader(r, 1000)
        t = self.TextIOWrapper(b)
        t.__init__(b, encoding="latin-1", newline="\r\n")
        self.assertEqual(t.encoding, "latin-1")
        self.assertEqual(t.line_buffering, False)
        t.__init__(b, encoding="utf-8", line_buffering=True)
        self.assertEqual(t.encoding, "utf-8")
        self.assertEqual(t.line_buffering, True)
        self.assertEqual("\xe9\n", t.readline())
        self.assertRaises(TypeError, t.__init__, b, newline=42)
        self.assertRaises(ValueError, t.__init__, b, newline='xyzzy')

    def test_non_text_encoding_codecs_are_rejected(self):
        # Ensure the constructor complains if passed a codec that isn't
        # marked as a text encoding
        # http://bugs.python.org/issue20404
        r = self.BytesIO()
        b = self.BufferedWriter(r)
        with self.assertRaisesRegex(LookupError, "is not a text encoding"):
<<<<<<< HEAD
            self.TextIOWrapper(b, encoding="hex_codec")
=======
            self.TextIOWrapper(b, encoding="hex")
>>>>>>> 1aa7ee0d

    def test_detach(self):
        r = self.BytesIO()
        b = self.BufferedWriter(r)
        t = self.TextIOWrapper(b)
        self.assertIs(t.detach(), b)

        t = self.TextIOWrapper(b, encoding="ascii")
        t.write("howdy")
        self.assertFalse(r.getvalue())
        t.detach()
        self.assertEqual(r.getvalue(), b"howdy")
        self.assertRaises(ValueError, t.detach)

    def test_repr(self):
        raw = self.BytesIO("hello".encode("utf-8"))
        b = self.BufferedReader(raw)
        t = self.TextIOWrapper(b, encoding="utf-8")
        modname = self.TextIOWrapper.__module__
        self.assertEqual(repr(t),
                         "<%s.TextIOWrapper encoding='utf-8'>" % modname)
        raw.name = "dummy"
        self.assertEqual(repr(t),
                         "<%s.TextIOWrapper name='dummy' encoding='utf-8'>" % modname)
        t.mode = "r"
        self.assertEqual(repr(t),
                         "<%s.TextIOWrapper name='dummy' mode='r' encoding='utf-8'>" % modname)
        raw.name = b"dummy"
        self.assertEqual(repr(t),
                         "<%s.TextIOWrapper name=b'dummy' mode='r' encoding='utf-8'>" % modname)

    def test_line_buffering(self):
        r = self.BytesIO()
        b = self.BufferedWriter(r, 1000)
        t = self.TextIOWrapper(b, newline="\n", line_buffering=True)
        t.write("X")
        self.assertEqual(r.getvalue(), b"")  # No flush happened
        t.write("Y\nZ")
        self.assertEqual(r.getvalue(), b"XY\nZ")  # All got flushed
        t.write("A\rB")
        self.assertEqual(r.getvalue(), b"XY\nZA\rB")

    def test_default_encoding(self):
        old_environ = dict(os.environ)
        try:
            # try to get a user preferred encoding different than the current
            # locale encoding to check that TextIOWrapper() uses the current
            # locale encoding and not the user preferred encoding
            for key in ('LC_ALL', 'LANG', 'LC_CTYPE'):
                if key in os.environ:
                    del os.environ[key]

            current_locale_encoding = locale.getpreferredencoding(False)
            b = self.BytesIO()
            t = self.TextIOWrapper(b)
            self.assertEqual(t.encoding, current_locale_encoding)
        finally:
            os.environ.clear()
            os.environ.update(old_environ)

    @support.cpython_only
    def test_device_encoding(self):
        # Issue 15989
        import _testcapi
        b = self.BytesIO()
        b.fileno = lambda: _testcapi.INT_MAX + 1
        self.assertRaises(OverflowError, self.TextIOWrapper, b)
        b.fileno = lambda: _testcapi.UINT_MAX + 1
        self.assertRaises(OverflowError, self.TextIOWrapper, b)

    def test_encoding(self):
        # Check the encoding attribute is always set, and valid
        b = self.BytesIO()
        t = self.TextIOWrapper(b, encoding="utf-8")
        self.assertEqual(t.encoding, "utf-8")
        t = self.TextIOWrapper(b)
        self.assertTrue(t.encoding is not None)
        codecs.lookup(t.encoding)

    def test_encoding_errors_reading(self):
        # (1) default
        b = self.BytesIO(b"abc\n\xff\n")
        t = self.TextIOWrapper(b, encoding="ascii")
        self.assertRaises(UnicodeError, t.read)
        # (2) explicit strict
        b = self.BytesIO(b"abc\n\xff\n")
        t = self.TextIOWrapper(b, encoding="ascii", errors="strict")
        self.assertRaises(UnicodeError, t.read)
        # (3) ignore
        b = self.BytesIO(b"abc\n\xff\n")
        t = self.TextIOWrapper(b, encoding="ascii", errors="ignore")
        self.assertEqual(t.read(), "abc\n\n")
        # (4) replace
        b = self.BytesIO(b"abc\n\xff\n")
        t = self.TextIOWrapper(b, encoding="ascii", errors="replace")
        self.assertEqual(t.read(), "abc\n\ufffd\n")

    def test_encoding_errors_writing(self):
        # (1) default
        b = self.BytesIO()
        t = self.TextIOWrapper(b, encoding="ascii")
        self.assertRaises(UnicodeError, t.write, "\xff")
        # (2) explicit strict
        b = self.BytesIO()
        t = self.TextIOWrapper(b, encoding="ascii", errors="strict")
        self.assertRaises(UnicodeError, t.write, "\xff")
        # (3) ignore
        b = self.BytesIO()
        t = self.TextIOWrapper(b, encoding="ascii", errors="ignore",
                             newline="\n")
        t.write("abc\xffdef\n")
        t.flush()
        self.assertEqual(b.getvalue(), b"abcdef\n")
        # (4) replace
        b = self.BytesIO()
        t = self.TextIOWrapper(b, encoding="ascii", errors="replace",
                             newline="\n")
        t.write("abc\xffdef\n")
        t.flush()
        self.assertEqual(b.getvalue(), b"abc?def\n")

    def test_newlines(self):
        input_lines = [ "unix\n", "windows\r\n", "os9\r", "last\n", "nonl" ]

        tests = [
            [ None, [ 'unix\n', 'windows\n', 'os9\n', 'last\n', 'nonl' ] ],
            [ '', input_lines ],
            [ '\n', [ "unix\n", "windows\r\n", "os9\rlast\n", "nonl" ] ],
            [ '\r\n', [ "unix\nwindows\r\n", "os9\rlast\nnonl" ] ],
            [ '\r', [ "unix\nwindows\r", "\nos9\r", "last\nnonl" ] ],
        ]
        encodings = (
            'utf-8', 'latin-1',
            'utf-16', 'utf-16-le', 'utf-16-be',
            'utf-32', 'utf-32-le', 'utf-32-be',
        )

        # Try a range of buffer sizes to test the case where \r is the last
        # character in TextIOWrapper._pending_line.
        for encoding in encodings:
            # XXX: str.encode() should return bytes
            data = bytes(''.join(input_lines).encode(encoding))
            for do_reads in (False, True):
                for bufsize in range(1, 10):
                    for newline, exp_lines in tests:
                        bufio = self.BufferedReader(self.BytesIO(data), bufsize)
                        textio = self.TextIOWrapper(bufio, newline=newline,
                                                  encoding=encoding)
                        if do_reads:
                            got_lines = []
                            while True:
                                c2 = textio.read(2)
                                if c2 == '':
                                    break
                                self.assertEqual(len(c2), 2)
                                got_lines.append(c2 + textio.readline())
                        else:
                            got_lines = list(textio)

                        for got_line, exp_line in zip(got_lines, exp_lines):
                            self.assertEqual(got_line, exp_line)
                        self.assertEqual(len(got_lines), len(exp_lines))

    def test_newlines_input(self):
        testdata = b"AAA\nBB\x00B\nCCC\rDDD\rEEE\r\nFFF\r\nGGG"
        normalized = testdata.replace(b"\r\n", b"\n").replace(b"\r", b"\n")
        for newline, expected in [
            (None, normalized.decode("ascii").splitlines(keepends=True)),
            ("", testdata.decode("ascii").splitlines(keepends=True)),
            ("\n", ["AAA\n", "BB\x00B\n", "CCC\rDDD\rEEE\r\n", "FFF\r\n", "GGG"]),
            ("\r\n", ["AAA\nBB\x00B\nCCC\rDDD\rEEE\r\n", "FFF\r\n", "GGG"]),
            ("\r",  ["AAA\nBB\x00B\nCCC\r", "DDD\r", "EEE\r", "\nFFF\r", "\nGGG"]),
            ]:
            buf = self.BytesIO(testdata)
            txt = self.TextIOWrapper(buf, encoding="ascii", newline=newline)
            self.assertEqual(txt.readlines(), expected)
            txt.seek(0)
            self.assertEqual(txt.read(), "".join(expected))

    def test_newlines_output(self):
        testdict = {
            "": b"AAA\nBBB\nCCC\nX\rY\r\nZ",
            "\n": b"AAA\nBBB\nCCC\nX\rY\r\nZ",
            "\r": b"AAA\rBBB\rCCC\rX\rY\r\rZ",
            "\r\n": b"AAA\r\nBBB\r\nCCC\r\nX\rY\r\r\nZ",
            }
        tests = [(None, testdict[os.linesep])] + sorted(testdict.items())
        for newline, expected in tests:
            buf = self.BytesIO()
            txt = self.TextIOWrapper(buf, encoding="ascii", newline=newline)
            txt.write("AAA\nB")
            txt.write("BB\nCCC\n")
            txt.write("X\rY\r\nZ")
            txt.flush()
            self.assertEqual(buf.closed, False)
            self.assertEqual(buf.getvalue(), expected)

    def test_destructor(self):
        l = []
        base = self.BytesIO
        class MyBytesIO(base):
            def close(self):
                l.append(self.getvalue())
                base.close(self)
        b = MyBytesIO()
        t = self.TextIOWrapper(b, encoding="ascii")
        t.write("abc")
        del t
        support.gc_collect()
        self.assertEqual([b"abc"], l)

    def test_override_destructor(self):
        record = []
        class MyTextIO(self.TextIOWrapper):
            def __del__(self):
                record.append(1)
                try:
                    f = super().__del__
                except AttributeError:
                    pass
                else:
                    f()
            def close(self):
                record.append(2)
                super().close()
            def flush(self):
                record.append(3)
                super().flush()
        b = self.BytesIO()
        t = MyTextIO(b, encoding="ascii")
        del t
        support.gc_collect()
        self.assertEqual(record, [1, 2, 3])

    def test_error_through_destructor(self):
        # Test that the exception state is not modified by a destructor,
        # even if close() fails.
        rawio = self.CloseFailureIO()
        def f():
            self.TextIOWrapper(rawio).xyzzy
        with support.captured_output("stderr") as s:
            self.assertRaises(AttributeError, f)
        s = s.getvalue().strip()
        if s:
            # The destructor *may* have printed an unraisable error, check it
            self.assertEqual(len(s.splitlines()), 1)
            self.assertTrue(s.startswith("Exception OSError: "), s)
            self.assertTrue(s.endswith(" ignored"), s)

    # Systematic tests of the text I/O API

    def test_basic_io(self):
        for chunksize in (1, 2, 3, 4, 5, 15, 16, 17, 31, 32, 33, 63, 64, 65):
            for enc in "ascii", "latin-1", "utf-8" :# , "utf-16-be", "utf-16-le":
                f = self.open(support.TESTFN, "w+", encoding=enc)
                f._CHUNK_SIZE = chunksize
                self.assertEqual(f.write("abc"), 3)
                f.close()
                f = self.open(support.TESTFN, "r+", encoding=enc)
                f._CHUNK_SIZE = chunksize
                self.assertEqual(f.tell(), 0)
                self.assertEqual(f.read(), "abc")
                cookie = f.tell()
                self.assertEqual(f.seek(0), 0)
                self.assertEqual(f.read(None), "abc")
                f.seek(0)
                self.assertEqual(f.read(2), "ab")
                self.assertEqual(f.read(1), "c")
                self.assertEqual(f.read(1), "")
                self.assertEqual(f.read(), "")
                self.assertEqual(f.tell(), cookie)
                self.assertEqual(f.seek(0), 0)
                self.assertEqual(f.seek(0, 2), cookie)
                self.assertEqual(f.write("def"), 3)
                self.assertEqual(f.seek(cookie), cookie)
                self.assertEqual(f.read(), "def")
                if enc.startswith("utf"):
                    self.multi_line_test(f, enc)
                f.close()

    def multi_line_test(self, f, enc):
        f.seek(0)
        f.truncate()
        sample = "s\xff\u0fff\uffff"
        wlines = []
        for size in (0, 1, 2, 3, 4, 5, 30, 31, 32, 33, 62, 63, 64, 65, 1000):
            chars = []
            for i in range(size):
                chars.append(sample[i % len(sample)])
            line = "".join(chars) + "\n"
            wlines.append((f.tell(), line))
            f.write(line)
        f.seek(0)
        rlines = []
        while True:
            pos = f.tell()
            line = f.readline()
            if not line:
                break
            rlines.append((pos, line))
        self.assertEqual(rlines, wlines)

    def test_telling(self):
        f = self.open(support.TESTFN, "w+", encoding="utf-8")
        p0 = f.tell()
        f.write("\xff\n")
        p1 = f.tell()
        f.write("\xff\n")
        p2 = f.tell()
        f.seek(0)
        self.assertEqual(f.tell(), p0)
        self.assertEqual(f.readline(), "\xff\n")
        self.assertEqual(f.tell(), p1)
        self.assertEqual(f.readline(), "\xff\n")
        self.assertEqual(f.tell(), p2)
        f.seek(0)
        for line in f:
            self.assertEqual(line, "\xff\n")
            self.assertRaises(OSError, f.tell)
        self.assertEqual(f.tell(), p2)
        f.close()

    def test_seeking(self):
        chunk_size = _default_chunk_size()
        prefix_size = chunk_size - 2
        u_prefix = "a" * prefix_size
        prefix = bytes(u_prefix.encode("utf-8"))
        self.assertEqual(len(u_prefix), len(prefix))
        u_suffix = "\u8888\n"
        suffix = bytes(u_suffix.encode("utf-8"))
        line = prefix + suffix
        with self.open(support.TESTFN, "wb") as f:
            f.write(line*2)
        with self.open(support.TESTFN, "r", encoding="utf-8") as f:
            s = f.read(prefix_size)
            self.assertEqual(s, str(prefix, "ascii"))
            self.assertEqual(f.tell(), prefix_size)
            self.assertEqual(f.readline(), u_suffix)

    def test_seeking_too(self):
        # Regression test for a specific bug
        data = b'\xe0\xbf\xbf\n'
        with self.open(support.TESTFN, "wb") as f:
            f.write(data)
        with self.open(support.TESTFN, "r", encoding="utf-8") as f:
            f._CHUNK_SIZE  # Just test that it exists
            f._CHUNK_SIZE = 2
            f.readline()
            f.tell()

    def test_seek_and_tell(self):
        #Test seek/tell using the StatefulIncrementalDecoder.
        # Make test faster by doing smaller seeks
        CHUNK_SIZE = 128

        def test_seek_and_tell_with_data(data, min_pos=0):
            """Tell/seek to various points within a data stream and ensure
            that the decoded data returned by read() is consistent."""
            f = self.open(support.TESTFN, 'wb')
            f.write(data)
            f.close()
            f = self.open(support.TESTFN, encoding='test_decoder')
            f._CHUNK_SIZE = CHUNK_SIZE
            decoded = f.read()
            f.close()

            for i in range(min_pos, len(decoded) + 1): # seek positions
                for j in [1, 5, len(decoded) - i]: # read lengths
                    f = self.open(support.TESTFN, encoding='test_decoder')
                    self.assertEqual(f.read(i), decoded[:i])
                    cookie = f.tell()
                    self.assertEqual(f.read(j), decoded[i:i + j])
                    f.seek(cookie)
                    self.assertEqual(f.read(), decoded[i:])
                    f.close()

        # Enable the test decoder.
        StatefulIncrementalDecoder.codecEnabled = 1

        # Run the tests.
        try:
            # Try each test case.
            for input, _, _ in StatefulIncrementalDecoderTest.test_cases:
                test_seek_and_tell_with_data(input)

            # Position each test case so that it crosses a chunk boundary.
            for input, _, _ in StatefulIncrementalDecoderTest.test_cases:
                offset = CHUNK_SIZE - len(input)//2
                prefix = b'.'*offset
                # Don't bother seeking into the prefix (takes too long).
                min_pos = offset*2
                test_seek_and_tell_with_data(prefix + input, min_pos)

        # Ensure our test decoder won't interfere with subsequent tests.
        finally:
            StatefulIncrementalDecoder.codecEnabled = 0

    def test_encoded_writes(self):
        data = "1234567890"
        tests = ("utf-16",
                 "utf-16-le",
                 "utf-16-be",
                 "utf-32",
                 "utf-32-le",
                 "utf-32-be")
        for encoding in tests:
            buf = self.BytesIO()
            f = self.TextIOWrapper(buf, encoding=encoding)
            # Check if the BOM is written only once (see issue1753).
            f.write(data)
            f.write(data)
            f.seek(0)
            self.assertEqual(f.read(), data * 2)
            f.seek(0)
            self.assertEqual(f.read(), data * 2)
            self.assertEqual(buf.getvalue(), (data * 2).encode(encoding))

    def test_unreadable(self):
        class UnReadable(self.BytesIO):
            def readable(self):
                return False
        txt = self.TextIOWrapper(UnReadable())
        self.assertRaises(OSError, txt.read)

    def test_read_one_by_one(self):
        txt = self.TextIOWrapper(self.BytesIO(b"AA\r\nBB"))
        reads = ""
        while True:
            c = txt.read(1)
            if not c:
                break
            reads += c
        self.assertEqual(reads, "AA\nBB")

    def test_readlines(self):
        txt = self.TextIOWrapper(self.BytesIO(b"AA\nBB\nCC"))
        self.assertEqual(txt.readlines(), ["AA\n", "BB\n", "CC"])
        txt.seek(0)
        self.assertEqual(txt.readlines(None), ["AA\n", "BB\n", "CC"])
        txt.seek(0)
        self.assertEqual(txt.readlines(5), ["AA\n", "BB\n"])

    # read in amounts equal to TextIOWrapper._CHUNK_SIZE which is 128.
    def test_read_by_chunk(self):
        # make sure "\r\n" straddles 128 char boundary.
        txt = self.TextIOWrapper(self.BytesIO(b"A" * 127 + b"\r\nB"))
        reads = ""
        while True:
            c = txt.read(128)
            if not c:
                break
            reads += c
        self.assertEqual(reads, "A"*127+"\nB")

    def test_writelines(self):
        l = ['ab', 'cd', 'ef']
        buf = self.BytesIO()
        txt = self.TextIOWrapper(buf)
        txt.writelines(l)
        txt.flush()
        self.assertEqual(buf.getvalue(), b'abcdef')

    def test_writelines_userlist(self):
        l = UserList(['ab', 'cd', 'ef'])
        buf = self.BytesIO()
        txt = self.TextIOWrapper(buf)
        txt.writelines(l)
        txt.flush()
        self.assertEqual(buf.getvalue(), b'abcdef')

    def test_writelines_error(self):
        txt = self.TextIOWrapper(self.BytesIO())
        self.assertRaises(TypeError, txt.writelines, [1, 2, 3])
        self.assertRaises(TypeError, txt.writelines, None)
        self.assertRaises(TypeError, txt.writelines, b'abc')

    def test_issue1395_1(self):
        txt = self.TextIOWrapper(self.BytesIO(self.testdata), encoding="ascii")

        # read one char at a time
        reads = ""
        while True:
            c = txt.read(1)
            if not c:
                break
            reads += c
        self.assertEqual(reads, self.normalized)

    def test_issue1395_2(self):
        txt = self.TextIOWrapper(self.BytesIO(self.testdata), encoding="ascii")
        txt._CHUNK_SIZE = 4

        reads = ""
        while True:
            c = txt.read(4)
            if not c:
                break
            reads += c
        self.assertEqual(reads, self.normalized)

    def test_issue1395_3(self):
        txt = self.TextIOWrapper(self.BytesIO(self.testdata), encoding="ascii")
        txt._CHUNK_SIZE = 4

        reads = txt.read(4)
        reads += txt.read(4)
        reads += txt.readline()
        reads += txt.readline()
        reads += txt.readline()
        self.assertEqual(reads, self.normalized)

    def test_issue1395_4(self):
        txt = self.TextIOWrapper(self.BytesIO(self.testdata), encoding="ascii")
        txt._CHUNK_SIZE = 4

        reads = txt.read(4)
        reads += txt.read()
        self.assertEqual(reads, self.normalized)

    def test_issue1395_5(self):
        txt = self.TextIOWrapper(self.BytesIO(self.testdata), encoding="ascii")
        txt._CHUNK_SIZE = 4

        reads = txt.read(4)
        pos = txt.tell()
        txt.seek(0)
        txt.seek(pos)
        self.assertEqual(txt.read(4), "BBB\n")

    def test_issue2282(self):
        buffer = self.BytesIO(self.testdata)
        txt = self.TextIOWrapper(buffer, encoding="ascii")

        self.assertEqual(buffer.seekable(), txt.seekable())

    def test_append_bom(self):
        # The BOM is not written again when appending to a non-empty file
        filename = support.TESTFN
        for charset in ('utf-8-sig', 'utf-16', 'utf-32'):
            with self.open(filename, 'w', encoding=charset) as f:
                f.write('aaa')
                pos = f.tell()
            with self.open(filename, 'rb') as f:
                self.assertEqual(f.read(), 'aaa'.encode(charset))

            with self.open(filename, 'a', encoding=charset) as f:
                f.write('xxx')
            with self.open(filename, 'rb') as f:
                self.assertEqual(f.read(), 'aaaxxx'.encode(charset))

    def test_seek_bom(self):
        # Same test, but when seeking manually
        filename = support.TESTFN
        for charset in ('utf-8-sig', 'utf-16', 'utf-32'):
            with self.open(filename, 'w', encoding=charset) as f:
                f.write('aaa')
                pos = f.tell()
            with self.open(filename, 'r+', encoding=charset) as f:
                f.seek(pos)
                f.write('zzz')
                f.seek(0)
                f.write('bbb')
            with self.open(filename, 'rb') as f:
                self.assertEqual(f.read(), 'bbbzzz'.encode(charset))

    def test_errors_property(self):
        with self.open(support.TESTFN, "w") as f:
            self.assertEqual(f.errors, "strict")
        with self.open(support.TESTFN, "w", errors="replace") as f:
            self.assertEqual(f.errors, "replace")

    @support.no_tracing
    @unittest.skipUnless(threading, 'Threading required for this test.')
    def test_threads_write(self):
        # Issue6750: concurrent writes could duplicate data
        event = threading.Event()
        with self.open(support.TESTFN, "w", buffering=1) as f:
            def run(n):
                text = "Thread%03d\n" % n
                event.wait()
                f.write(text)
            threads = [threading.Thread(target=lambda n=x: run(n))
                       for x in range(20)]
            for t in threads:
                t.start()
            time.sleep(0.02)
            event.set()
            for t in threads:
                t.join()
        with self.open(support.TESTFN) as f:
            content = f.read()
            for n in range(20):
                self.assertEqual(content.count("Thread%03d\n" % n), 1)

    def test_flush_error_on_close(self):
        txt = self.TextIOWrapper(self.BytesIO(self.testdata), encoding="ascii")
        def bad_flush():
            raise OSError()
        txt.flush = bad_flush
        self.assertRaises(OSError, txt.close) # exception not swallowed
        self.assertTrue(txt.closed)

    def test_multi_close(self):
        txt = self.TextIOWrapper(self.BytesIO(self.testdata), encoding="ascii")
        txt.close()
        txt.close()
        txt.close()
        self.assertRaises(ValueError, txt.flush)

    def test_unseekable(self):
        txt = self.TextIOWrapper(self.MockUnseekableIO(self.testdata))
        self.assertRaises(self.UnsupportedOperation, txt.tell)
        self.assertRaises(self.UnsupportedOperation, txt.seek, 0)

    def test_readonly_attributes(self):
        txt = self.TextIOWrapper(self.BytesIO(self.testdata), encoding="ascii")
        buf = self.BytesIO(self.testdata)
        with self.assertRaises(AttributeError):
            txt.buffer = buf

    def test_rawio(self):
        # Issue #12591: TextIOWrapper must work with raw I/O objects, so
        # that subprocess.Popen() can have the required unbuffered
        # semantics with universal_newlines=True.
        raw = self.MockRawIO([b'abc', b'def', b'ghi\njkl\nopq\n'])
        txt = self.TextIOWrapper(raw, encoding='ascii', newline='\n')
        # Reads
        self.assertEqual(txt.read(4), 'abcd')
        self.assertEqual(txt.readline(), 'efghi\n')
        self.assertEqual(list(txt), ['jkl\n', 'opq\n'])

    def test_rawio_write_through(self):
        # Issue #12591: with write_through=True, writes don't need a flush
        raw = self.MockRawIO([b'abc', b'def', b'ghi\njkl\nopq\n'])
        txt = self.TextIOWrapper(raw, encoding='ascii', newline='\n',
                                 write_through=True)
        txt.write('1')
        txt.write('23\n4')
        txt.write('5')
        self.assertEqual(b''.join(raw._write_stack), b'123\n45')

    def test_read_nonbytes(self):
        # Issue #17106
        # Crash when underlying read() returns non-bytes
        t = self.TextIOWrapper(self.StringIO('a'))
        self.assertRaises(TypeError, t.read, 1)
        t = self.TextIOWrapper(self.StringIO('a'))
        self.assertRaises(TypeError, t.readline)
        t = self.TextIOWrapper(self.StringIO('a'))
        self.assertRaises(TypeError, t.read)

    def test_illegal_decoder(self):
        # Issue #17106
        # Bypass the early encoding check added in issue 20404
        def _make_illegal_wrapper():
<<<<<<< HEAD
            quopri = codecs.lookup("quopri_codec")
            quopri._is_text_encoding = True
            try:
                t = self.TextIOWrapper(self.BytesIO(b'aaaaaa'),
                                       newline='\n', encoding="quopri_codec")
=======
            quopri = codecs.lookup("quopri")
            quopri._is_text_encoding = True
            try:
                t = self.TextIOWrapper(self.BytesIO(b'aaaaaa'),
                                       newline='\n', encoding="quopri")
>>>>>>> 1aa7ee0d
            finally:
                quopri._is_text_encoding = False
            return t
        # Crash when decoder returns non-string
        t = _make_illegal_wrapper()
        self.assertRaises(TypeError, t.read, 1)
        t = _make_illegal_wrapper()
        self.assertRaises(TypeError, t.readline)
        t = _make_illegal_wrapper()
        self.assertRaises(TypeError, t.read)

    def _check_create_at_shutdown(self, **kwargs):
        # Issue #20037: creating a TextIOWrapper at shutdown
        # shouldn't crash the interpreter.
        iomod = self.io.__name__
        code = """if 1:
            import codecs
            import {iomod} as io

            # Avoid looking up codecs at shutdown
            codecs.lookup('utf-8')

            class C:
                def __init__(self):
                    self.buf = io.BytesIO()
                def __del__(self):
                    io.TextIOWrapper(self.buf, **{kwargs})
                    print("ok")
            c = C()
            """.format(iomod=iomod, kwargs=kwargs)
        return assert_python_ok("-c", code)

    def test_create_at_shutdown_without_encoding(self):
        rc, out, err = self._check_create_at_shutdown()
        if err:
            # Can error out with a RuntimeError if the module state
            # isn't found.
            self.assertIn(self.shutdown_error, err.decode())
        else:
            self.assertEqual("ok", out.decode().strip())

    def test_create_at_shutdown_with_encoding(self):
        rc, out, err = self._check_create_at_shutdown(encoding='utf-8',
                                                      errors='strict')
        self.assertFalse(err)
        self.assertEqual("ok", out.decode().strip())


class CTextIOWrapperTest(TextIOWrapperTest):
    io = io
    shutdown_error = "RuntimeError: could not find io module state"

    def test_initialization(self):
        r = self.BytesIO(b"\xc3\xa9\n\n")
        b = self.BufferedReader(r, 1000)
        t = self.TextIOWrapper(b)
        self.assertRaises(TypeError, t.__init__, b, newline=42)
        self.assertRaises(ValueError, t.read)
        self.assertRaises(ValueError, t.__init__, b, newline='xyzzy')
        self.assertRaises(ValueError, t.read)

    def test_garbage_collection(self):
        # C TextIOWrapper objects are collected, and collecting them flushes
        # all data to disk.
        # The Python version has __del__, so it ends in gc.garbage instead.
        with support.check_warnings(('', ResourceWarning)):
            rawio = io.FileIO(support.TESTFN, "wb")
            b = self.BufferedWriter(rawio)
            t = self.TextIOWrapper(b, encoding="ascii")
            t.write("456def")
            t.x = t
            wr = weakref.ref(t)
            del t
            support.gc_collect()
        self.assertTrue(wr() is None, wr)
        with self.open(support.TESTFN, "rb") as f:
            self.assertEqual(f.read(), b"456def")

    def test_rwpair_cleared_before_textio(self):
        # Issue 13070: TextIOWrapper's finalization would crash when called
        # after the reference to the underlying BufferedRWPair's writer got
        # cleared by the GC.
        for i in range(1000):
            b1 = self.BufferedRWPair(self.MockRawIO(), self.MockRawIO())
            t1 = self.TextIOWrapper(b1, encoding="ascii")
            b2 = self.BufferedRWPair(self.MockRawIO(), self.MockRawIO())
            t2 = self.TextIOWrapper(b2, encoding="ascii")
            # circular references
            t1.buddy = t2
            t2.buddy = t1
        support.gc_collect()


class PyTextIOWrapperTest(TextIOWrapperTest):
    io = pyio
    #shutdown_error = "LookupError: unknown encoding: ascii"
    shutdown_error = "TypeError: 'NoneType' object is not iterable"


class IncrementalNewlineDecoderTest(unittest.TestCase):

    def check_newline_decoding_utf8(self, decoder):
        # UTF-8 specific tests for a newline decoder
        def _check_decode(b, s, **kwargs):
            # We exercise getstate() / setstate() as well as decode()
            state = decoder.getstate()
            self.assertEqual(decoder.decode(b, **kwargs), s)
            decoder.setstate(state)
            self.assertEqual(decoder.decode(b, **kwargs), s)

        _check_decode(b'\xe8\xa2\x88', "\u8888")

        _check_decode(b'\xe8', "")
        _check_decode(b'\xa2', "")
        _check_decode(b'\x88', "\u8888")

        _check_decode(b'\xe8', "")
        _check_decode(b'\xa2', "")
        _check_decode(b'\x88', "\u8888")

        _check_decode(b'\xe8', "")
        self.assertRaises(UnicodeDecodeError, decoder.decode, b'', final=True)

        decoder.reset()
        _check_decode(b'\n', "\n")
        _check_decode(b'\r', "")
        _check_decode(b'', "\n", final=True)
        _check_decode(b'\r', "\n", final=True)

        _check_decode(b'\r', "")
        _check_decode(b'a', "\na")

        _check_decode(b'\r\r\n', "\n\n")
        _check_decode(b'\r', "")
        _check_decode(b'\r', "\n")
        _check_decode(b'\na', "\na")

        _check_decode(b'\xe8\xa2\x88\r\n', "\u8888\n")
        _check_decode(b'\xe8\xa2\x88', "\u8888")
        _check_decode(b'\n', "\n")
        _check_decode(b'\xe8\xa2\x88\r', "\u8888")
        _check_decode(b'\n', "\n")

    def check_newline_decoding(self, decoder, encoding):
        result = []
        if encoding is not None:
            encoder = codecs.getincrementalencoder(encoding)()
            def _decode_bytewise(s):
                # Decode one byte at a time
                for b in encoder.encode(s):
                    result.append(decoder.decode(bytes([b])))
        else:
            encoder = None
            def _decode_bytewise(s):
                # Decode one char at a time
                for c in s:
                    result.append(decoder.decode(c))
        self.assertEqual(decoder.newlines, None)
        _decode_bytewise("abc\n\r")
        self.assertEqual(decoder.newlines, '\n')
        _decode_bytewise("\nabc")
        self.assertEqual(decoder.newlines, ('\n', '\r\n'))
        _decode_bytewise("abc\r")
        self.assertEqual(decoder.newlines, ('\n', '\r\n'))
        _decode_bytewise("abc")
        self.assertEqual(decoder.newlines, ('\r', '\n', '\r\n'))
        _decode_bytewise("abc\r")
        self.assertEqual("".join(result), "abc\n\nabcabc\nabcabc")
        decoder.reset()
        input = "abc"
        if encoder is not None:
            encoder.reset()
            input = encoder.encode(input)
        self.assertEqual(decoder.decode(input), "abc")
        self.assertEqual(decoder.newlines, None)

    def test_newline_decoder(self):
        encodings = (
            # None meaning the IncrementalNewlineDecoder takes unicode input
            # rather than bytes input
            None, 'utf-8', 'latin-1',
            'utf-16', 'utf-16-le', 'utf-16-be',
            'utf-32', 'utf-32-le', 'utf-32-be',
        )
        for enc in encodings:
            decoder = enc and codecs.getincrementaldecoder(enc)()
            decoder = self.IncrementalNewlineDecoder(decoder, translate=True)
            self.check_newline_decoding(decoder, enc)
        decoder = codecs.getincrementaldecoder("utf-8")()
        decoder = self.IncrementalNewlineDecoder(decoder, translate=True)
        self.check_newline_decoding_utf8(decoder)

    def test_newline_bytes(self):
        # Issue 5433: Excessive optimization in IncrementalNewlineDecoder
        def _check(dec):
            self.assertEqual(dec.newlines, None)
            self.assertEqual(dec.decode("\u0D00"), "\u0D00")
            self.assertEqual(dec.newlines, None)
            self.assertEqual(dec.decode("\u0A00"), "\u0A00")
            self.assertEqual(dec.newlines, None)
        dec = self.IncrementalNewlineDecoder(None, translate=False)
        _check(dec)
        dec = self.IncrementalNewlineDecoder(None, translate=True)
        _check(dec)

class CIncrementalNewlineDecoderTest(IncrementalNewlineDecoderTest):
    pass

class PyIncrementalNewlineDecoderTest(IncrementalNewlineDecoderTest):
    pass


# XXX Tests for open()

class MiscIOTest(unittest.TestCase):

    def tearDown(self):
        support.unlink(support.TESTFN)

    def test___all__(self):
        for name in self.io.__all__:
            obj = getattr(self.io, name, None)
            self.assertTrue(obj is not None, name)
            if name == "open":
                continue
            elif "error" in name.lower() or name == "UnsupportedOperation":
                self.assertTrue(issubclass(obj, Exception), name)
            elif not name.startswith("SEEK_"):
                self.assertTrue(issubclass(obj, self.IOBase))

    def test_attributes(self):
        f = self.open(support.TESTFN, "wb", buffering=0)
        self.assertEqual(f.mode, "wb")
        f.close()

        with support.check_warnings(('', DeprecationWarning)):
            f = self.open(support.TESTFN, "U")
        self.assertEqual(f.name,            support.TESTFN)
        self.assertEqual(f.buffer.name,     support.TESTFN)
        self.assertEqual(f.buffer.raw.name, support.TESTFN)
        self.assertEqual(f.mode,            "U")
        self.assertEqual(f.buffer.mode,     "rb")
        self.assertEqual(f.buffer.raw.mode, "rb")
        f.close()

        f = self.open(support.TESTFN, "w+")
        self.assertEqual(f.mode,            "w+")
        self.assertEqual(f.buffer.mode,     "rb+") # Does it really matter?
        self.assertEqual(f.buffer.raw.mode, "rb+")

        g = self.open(f.fileno(), "wb", closefd=False)
        self.assertEqual(g.mode,     "wb")
        self.assertEqual(g.raw.mode, "wb")
        self.assertEqual(g.name,     f.fileno())
        self.assertEqual(g.raw.name, f.fileno())
        f.close()
        g.close()

    def test_io_after_close(self):
        for kwargs in [
                {"mode": "w"},
                {"mode": "wb"},
                {"mode": "w", "buffering": 1},
                {"mode": "w", "buffering": 2},
                {"mode": "wb", "buffering": 0},
                {"mode": "r"},
                {"mode": "rb"},
                {"mode": "r", "buffering": 1},
                {"mode": "r", "buffering": 2},
                {"mode": "rb", "buffering": 0},
                {"mode": "w+"},
                {"mode": "w+b"},
                {"mode": "w+", "buffering": 1},
                {"mode": "w+", "buffering": 2},
                {"mode": "w+b", "buffering": 0},
            ]:
            f = self.open(support.TESTFN, **kwargs)
            f.close()
            self.assertRaises(ValueError, f.flush)
            self.assertRaises(ValueError, f.fileno)
            self.assertRaises(ValueError, f.isatty)
            self.assertRaises(ValueError, f.__iter__)
            if hasattr(f, "peek"):
                self.assertRaises(ValueError, f.peek, 1)
            self.assertRaises(ValueError, f.read)
            if hasattr(f, "read1"):
                self.assertRaises(ValueError, f.read1, 1024)
            if hasattr(f, "readall"):
                self.assertRaises(ValueError, f.readall)
            if hasattr(f, "readinto"):
                self.assertRaises(ValueError, f.readinto, bytearray(1024))
            self.assertRaises(ValueError, f.readline)
            self.assertRaises(ValueError, f.readlines)
            self.assertRaises(ValueError, f.seek, 0)
            self.assertRaises(ValueError, f.tell)
            self.assertRaises(ValueError, f.truncate)
            self.assertRaises(ValueError, f.write,
                              b"" if "b" in kwargs['mode'] else "")
            self.assertRaises(ValueError, f.writelines, [])
            self.assertRaises(ValueError, next, f)

    def test_blockingioerror(self):
        # Various BlockingIOError issues
        class C(str):
            pass
        c = C("")
        b = self.BlockingIOError(1, c)
        c.b = b
        b.c = c
        wr = weakref.ref(c)
        del c, b
        support.gc_collect()
        self.assertTrue(wr() is None, wr)

    def test_abcs(self):
        # Test the visible base classes are ABCs.
        self.assertIsInstance(self.IOBase, abc.ABCMeta)
        self.assertIsInstance(self.RawIOBase, abc.ABCMeta)
        self.assertIsInstance(self.BufferedIOBase, abc.ABCMeta)
        self.assertIsInstance(self.TextIOBase, abc.ABCMeta)

    def _check_abc_inheritance(self, abcmodule):
        with self.open(support.TESTFN, "wb", buffering=0) as f:
            self.assertIsInstance(f, abcmodule.IOBase)
            self.assertIsInstance(f, abcmodule.RawIOBase)
            self.assertNotIsInstance(f, abcmodule.BufferedIOBase)
            self.assertNotIsInstance(f, abcmodule.TextIOBase)
        with self.open(support.TESTFN, "wb") as f:
            self.assertIsInstance(f, abcmodule.IOBase)
            self.assertNotIsInstance(f, abcmodule.RawIOBase)
            self.assertIsInstance(f, abcmodule.BufferedIOBase)
            self.assertNotIsInstance(f, abcmodule.TextIOBase)
        with self.open(support.TESTFN, "w") as f:
            self.assertIsInstance(f, abcmodule.IOBase)
            self.assertNotIsInstance(f, abcmodule.RawIOBase)
            self.assertNotIsInstance(f, abcmodule.BufferedIOBase)
            self.assertIsInstance(f, abcmodule.TextIOBase)

    def test_abc_inheritance(self):
        # Test implementations inherit from their respective ABCs
        self._check_abc_inheritance(self)

    def test_abc_inheritance_official(self):
        # Test implementations inherit from the official ABCs of the
        # baseline "io" module.
        self._check_abc_inheritance(io)

    def _check_warn_on_dealloc(self, *args, **kwargs):
        f = open(*args, **kwargs)
        r = repr(f)
        with self.assertWarns(ResourceWarning) as cm:
            f = None
            support.gc_collect()
        self.assertIn(r, str(cm.warning.args[0]))

    def test_warn_on_dealloc(self):
        self._check_warn_on_dealloc(support.TESTFN, "wb", buffering=0)
        self._check_warn_on_dealloc(support.TESTFN, "wb")
        self._check_warn_on_dealloc(support.TESTFN, "w")

    def _check_warn_on_dealloc_fd(self, *args, **kwargs):
        fds = []
        def cleanup_fds():
            for fd in fds:
                try:
                    os.close(fd)
                except OSError as e:
                    if e.errno != errno.EBADF:
                        raise
        self.addCleanup(cleanup_fds)
        r, w = os.pipe()
        fds += r, w
        self._check_warn_on_dealloc(r, *args, **kwargs)
        # When using closefd=False, there's no warning
        r, w = os.pipe()
        fds += r, w
        with warnings.catch_warnings(record=True) as recorded:
            open(r, *args, closefd=False, **kwargs)
            support.gc_collect()
        self.assertEqual(recorded, [])

    def test_warn_on_dealloc_fd(self):
        self._check_warn_on_dealloc_fd("rb", buffering=0)
        self._check_warn_on_dealloc_fd("rb")
        self._check_warn_on_dealloc_fd("r")


    def test_pickling(self):
        # Pickling file objects is forbidden
        for kwargs in [
                {"mode": "w"},
                {"mode": "wb"},
                {"mode": "wb", "buffering": 0},
                {"mode": "r"},
                {"mode": "rb"},
                {"mode": "rb", "buffering": 0},
                {"mode": "w+"},
                {"mode": "w+b"},
                {"mode": "w+b", "buffering": 0},
            ]:
            for protocol in range(pickle.HIGHEST_PROTOCOL + 1):
                with self.open(support.TESTFN, **kwargs) as f:
                    self.assertRaises(TypeError, pickle.dumps, f, protocol)

    @unittest.skipUnless(fcntl, 'fcntl required for this test')
    def test_nonblock_pipe_write_bigbuf(self):
        self._test_nonblock_pipe_write(16*1024)

    @unittest.skipUnless(fcntl, 'fcntl required for this test')
    def test_nonblock_pipe_write_smallbuf(self):
        self._test_nonblock_pipe_write(1024)

    def _set_non_blocking(self, fd):
        flags = fcntl.fcntl(fd, fcntl.F_GETFL)
        self.assertNotEqual(flags, -1)
        res = fcntl.fcntl(fd, fcntl.F_SETFL, flags | os.O_NONBLOCK)
        self.assertEqual(res, 0)

    def _test_nonblock_pipe_write(self, bufsize):
        sent = []
        received = []
        r, w = os.pipe()
        self._set_non_blocking(r)
        self._set_non_blocking(w)

        # To exercise all code paths in the C implementation we need
        # to play with buffer sizes.  For instance, if we choose a
        # buffer size less than or equal to _PIPE_BUF (4096 on Linux)
        # then we will never get a partial write of the buffer.
        rf = self.open(r, mode='rb', closefd=True, buffering=bufsize)
        wf = self.open(w, mode='wb', closefd=True, buffering=bufsize)

        with rf, wf:
            for N in 9999, 73, 7574:
                try:
                    i = 0
                    while True:
                        msg = bytes([i % 26 + 97]) * N
                        sent.append(msg)
                        wf.write(msg)
                        i += 1

                except self.BlockingIOError as e:
                    self.assertEqual(e.args[0], errno.EAGAIN)
                    self.assertEqual(e.args[2], e.characters_written)
                    sent[-1] = sent[-1][:e.characters_written]
                    received.append(rf.read())
                    msg = b'BLOCKED'
                    wf.write(msg)
                    sent.append(msg)

            while True:
                try:
                    wf.flush()
                    break
                except self.BlockingIOError as e:
                    self.assertEqual(e.args[0], errno.EAGAIN)
                    self.assertEqual(e.args[2], e.characters_written)
                    self.assertEqual(e.characters_written, 0)
                    received.append(rf.read())

            received += iter(rf.read, None)

        sent, received = b''.join(sent), b''.join(received)
        self.assertTrue(sent == received)
        self.assertTrue(wf.closed)
        self.assertTrue(rf.closed)

    def test_create_fail(self):
        # 'x' mode fails if file is existing
        with self.open(support.TESTFN, 'w'):
            pass
        self.assertRaises(FileExistsError, self.open, support.TESTFN, 'x')

    def test_create_writes(self):
        # 'x' mode opens for writing
        with self.open(support.TESTFN, 'xb') as f:
            f.write(b"spam")
        with self.open(support.TESTFN, 'rb') as f:
            self.assertEqual(b"spam", f.read())

    def test_open_allargs(self):
        # there used to be a buffer overflow in the parser for rawmode
        self.assertRaises(ValueError, self.open, support.TESTFN, 'rwax+')


class CMiscIOTest(MiscIOTest):
    io = io
    shutdown_error = "RuntimeError: could not find io module state"

    def test_readinto_buffer_overflow(self):
        # Issue #18025
        class BadReader(self.io.BufferedIOBase):
            def read(self, n=-1):
                return b'x' * 10**6
        bufio = BadReader()
        b = bytearray(2)
        self.assertRaises(ValueError, bufio.readinto, b)

class PyMiscIOTest(MiscIOTest):
    io = pyio
    shutdown_error = "LookupError: unknown encoding: ascii"


@unittest.skipIf(os.name == 'nt', 'POSIX signals required for this test.')
class SignalsTest(unittest.TestCase):

    def setUp(self):
        self.oldalrm = signal.signal(signal.SIGALRM, self.alarm_interrupt)

    def tearDown(self):
        signal.signal(signal.SIGALRM, self.oldalrm)

    def alarm_interrupt(self, sig, frame):
        1/0

    @unittest.skipUnless(threading, 'Threading required for this test.')
    def check_interrupted_write(self, item, bytes, **fdopen_kwargs):
        """Check that a partial write, when it gets interrupted, properly
        invokes the signal handler, and bubbles up the exception raised
        in the latter."""
        read_results = []
        def _read():
            if hasattr(signal, 'pthread_sigmask'):
                signal.pthread_sigmask(signal.SIG_BLOCK, [signal.SIGALRM])
            s = os.read(r, 1)
            read_results.append(s)
        t = threading.Thread(target=_read)
        t.daemon = True
        r, w = os.pipe()
        fdopen_kwargs["closefd"] = False
        try:
            wio = self.io.open(w, **fdopen_kwargs)
            t.start()
            # Fill the pipe enough that the write will be blocking.
            # It will be interrupted by the timer armed above.  Since the
            # other thread has read one byte, the low-level write will
            # return with a successful (partial) result rather than an EINTR.
            # The buffered IO layer must check for pending signal
            # handlers, which in this case will invoke alarm_interrupt().
            signal.alarm(1)
            try:
                self.assertRaises(ZeroDivisionError,
                            wio.write, item * (support.PIPE_MAX_SIZE // len(item) + 1))
            finally:
                signal.alarm(0)
            t.join()
            # We got one byte, get another one and check that it isn't a
            # repeat of the first one.
            read_results.append(os.read(r, 1))
            self.assertEqual(read_results, [bytes[0:1], bytes[1:2]])
        finally:
            os.close(w)
            os.close(r)
            # This is deliberate. If we didn't close the file descriptor
            # before closing wio, wio would try to flush its internal
            # buffer, and block again.
            try:
                wio.close()
            except OSError as e:
                if e.errno != errno.EBADF:
                    raise

    def test_interrupted_write_unbuffered(self):
        self.check_interrupted_write(b"xy", b"xy", mode="wb", buffering=0)

    def test_interrupted_write_buffered(self):
        self.check_interrupted_write(b"xy", b"xy", mode="wb")

    def test_interrupted_write_text(self):
        self.check_interrupted_write("xy", b"xy", mode="w", encoding="ascii")

    @support.no_tracing
    def check_reentrant_write(self, data, **fdopen_kwargs):
        def on_alarm(*args):
            # Will be called reentrantly from the same thread
            wio.write(data)
            1/0
        signal.signal(signal.SIGALRM, on_alarm)
        r, w = os.pipe()
        wio = self.io.open(w, **fdopen_kwargs)
        try:
            signal.alarm(1)
            # Either the reentrant call to wio.write() fails with RuntimeError,
            # or the signal handler raises ZeroDivisionError.
            with self.assertRaises((ZeroDivisionError, RuntimeError)) as cm:
                while 1:
                    for i in range(100):
                        wio.write(data)
                        wio.flush()
                    # Make sure the buffer doesn't fill up and block further writes
                    os.read(r, len(data) * 100)
            exc = cm.exception
            if isinstance(exc, RuntimeError):
                self.assertTrue(str(exc).startswith("reentrant call"), str(exc))
        finally:
            wio.close()
            os.close(r)

    def test_reentrant_write_buffered(self):
        self.check_reentrant_write(b"xy", mode="wb")

    def test_reentrant_write_text(self):
        self.check_reentrant_write("xy", mode="w", encoding="ascii")

    def check_interrupted_read_retry(self, decode, **fdopen_kwargs):
        """Check that a buffered read, when it gets interrupted (either
        returning a partial result or EINTR), properly invokes the signal
        handler and retries if the latter returned successfully."""
        r, w = os.pipe()
        fdopen_kwargs["closefd"] = False
        def alarm_handler(sig, frame):
            os.write(w, b"bar")
        signal.signal(signal.SIGALRM, alarm_handler)
        try:
            rio = self.io.open(r, **fdopen_kwargs)
            os.write(w, b"foo")
            signal.alarm(1)
            # Expected behaviour:
            # - first raw read() returns partial b"foo"
            # - second raw read() returns EINTR
            # - third raw read() returns b"bar"
            self.assertEqual(decode(rio.read(6)), "foobar")
        finally:
            rio.close()
            os.close(w)
            os.close(r)

    def test_interrupted_read_retry_buffered(self):
        self.check_interrupted_read_retry(lambda x: x.decode('latin1'),
                                          mode="rb")

    def test_interrupted_read_retry_text(self):
        self.check_interrupted_read_retry(lambda x: x,
                                          mode="r")

    @unittest.skipUnless(threading, 'Threading required for this test.')
    def check_interrupted_write_retry(self, item, **fdopen_kwargs):
        """Check that a buffered write, when it gets interrupted (either
        returning a partial result or EINTR), properly invokes the signal
        handler and retries if the latter returned successfully."""
        select = support.import_module("select")
        # A quantity that exceeds the buffer size of an anonymous pipe's
        # write end.
        N = support.PIPE_MAX_SIZE
        r, w = os.pipe()
        fdopen_kwargs["closefd"] = False
        # We need a separate thread to read from the pipe and allow the
        # write() to finish.  This thread is started after the SIGALRM is
        # received (forcing a first EINTR in write()).
        read_results = []
        write_finished = False
        def _read():
            while not write_finished:
                while r in select.select([r], [], [], 1.0)[0]:
                    s = os.read(r, 1024)
                    read_results.append(s)
        t = threading.Thread(target=_read)
        t.daemon = True
        def alarm1(sig, frame):
            signal.signal(signal.SIGALRM, alarm2)
            signal.alarm(1)
        def alarm2(sig, frame):
            t.start()
        signal.signal(signal.SIGALRM, alarm1)
        try:
            wio = self.io.open(w, **fdopen_kwargs)
            signal.alarm(1)
            # Expected behaviour:
            # - first raw write() is partial (because of the limited pipe buffer
            #   and the first alarm)
            # - second raw write() returns EINTR (because of the second alarm)
            # - subsequent write()s are successful (either partial or complete)
            self.assertEqual(N, wio.write(item * N))
            wio.flush()
            write_finished = True
            t.join()
            self.assertEqual(N, sum(len(x) for x in read_results))
        finally:
            write_finished = True
            os.close(w)
            os.close(r)
            # This is deliberate. If we didn't close the file descriptor
            # before closing wio, wio would try to flush its internal
            # buffer, and could block (in case of failure).
            try:
                wio.close()
            except OSError as e:
                if e.errno != errno.EBADF:
                    raise

    def test_interrupted_write_retry_buffered(self):
        self.check_interrupted_write_retry(b"x", mode="wb")

    def test_interrupted_write_retry_text(self):
        self.check_interrupted_write_retry("x", mode="w", encoding="latin1")


class CSignalsTest(SignalsTest):
    io = io

class PySignalsTest(SignalsTest):
    io = pyio

    # Handling reentrancy issues would slow down _pyio even more, so the
    # tests are disabled.
    test_reentrant_write_buffered = None
    test_reentrant_write_text = None


def load_tests(*args):
    tests = (CIOTest, PyIOTest,
             CBufferedReaderTest, PyBufferedReaderTest,
             CBufferedWriterTest, PyBufferedWriterTest,
             CBufferedRWPairTest, PyBufferedRWPairTest,
             CBufferedRandomTest, PyBufferedRandomTest,
             StatefulIncrementalDecoderTest,
             CIncrementalNewlineDecoderTest, PyIncrementalNewlineDecoderTest,
             CTextIOWrapperTest, PyTextIOWrapperTest,
             CMiscIOTest, PyMiscIOTest,
             CSignalsTest, PySignalsTest,
             )

    # Put the namespaces of the IO module we are testing and some useful mock
    # classes in the __dict__ of each test.
    mocks = (MockRawIO, MisbehavedRawIO, MockFileIO, CloseFailureIO,
             MockNonBlockWriterIO, MockUnseekableIO, MockRawIOWithoutRead)
    all_members = io.__all__ + ["IncrementalNewlineDecoder"]
    c_io_ns = {name : getattr(io, name) for name in all_members}
    py_io_ns = {name : getattr(pyio, name) for name in all_members}
    globs = globals()
    c_io_ns.update((x.__name__, globs["C" + x.__name__]) for x in mocks)
    py_io_ns.update((x.__name__, globs["Py" + x.__name__]) for x in mocks)
    # Avoid turning open into a bound method.
    py_io_ns["open"] = pyio.OpenWrapper
    for test in tests:
        if test.__name__.startswith("C"):
            for name, obj in c_io_ns.items():
                setattr(test, name, obj)
        elif test.__name__.startswith("Py"):
            for name, obj in py_io_ns.items():
                setattr(test, name, obj)

    suite = unittest.TestSuite([unittest.makeSuite(test) for test in tests])
    return suite

if __name__ == "__main__":
    unittest.main()<|MERGE_RESOLUTION|>--- conflicted
+++ resolved
@@ -1973,11 +1973,7 @@
         r = self.BytesIO()
         b = self.BufferedWriter(r)
         with self.assertRaisesRegex(LookupError, "is not a text encoding"):
-<<<<<<< HEAD
-            self.TextIOWrapper(b, encoding="hex_codec")
-=======
             self.TextIOWrapper(b, encoding="hex")
->>>>>>> 1aa7ee0d
 
     def test_detach(self):
         r = self.BytesIO()
@@ -2633,19 +2629,11 @@
         # Issue #17106
         # Bypass the early encoding check added in issue 20404
         def _make_illegal_wrapper():
-<<<<<<< HEAD
-            quopri = codecs.lookup("quopri_codec")
-            quopri._is_text_encoding = True
-            try:
-                t = self.TextIOWrapper(self.BytesIO(b'aaaaaa'),
-                                       newline='\n', encoding="quopri_codec")
-=======
             quopri = codecs.lookup("quopri")
             quopri._is_text_encoding = True
             try:
                 t = self.TextIOWrapper(self.BytesIO(b'aaaaaa'),
                                        newline='\n', encoding="quopri")
->>>>>>> 1aa7ee0d
             finally:
                 quopri._is_text_encoding = False
             return t
@@ -3134,7 +3122,6 @@
 
 class CMiscIOTest(MiscIOTest):
     io = io
-    shutdown_error = "RuntimeError: could not find io module state"
 
     def test_readinto_buffer_overflow(self):
         # Issue #18025
@@ -3147,7 +3134,6 @@
 
 class PyMiscIOTest(MiscIOTest):
     io = pyio
-    shutdown_error = "LookupError: unknown encoding: ascii"
 
 
 @unittest.skipIf(os.name == 'nt', 'POSIX signals required for this test.')

import io
import os
import sys
import importlib.util
import time
import shutil
import struct
import zipfile
import unittest


from tempfile import TemporaryFile
from random import randint, random, getrandbits

from test.support import (TESTFN, findfile, unlink,
                          requires_zlib, requires_bz2, requires_lzma,
                          captured_stdout)

TESTFN2 = TESTFN + "2"
TESTFNDIR = TESTFN + "d"
FIXEDTEST_SIZE = 1000
DATAFILES_DIR = 'zipfile_datafiles'

SMALL_TEST_DATA = [('_ziptest1', '1q2w3e4r5t'),
                   ('ziptest2dir/_ziptest2', 'qawsedrftg'),
                   ('ziptest2dir/ziptest3dir/_ziptest3', 'azsxdcfvgb'),
                   ('ziptest2dir/ziptest3dir/ziptest4dir/_ziptest3', '6y7u8i9o0p')]

def get_files(test):
    yield TESTFN2
    with TemporaryFile() as f:
        yield f
        test.assertFalse(f.closed)
    with io.BytesIO() as f:
        yield f
        test.assertFalse(f.closed)

class AbstractTestsWithSourceFile:
    @classmethod
    def setUpClass(cls):
        cls.line_gen = [bytes("Zipfile test line %d. random float: %f\n" %
                              (i, random()), "ascii")
                        for i in range(FIXEDTEST_SIZE)]
        cls.data = b''.join(cls.line_gen)

    def setUp(self):
        # Make a source file with some lines
        with open(TESTFN, "wb") as fp:
            fp.write(self.data)

    def make_test_archive(self, f, compression):
        # Create the ZIP archive
        with zipfile.ZipFile(f, "w", compression) as zipfp:
            zipfp.write(TESTFN, "another.name")
            zipfp.write(TESTFN, TESTFN)
            zipfp.writestr("strfile", self.data)

    def zip_test(self, f, compression):
        self.make_test_archive(f, compression)

        # Read the ZIP archive
        with zipfile.ZipFile(f, "r", compression) as zipfp:
            self.assertEqual(zipfp.read(TESTFN), self.data)
            self.assertEqual(zipfp.read("another.name"), self.data)
            self.assertEqual(zipfp.read("strfile"), self.data)

            # Print the ZIP directory
            fp = io.StringIO()
            zipfp.printdir(file=fp)
            directory = fp.getvalue()
            lines = directory.splitlines()
            self.assertEqual(len(lines), 4) # Number of files + header

            self.assertIn('File Name', lines[0])
            self.assertIn('Modified', lines[0])
            self.assertIn('Size', lines[0])

            fn, date, time_, size = lines[1].split()
            self.assertEqual(fn, 'another.name')
            self.assertTrue(time.strptime(date, '%Y-%m-%d'))
            self.assertTrue(time.strptime(time_, '%H:%M:%S'))
            self.assertEqual(size, str(len(self.data)))

            # Check the namelist
            names = zipfp.namelist()
            self.assertEqual(len(names), 3)
            self.assertIn(TESTFN, names)
            self.assertIn("another.name", names)
            self.assertIn("strfile", names)

            # Check infolist
            infos = zipfp.infolist()
            names = [i.filename for i in infos]
            self.assertEqual(len(names), 3)
            self.assertIn(TESTFN, names)
            self.assertIn("another.name", names)
            self.assertIn("strfile", names)
            for i in infos:
                self.assertEqual(i.file_size, len(self.data))

            # check getinfo
            for nm in (TESTFN, "another.name", "strfile"):
                info = zipfp.getinfo(nm)
                self.assertEqual(info.filename, nm)
                self.assertEqual(info.file_size, len(self.data))

            # Check that testzip doesn't raise an exception
            zipfp.testzip()

    def test_basic(self):
        for f in get_files(self):
            self.zip_test(f, self.compression)

    def zip_open_test(self, f, compression):
        self.make_test_archive(f, compression)

        # Read the ZIP archive
        with zipfile.ZipFile(f, "r", compression) as zipfp:
            zipdata1 = []
            with zipfp.open(TESTFN) as zipopen1:
                while True:
                    read_data = zipopen1.read(256)
                    if not read_data:
                        break
                    zipdata1.append(read_data)

            zipdata2 = []
            with zipfp.open("another.name") as zipopen2:
                while True:
                    read_data = zipopen2.read(256)
                    if not read_data:
                        break
                    zipdata2.append(read_data)

            self.assertEqual(b''.join(zipdata1), self.data)
            self.assertEqual(b''.join(zipdata2), self.data)

    def test_open(self):
        for f in get_files(self):
            self.zip_open_test(f, self.compression)

    def zip_random_open_test(self, f, compression):
        self.make_test_archive(f, compression)

        # Read the ZIP archive
        with zipfile.ZipFile(f, "r", compression) as zipfp:
            zipdata1 = []
            with zipfp.open(TESTFN) as zipopen1:
                while True:
                    read_data = zipopen1.read(randint(1, 1024))
                    if not read_data:
                        break
                    zipdata1.append(read_data)

            self.assertEqual(b''.join(zipdata1), self.data)

    def test_random_open(self):
        for f in get_files(self):
            self.zip_random_open_test(f, self.compression)

    def zip_readline_read_test(self, f, compression):
        self.make_test_archive(f, compression)

        # Read the ZIP archive
        with zipfile.ZipFile(f, "r") as zipfp, \
             zipfp.open(TESTFN) as zipopen:
            data = b''
            while True:
                read = zipopen.readline()
                if not read:
                    break
                data += read

                read = zipopen.read(100)
                if not read:
                    break
                data += read

        self.assertEqual(data, self.data)

    def test_readline_read(self):
        # Issue #7610: calls to readline() interleaved with calls to read().
        for f in get_files(self):
            self.zip_readline_read_test(f, self.compression)

    def zip_readline_test(self, f, compression):
        self.make_test_archive(f, compression)

        # Read the ZIP archive
        with zipfile.ZipFile(f, "r") as zipfp:
            with zipfp.open(TESTFN) as zipopen:
                for line in self.line_gen:
                    linedata = zipopen.readline()
                    self.assertEqual(linedata, line)

    def test_readline(self):
        for f in get_files(self):
            self.zip_readline_test(f, self.compression)

    def zip_readlines_test(self, f, compression):
        self.make_test_archive(f, compression)

        # Read the ZIP archive
        with zipfile.ZipFile(f, "r") as zipfp:
            with zipfp.open(TESTFN) as zipopen:
                ziplines = zipopen.readlines()
            for line, zipline in zip(self.line_gen, ziplines):
                self.assertEqual(zipline, line)

    def test_readlines(self):
        for f in get_files(self):
            self.zip_readlines_test(f, self.compression)

    def zip_iterlines_test(self, f, compression):
        self.make_test_archive(f, compression)

        # Read the ZIP archive
        with zipfile.ZipFile(f, "r") as zipfp:
            with zipfp.open(TESTFN) as zipopen:
                for line, zipline in zip(self.line_gen, zipopen):
                    self.assertEqual(zipline, line)

    def test_iterlines(self):
        for f in get_files(self):
            self.zip_iterlines_test(f, self.compression)

    def test_low_compression(self):
        """Check for cases where compressed data is larger than original."""
        # Create the ZIP archive
        with zipfile.ZipFile(TESTFN2, "w", self.compression) as zipfp:
            zipfp.writestr("strfile", '12')

        # Get an open object for strfile
        with zipfile.ZipFile(TESTFN2, "r", self.compression) as zipfp:
            with zipfp.open("strfile") as openobj:
                self.assertEqual(openobj.read(1), b'1')
                self.assertEqual(openobj.read(1), b'2')

    def test_writestr_compression(self):
        zipfp = zipfile.ZipFile(TESTFN2, "w")
        zipfp.writestr("b.txt", "hello world", compress_type=self.compression)
        info = zipfp.getinfo('b.txt')
        self.assertEqual(info.compress_type, self.compression)

    def test_read_return_size(self):
        # Issue #9837: ZipExtFile.read() shouldn't return more bytes
        # than requested.
        for test_size in (1, 4095, 4096, 4097, 16384):
            file_size = test_size + 1
            junk = getrandbits(8 * file_size).to_bytes(file_size, 'little')
            with zipfile.ZipFile(io.BytesIO(), "w", self.compression) as zipf:
                zipf.writestr('foo', junk)
                with zipf.open('foo', 'r') as fp:
                    buf = fp.read(test_size)
                    self.assertEqual(len(buf), test_size)

    def tearDown(self):
        unlink(TESTFN)
        unlink(TESTFN2)


class StoredTestsWithSourceFile(AbstractTestsWithSourceFile,
                                unittest.TestCase):
    compression = zipfile.ZIP_STORED
    test_low_compression = None

    def zip_test_writestr_permissions(self, f, compression):
        # Make sure that writestr creates files with mode 0600,
        # when it is passed a name rather than a ZipInfo instance.

        self.make_test_archive(f, compression)
        with zipfile.ZipFile(f, "r") as zipfp:
            zinfo = zipfp.getinfo('strfile')
            self.assertEqual(zinfo.external_attr, 0o600 << 16)

    def test_writestr_permissions(self):
        for f in get_files(self):
            self.zip_test_writestr_permissions(f, zipfile.ZIP_STORED)

    def test_absolute_arcnames(self):
        with zipfile.ZipFile(TESTFN2, "w", zipfile.ZIP_STORED) as zipfp:
            zipfp.write(TESTFN, "/absolute")

        with zipfile.ZipFile(TESTFN2, "r", zipfile.ZIP_STORED) as zipfp:
            self.assertEqual(zipfp.namelist(), ["absolute"])

    def test_append_to_zip_file(self):
        """Test appending to an existing zipfile."""
        with zipfile.ZipFile(TESTFN2, "w", zipfile.ZIP_STORED) as zipfp:
            zipfp.write(TESTFN, TESTFN)

        with zipfile.ZipFile(TESTFN2, "a", zipfile.ZIP_STORED) as zipfp:
            zipfp.writestr("strfile", self.data)
            self.assertEqual(zipfp.namelist(), [TESTFN, "strfile"])

    def test_append_to_non_zip_file(self):
        """Test appending to an existing file that is not a zipfile."""
        # NOTE: this test fails if len(d) < 22 because of the first
        # line "fpin.seek(-22, 2)" in _EndRecData
        data = b'I am not a ZipFile!'*10
        with open(TESTFN2, 'wb') as f:
            f.write(data)

        with zipfile.ZipFile(TESTFN2, "a", zipfile.ZIP_STORED) as zipfp:
            zipfp.write(TESTFN, TESTFN)

        with open(TESTFN2, 'rb') as f:
            f.seek(len(data))
            with zipfile.ZipFile(f, "r") as zipfp:
                self.assertEqual(zipfp.namelist(), [TESTFN])

    def test_ignores_newline_at_end(self):
        with zipfile.ZipFile(TESTFN2, "w", zipfile.ZIP_STORED) as zipfp:
            zipfp.write(TESTFN, TESTFN)
        with open(TESTFN2, 'a') as f:
            f.write("\r\n\00\00\00")
        with zipfile.ZipFile(TESTFN2, "r") as zipfp:
            self.assertIsInstance(zipfp, zipfile.ZipFile)

    def test_ignores_stuff_appended_past_comments(self):
        with zipfile.ZipFile(TESTFN2, "w", zipfile.ZIP_STORED) as zipfp:
            zipfp.comment = b"this is a comment"
            zipfp.write(TESTFN, TESTFN)
        with open(TESTFN2, 'a') as f:
            f.write("abcdef\r\n")
        with zipfile.ZipFile(TESTFN2, "r") as zipfp:
            self.assertIsInstance(zipfp, zipfile.ZipFile)
            self.assertEqual(zipfp.comment, b"this is a comment")

    def test_write_default_name(self):
        """Check that calling ZipFile.write without arcname specified
        produces the expected result."""
        with zipfile.ZipFile(TESTFN2, "w") as zipfp:
            zipfp.write(TESTFN)
            with open(TESTFN, "rb") as f:
                self.assertEqual(zipfp.read(TESTFN), f.read())

    def test_write_to_readonly(self):
        """Check that trying to call write() on a readonly ZipFile object
        raises a RuntimeError."""
        with zipfile.ZipFile(TESTFN2, mode="w") as zipfp:
            zipfp.writestr("somefile.txt", "bogus")

        with zipfile.ZipFile(TESTFN2, mode="r") as zipfp:
            self.assertRaises(RuntimeError, zipfp.write, TESTFN)

    def test_add_file_before_1980(self):
        # Set atime and mtime to 1970-01-01
        os.utime(TESTFN, (0, 0))
        with zipfile.ZipFile(TESTFN2, "w") as zipfp:
            self.assertRaises(ValueError, zipfp.write, TESTFN)

@requires_zlib
class DeflateTestsWithSourceFile(AbstractTestsWithSourceFile,
                                 unittest.TestCase):
    compression = zipfile.ZIP_DEFLATED

    def test_per_file_compression(self):
        """Check that files within a Zip archive can have different
        compression options."""
        with zipfile.ZipFile(TESTFN2, "w") as zipfp:
            zipfp.write(TESTFN, 'storeme', zipfile.ZIP_STORED)
            zipfp.write(TESTFN, 'deflateme', zipfile.ZIP_DEFLATED)
            sinfo = zipfp.getinfo('storeme')
            dinfo = zipfp.getinfo('deflateme')
            self.assertEqual(sinfo.compress_type, zipfile.ZIP_STORED)
            self.assertEqual(dinfo.compress_type, zipfile.ZIP_DEFLATED)

@requires_bz2
class Bzip2TestsWithSourceFile(AbstractTestsWithSourceFile,
                               unittest.TestCase):
    compression = zipfile.ZIP_BZIP2

@requires_lzma
class LzmaTestsWithSourceFile(AbstractTestsWithSourceFile,
                              unittest.TestCase):
    compression = zipfile.ZIP_LZMA


class AbstractTestZip64InSmallFiles:
    # These tests test the ZIP64 functionality without using large files,
    # see test_zipfile64 for proper tests.

    @classmethod
    def setUpClass(cls):
        line_gen = (bytes("Test of zipfile line %d." % i, "ascii")
                    for i in range(0, FIXEDTEST_SIZE))
        cls.data = b'\n'.join(line_gen)

    def setUp(self):
        self._limit = zipfile.ZIP64_LIMIT
        zipfile.ZIP64_LIMIT = 5

        # Make a source file with some lines
        with open(TESTFN, "wb") as fp:
            fp.write(self.data)

    def zip_test(self, f, compression):
        # Create the ZIP archive
        with zipfile.ZipFile(f, "w", compression, allowZip64=True) as zipfp:
            zipfp.write(TESTFN, "another.name")
            zipfp.write(TESTFN, TESTFN)
            zipfp.writestr("strfile", self.data)

        # Read the ZIP archive
        with zipfile.ZipFile(f, "r", compression) as zipfp:
            self.assertEqual(zipfp.read(TESTFN), self.data)
            self.assertEqual(zipfp.read("another.name"), self.data)
            self.assertEqual(zipfp.read("strfile"), self.data)

            # Print the ZIP directory
            fp = io.StringIO()
            zipfp.printdir(fp)

            directory = fp.getvalue()
            lines = directory.splitlines()
            self.assertEqual(len(lines), 4) # Number of files + header

            self.assertIn('File Name', lines[0])
            self.assertIn('Modified', lines[0])
            self.assertIn('Size', lines[0])

            fn, date, time_, size = lines[1].split()
            self.assertEqual(fn, 'another.name')
            self.assertTrue(time.strptime(date, '%Y-%m-%d'))
            self.assertTrue(time.strptime(time_, '%H:%M:%S'))
            self.assertEqual(size, str(len(self.data)))

            # Check the namelist
            names = zipfp.namelist()
            self.assertEqual(len(names), 3)
            self.assertIn(TESTFN, names)
            self.assertIn("another.name", names)
            self.assertIn("strfile", names)

            # Check infolist
            infos = zipfp.infolist()
            names = [i.filename for i in infos]
            self.assertEqual(len(names), 3)
            self.assertIn(TESTFN, names)
            self.assertIn("another.name", names)
            self.assertIn("strfile", names)
            for i in infos:
                self.assertEqual(i.file_size, len(self.data))

            # check getinfo
            for nm in (TESTFN, "another.name", "strfile"):
                info = zipfp.getinfo(nm)
                self.assertEqual(info.filename, nm)
                self.assertEqual(info.file_size, len(self.data))

            # Check that testzip doesn't raise an exception
            zipfp.testzip()

    def test_basic(self):
        for f in get_files(self):
            self.zip_test(f, self.compression)

    def tearDown(self):
        zipfile.ZIP64_LIMIT = self._limit
        unlink(TESTFN)
        unlink(TESTFN2)


class StoredTestZip64InSmallFiles(AbstractTestZip64InSmallFiles,
                                  unittest.TestCase):
    compression = zipfile.ZIP_STORED

    def large_file_exception_test(self, f, compression):
        with zipfile.ZipFile(f, "w", compression) as zipfp:
            self.assertRaises(zipfile.LargeZipFile,
                              zipfp.write, TESTFN, "another.name")

    def large_file_exception_test2(self, f, compression):
        with zipfile.ZipFile(f, "w", compression) as zipfp:
            self.assertRaises(zipfile.LargeZipFile,
                              zipfp.writestr, "another.name", self.data)

    def test_large_file_exception(self):
        for f in get_files(self):
            self.large_file_exception_test(f, zipfile.ZIP_STORED)
            self.large_file_exception_test2(f, zipfile.ZIP_STORED)

    def test_absolute_arcnames(self):
        with zipfile.ZipFile(TESTFN2, "w", zipfile.ZIP_STORED,
                             allowZip64=True) as zipfp:
            zipfp.write(TESTFN, "/absolute")

        with zipfile.ZipFile(TESTFN2, "r", zipfile.ZIP_STORED) as zipfp:
            self.assertEqual(zipfp.namelist(), ["absolute"])

@requires_zlib
class DeflateTestZip64InSmallFiles(AbstractTestZip64InSmallFiles,
                                   unittest.TestCase):
    compression = zipfile.ZIP_DEFLATED

@requires_bz2
class Bzip2TestZip64InSmallFiles(AbstractTestZip64InSmallFiles,
                                 unittest.TestCase):
    compression = zipfile.ZIP_BZIP2

@requires_lzma
class LzmaTestZip64InSmallFiles(AbstractTestZip64InSmallFiles,
                                unittest.TestCase):
    compression = zipfile.ZIP_LZMA


class PyZipFileTests(unittest.TestCase):
    def assertCompiledIn(self, name, namelist):
        if name + 'o' not in namelist:
            self.assertIn(name + 'c', namelist)

    def test_write_pyfile(self):
        with TemporaryFile() as t, zipfile.PyZipFile(t, "w") as zipfp:
            fn = __file__
            if fn.endswith('.pyc') or fn.endswith('.pyo'):
                path_split = fn.split(os.sep)
                if os.altsep is not None:
                    path_split.extend(fn.split(os.altsep))
                if '__pycache__' in path_split:
                    fn = importlib.util.source_from_cache(fn)
                else:
                    fn = fn[:-1]

            zipfp.writepy(fn)

            bn = os.path.basename(fn)
            self.assertNotIn(bn, zipfp.namelist())
            self.assertCompiledIn(bn, zipfp.namelist())

        with TemporaryFile() as t, zipfile.PyZipFile(t, "w") as zipfp:
            fn = __file__
            if fn.endswith(('.pyc', '.pyo')):
                fn = fn[:-1]

            zipfp.writepy(fn, "testpackage")

            bn = "%s/%s" % ("testpackage", os.path.basename(fn))
            self.assertNotIn(bn, zipfp.namelist())
            self.assertCompiledIn(bn, zipfp.namelist())

    def test_write_python_package(self):
        import email
        packagedir = os.path.dirname(email.__file__)

        with TemporaryFile() as t, zipfile.PyZipFile(t, "w") as zipfp:
            zipfp.writepy(packagedir)

            # Check for a couple of modules at different levels of the
            # hierarchy
            names = zipfp.namelist()
            self.assertCompiledIn('email/__init__.py', names)
            self.assertCompiledIn('email/mime/text.py', names)

    def test_write_with_optimization(self):
        import email
        packagedir = os.path.dirname(email.__file__)
        # use .pyc if running test in optimization mode,
        # use .pyo if running test in debug mode
        optlevel = 1 if __debug__ else 0
        ext = '.pyo' if optlevel == 1 else '.pyc'

        with TemporaryFile() as t, \
                 zipfile.PyZipFile(t, "w", optimize=optlevel) as zipfp:
            zipfp.writepy(packagedir)

            names = zipfp.namelist()
            self.assertIn('email/__init__' + ext, names)
            self.assertIn('email/mime/text' + ext, names)

    def test_write_python_directory(self):
        os.mkdir(TESTFN2)
        try:
            with open(os.path.join(TESTFN2, "mod1.py"), "w") as fp:
                fp.write("print(42)\n")

            with open(os.path.join(TESTFN2, "mod2.py"), "w") as fp:
                fp.write("print(42 * 42)\n")

            with open(os.path.join(TESTFN2, "mod2.txt"), "w") as fp:
                fp.write("bla bla bla\n")

            with TemporaryFile() as t, zipfile.PyZipFile(t, "w") as zipfp:
                zipfp.writepy(TESTFN2)

                names = zipfp.namelist()
                self.assertCompiledIn('mod1.py', names)
                self.assertCompiledIn('mod2.py', names)
                self.assertNotIn('mod2.txt', names)

        finally:
            shutil.rmtree(TESTFN2)

    def test_write_non_pyfile(self):
        with TemporaryFile() as t, zipfile.PyZipFile(t, "w") as zipfp:
            with open(TESTFN, 'w') as f:
                f.write('most definitely not a python file')
            self.assertRaises(RuntimeError, zipfp.writepy, TESTFN)
            os.remove(TESTFN)

    def test_write_pyfile_bad_syntax(self):
        os.mkdir(TESTFN2)
        try:
            with open(os.path.join(TESTFN2, "mod1.py"), "w") as fp:
                fp.write("Bad syntax in python file\n")

            with TemporaryFile() as t, zipfile.PyZipFile(t, "w") as zipfp:
                # syntax errors are printed to stdout
                with captured_stdout() as s:
                    zipfp.writepy(os.path.join(TESTFN2, "mod1.py"))

                self.assertIn("SyntaxError", s.getvalue())

                # as it will not have compiled the python file, it will
                # include the .py file not .pyc or .pyo
                names = zipfp.namelist()
                self.assertIn('mod1.py', names)
                self.assertNotIn('mod1.pyc', names)
                self.assertNotIn('mod1.pyo', names)

        finally:
            shutil.rmtree(TESTFN2)


class ExtractTests(unittest.TestCase):
    def test_extract(self):
        with zipfile.ZipFile(TESTFN2, "w", zipfile.ZIP_STORED) as zipfp:
            for fpath, fdata in SMALL_TEST_DATA:
                zipfp.writestr(fpath, fdata)

        with zipfile.ZipFile(TESTFN2, "r") as zipfp:
            for fpath, fdata in SMALL_TEST_DATA:
                writtenfile = zipfp.extract(fpath)

                # make sure it was written to the right place
                correctfile = os.path.join(os.getcwd(), fpath)
                correctfile = os.path.normpath(correctfile)

                self.assertEqual(writtenfile, correctfile)

                # make sure correct data is in correct file
                with open(writtenfile, "rb") as f:
                    self.assertEqual(fdata.encode(), f.read())

                os.remove(writtenfile)

        # remove the test file subdirectories
        shutil.rmtree(os.path.join(os.getcwd(), 'ziptest2dir'))

    def test_extract_all(self):
        with zipfile.ZipFile(TESTFN2, "w", zipfile.ZIP_STORED) as zipfp:
            for fpath, fdata in SMALL_TEST_DATA:
                zipfp.writestr(fpath, fdata)

        with zipfile.ZipFile(TESTFN2, "r") as zipfp:
            zipfp.extractall()
            for fpath, fdata in SMALL_TEST_DATA:
                outfile = os.path.join(os.getcwd(), fpath)

                with open(outfile, "rb") as f:
                    self.assertEqual(fdata.encode(), f.read())

                os.remove(outfile)

        # remove the test file subdirectories
        shutil.rmtree(os.path.join(os.getcwd(), 'ziptest2dir'))

    def check_file(self, filename, content):
        self.assertTrue(os.path.isfile(filename))
        with open(filename, 'rb') as f:
            self.assertEqual(f.read(), content)

    def test_sanitize_windows_name(self):
        san = zipfile.ZipFile._sanitize_windows_name
        # Passing pathsep in allows this test to work regardless of platform.
        self.assertEqual(san(r',,?,C:,foo,bar/z', ','), r'_,C_,foo,bar/z')
        self.assertEqual(san(r'a\b,c<d>e|f"g?h*i', ','), r'a\b,c_d_e_f_g_h_i')
        self.assertEqual(san('../../foo../../ba..r', '/'), r'foo/ba..r')

    def test_extract_hackers_arcnames_common_cases(self):
        common_hacknames = [
            ('../foo/bar', 'foo/bar'),
            ('foo/../bar', 'foo/bar'),
            ('foo/../../bar', 'foo/bar'),
            ('foo/bar/..', 'foo/bar'),
            ('./../foo/bar', 'foo/bar'),
            ('/foo/bar', 'foo/bar'),
            ('/foo/../bar', 'foo/bar'),
            ('/foo/../../bar', 'foo/bar'),
        ]
        self._test_extract_hackers_arcnames(common_hacknames)

    @unittest.skipIf(os.path.sep != '\\', 'Requires \\ as path separator.')
    def test_extract_hackers_arcnames_windows_only(self):
        """Test combination of path fixing and windows name sanitization."""
        windows_hacknames = [
                (r'..\foo\bar', 'foo/bar'),
                (r'..\/foo\/bar', 'foo/bar'),
                (r'foo/\..\/bar', 'foo/bar'),
                (r'foo\/../\bar', 'foo/bar'),
                (r'C:foo/bar', 'foo/bar'),
                (r'C:/foo/bar', 'foo/bar'),
                (r'C://foo/bar', 'foo/bar'),
                (r'C:\foo\bar', 'foo/bar'),
                (r'//conky/mountpoint/foo/bar', 'foo/bar'),
                (r'\\conky\mountpoint\foo\bar', 'foo/bar'),
                (r'///conky/mountpoint/foo/bar', 'conky/mountpoint/foo/bar'),
                (r'\\\conky\mountpoint\foo\bar', 'conky/mountpoint/foo/bar'),
                (r'//conky//mountpoint/foo/bar', 'conky/mountpoint/foo/bar'),
                (r'\\conky\\mountpoint\foo\bar', 'conky/mountpoint/foo/bar'),
                (r'//?/C:/foo/bar', 'foo/bar'),
                (r'\\?\C:\foo\bar', 'foo/bar'),
                (r'C:/../C:/foo/bar', 'C_/foo/bar'),
                (r'a:b\c<d>e|f"g?h*i', 'b/c_d_e_f_g_h_i'),
                ('../../foo../../ba..r', 'foo/ba..r'),
        ]
        self._test_extract_hackers_arcnames(windows_hacknames)

    @unittest.skipIf(os.path.sep != '/', r'Requires / as path separator.')
    def test_extract_hackers_arcnames_posix_only(self):
        posix_hacknames = [
            ('//foo/bar', 'foo/bar'),
            ('../../foo../../ba..r', 'foo../ba..r'),
            (r'foo/..\bar', r'foo/..\bar'),
        ]
        self._test_extract_hackers_arcnames(posix_hacknames)

    def _test_extract_hackers_arcnames(self, hacknames):
        for arcname, fixedname in hacknames:
            content = b'foobar' + arcname.encode()
            with zipfile.ZipFile(TESTFN2, 'w', zipfile.ZIP_STORED) as zipfp:
                zinfo = zipfile.ZipInfo()
                # preserve backslashes
                zinfo.filename = arcname
                zinfo.external_attr = 0o600 << 16
                zipfp.writestr(zinfo, content)

            arcname = arcname.replace(os.sep, "/")
            targetpath = os.path.join('target', 'subdir', 'subsub')
            correctfile = os.path.join(targetpath, *fixedname.split('/'))

            with zipfile.ZipFile(TESTFN2, 'r') as zipfp:
                writtenfile = zipfp.extract(arcname, targetpath)
                self.assertEqual(writtenfile, correctfile,
                                 msg='extract %r: %r != %r' %
                                 (arcname, writtenfile, correctfile))
            self.check_file(correctfile, content)
            shutil.rmtree('target')

            with zipfile.ZipFile(TESTFN2, 'r') as zipfp:
                zipfp.extractall(targetpath)
            self.check_file(correctfile, content)
            shutil.rmtree('target')

            correctfile = os.path.join(os.getcwd(), *fixedname.split('/'))

            with zipfile.ZipFile(TESTFN2, 'r') as zipfp:
                writtenfile = zipfp.extract(arcname)
                self.assertEqual(writtenfile, correctfile,
                                 msg="extract %r" % arcname)
            self.check_file(correctfile, content)
            shutil.rmtree(fixedname.split('/')[0])

            with zipfile.ZipFile(TESTFN2, 'r') as zipfp:
                zipfp.extractall()
            self.check_file(correctfile, content)
            shutil.rmtree(fixedname.split('/')[0])

            os.remove(TESTFN2)


class OtherTests(unittest.TestCase):
    def test_open_via_zip_info(self):
        # Create the ZIP archive
        with zipfile.ZipFile(TESTFN2, "w", zipfile.ZIP_STORED) as zipfp:
            zipfp.writestr("name", "foo")
            zipfp.writestr("name", "bar")

        with zipfile.ZipFile(TESTFN2, "r") as zipfp:
            infos = zipfp.infolist()
            data = b""
            for info in infos:
                with zipfp.open(info) as zipopen:
                    data += zipopen.read()
            self.assertIn(data, {b"foobar", b"barfoo"})
            data = b""
            for info in infos:
                data += zipfp.read(info)
            self.assertIn(data, {b"foobar", b"barfoo"})

    def test_universal_readaheads(self):
        f = io.BytesIO()

        data = b'a\r\n' * 16 * 1024
        with zipfile.ZipFile(f, 'w', zipfile.ZIP_STORED) as zipfp:
            zipfp.writestr(TESTFN, data)

        data2 = b''
        with zipfile.ZipFile(f, 'r') as zipfp, \
             zipfp.open(TESTFN, 'rU') as zipopen:
            for line in zipopen:
                data2 += line

        self.assertEqual(data, data2.replace(b'\n', b'\r\n'))

    def test_writestr_extended_local_header_issue1202(self):
        with zipfile.ZipFile(TESTFN2, 'w') as orig_zip:
            for data in 'abcdefghijklmnop':
                zinfo = zipfile.ZipInfo(data)
                zinfo.flag_bits |= 0x08  # Include an extended local header.
                orig_zip.writestr(zinfo, data)

    def test_close(self):
        """Check that the zipfile is closed after the 'with' block."""
        with zipfile.ZipFile(TESTFN2, "w") as zipfp:
            for fpath, fdata in SMALL_TEST_DATA:
                zipfp.writestr(fpath, fdata)
                self.assertIsNotNone(zipfp.fp, 'zipfp is not open')
        self.assertIsNone(zipfp.fp, 'zipfp is not closed')

        with zipfile.ZipFile(TESTFN2, "r") as zipfp:
            self.assertIsNotNone(zipfp.fp, 'zipfp is not open')
        self.assertIsNone(zipfp.fp, 'zipfp is not closed')

    def test_close_on_exception(self):
        """Check that the zipfile is closed if an exception is raised in the
        'with' block."""
        with zipfile.ZipFile(TESTFN2, "w") as zipfp:
            for fpath, fdata in SMALL_TEST_DATA:
                zipfp.writestr(fpath, fdata)

        try:
            with zipfile.ZipFile(TESTFN2, "r") as zipfp2:
                raise zipfile.BadZipFile()
        except zipfile.BadZipFile:
            self.assertIsNone(zipfp2.fp, 'zipfp is not closed')

    def test_unsupported_version(self):
        # File has an extract_version of 120
        data = (b'PK\x03\x04x\x00\x00\x00\x00\x00!p\xa1@\x00\x00\x00\x00\x00\x00'
        b'\x00\x00\x00\x00\x00\x00\x01\x00\x00\x00xPK\x01\x02x\x03x\x00\x00\x00\x00'
        b'\x00!p\xa1@\x00\x00\x00\x00\x00\x00\x00\x00\x00\x00\x00\x00\x01\x00\x00'
        b'\x00\x00\x00\x00\x00\x00\x00\x00\x00\x80\x01\x00\x00\x00\x00xPK\x05\x06'
        b'\x00\x00\x00\x00\x01\x00\x01\x00/\x00\x00\x00\x1f\x00\x00\x00\x00\x00')

        self.assertRaises(NotImplementedError, zipfile.ZipFile,
                          io.BytesIO(data), 'r')

    @requires_zlib
    def test_read_unicode_filenames(self):
        # bug #10801
        fname = findfile('zip_cp437_header.zip')
        with zipfile.ZipFile(fname) as zipfp:
            for name in zipfp.namelist():
                zipfp.open(name).close()

    def test_write_unicode_filenames(self):
        with zipfile.ZipFile(TESTFN, "w") as zf:
            zf.writestr("foo.txt", "Test for unicode filename")
            zf.writestr("\xf6.txt", "Test for unicode filename")
            self.assertIsInstance(zf.infolist()[0].filename, str)

        with zipfile.ZipFile(TESTFN, "r") as zf:
            self.assertEqual(zf.filelist[0].filename, "foo.txt")
            self.assertEqual(zf.filelist[1].filename, "\xf6.txt")

    def test_create_non_existent_file_for_append(self):
        if os.path.exists(TESTFN):
            os.unlink(TESTFN)

        filename = 'testfile.txt'
        content = b'hello, world. this is some content.'

        try:
            with zipfile.ZipFile(TESTFN, 'a') as zf:
                zf.writestr(filename, content)
        except OSError:
            self.fail('Could not append data to a non-existent zip file.')

        self.assertTrue(os.path.exists(TESTFN))

        with zipfile.ZipFile(TESTFN, 'r') as zf:
            self.assertEqual(zf.read(filename), content)

    def test_close_erroneous_file(self):
        # This test checks that the ZipFile constructor closes the file object
        # it opens if there's an error in the file.  If it doesn't, the
        # traceback holds a reference to the ZipFile object and, indirectly,
        # the file object.
        # On Windows, this causes the os.unlink() call to fail because the
        # underlying file is still open.  This is SF bug #412214.
        #
        with open(TESTFN, "w") as fp:
            fp.write("this is not a legal zip file\n")
        try:
            zf = zipfile.ZipFile(TESTFN)
        except zipfile.BadZipFile:
            pass

    def test_is_zip_erroneous_file(self):
        """Check that is_zipfile() correctly identifies non-zip files."""
        # - passing a filename
        with open(TESTFN, "w") as fp:
            fp.write("this is not a legal zip file\n")
        self.assertFalse(zipfile.is_zipfile(TESTFN))
        # - passing a file object
        with open(TESTFN, "rb") as fp:
            self.assertFalse(zipfile.is_zipfile(fp))
        # - passing a file-like object
        fp = io.BytesIO()
        fp.write(b"this is not a legal zip file\n")
        self.assertFalse(zipfile.is_zipfile(fp))
        fp.seek(0, 0)
        self.assertFalse(zipfile.is_zipfile(fp))

    def test_damaged_zipfile(self):
        """Check that zipfiles with missing bytes at the end raise BadZipFile."""
        # - Create a valid zip file
        fp = io.BytesIO()
        with zipfile.ZipFile(fp, mode="w") as zipf:
            zipf.writestr("foo.txt", b"O, for a Muse of Fire!")
        zipfiledata = fp.getvalue()

        # - Now create copies of it missing the last N bytes and make sure
        #   a BadZipFile exception is raised when we try to open it
        for N in range(len(zipfiledata)):
            fp = io.BytesIO(zipfiledata[:N])
            self.assertRaises(zipfile.BadZipFile, zipfile.ZipFile, fp)

    def test_is_zip_valid_file(self):
        """Check that is_zipfile() correctly identifies zip files."""
        # - passing a filename
        with zipfile.ZipFile(TESTFN, mode="w") as zipf:
            zipf.writestr("foo.txt", b"O, for a Muse of Fire!")

        self.assertTrue(zipfile.is_zipfile(TESTFN))
        # - passing a file object
        with open(TESTFN, "rb") as fp:
            self.assertTrue(zipfile.is_zipfile(fp))
            fp.seek(0, 0)
            zip_contents = fp.read()
        # - passing a file-like object
        fp = io.BytesIO()
        fp.write(zip_contents)
        self.assertTrue(zipfile.is_zipfile(fp))
        fp.seek(0, 0)
        self.assertTrue(zipfile.is_zipfile(fp))

    def test_non_existent_file_raises_OSError(self):
        # make sure we don't raise an AttributeError when a partially-constructed
        # ZipFile instance is finalized; this tests for regression on SF tracker
        # bug #403871.

        # The bug we're testing for caused an AttributeError to be raised
        # when a ZipFile instance was created for a file that did not
        # exist; the .fp member was not initialized but was needed by the
        # __del__() method.  Since the AttributeError is in the __del__(),
        # it is ignored, but the user should be sufficiently annoyed by
        # the message on the output that regression will be noticed
        # quickly.
        self.assertRaises(OSError, zipfile.ZipFile, TESTFN)

    def test_empty_file_raises_BadZipFile(self):
        f = open(TESTFN, 'w')
        f.close()
        self.assertRaises(zipfile.BadZipFile, zipfile.ZipFile, TESTFN)

        with open(TESTFN, 'w') as fp:
            fp.write("short file")
        self.assertRaises(zipfile.BadZipFile, zipfile.ZipFile, TESTFN)

    def test_closed_zip_raises_RuntimeError(self):
        """Verify that testzip() doesn't swallow inappropriate exceptions."""
        data = io.BytesIO()
        with zipfile.ZipFile(data, mode="w") as zipf:
            zipf.writestr("foo.txt", "O, for a Muse of Fire!")

        # This is correct; calling .read on a closed ZipFile should raise
        # a RuntimeError, and so should calling .testzip.  An earlier
        # version of .testzip would swallow this exception (and any other)
        # and report that the first file in the archive was corrupt.
        self.assertRaises(RuntimeError, zipf.read, "foo.txt")
        self.assertRaises(RuntimeError, zipf.open, "foo.txt")
        self.assertRaises(RuntimeError, zipf.testzip)
        self.assertRaises(RuntimeError, zipf.writestr, "bogus.txt", "bogus")
        with open(TESTFN, 'w') as f:
            f.write('zipfile test data')
        self.assertRaises(RuntimeError, zipf.write, TESTFN)

    def test_bad_constructor_mode(self):
        """Check that bad modes passed to ZipFile constructor are caught."""
        self.assertRaises(RuntimeError, zipfile.ZipFile, TESTFN, "q")

    def test_bad_open_mode(self):
        """Check that bad modes passed to ZipFile.open are caught."""
        with zipfile.ZipFile(TESTFN, mode="w") as zipf:
            zipf.writestr("foo.txt", "O, for a Muse of Fire!")

        with zipfile.ZipFile(TESTFN, mode="r") as zipf:
        # read the data to make sure the file is there
            zipf.read("foo.txt")
            self.assertRaises(RuntimeError, zipf.open, "foo.txt", "q")

    def test_read0(self):
        """Check that calling read(0) on a ZipExtFile object returns an empty
        string and doesn't advance file pointer."""
        with zipfile.ZipFile(TESTFN, mode="w") as zipf:
            zipf.writestr("foo.txt", "O, for a Muse of Fire!")
            # read the data to make sure the file is there
            with zipf.open("foo.txt") as f:
                for i in range(FIXEDTEST_SIZE):
                    self.assertEqual(f.read(0), b'')

                self.assertEqual(f.read(), b"O, for a Muse of Fire!")

    def test_open_non_existent_item(self):
        """Check that attempting to call open() for an item that doesn't
        exist in the archive raises a RuntimeError."""
        with zipfile.ZipFile(TESTFN, mode="w") as zipf:
            self.assertRaises(KeyError, zipf.open, "foo.txt", "r")

    def test_bad_compression_mode(self):
        """Check that bad compression methods passed to ZipFile.open are
        caught."""
        self.assertRaises(RuntimeError, zipfile.ZipFile, TESTFN, "w", -1)

    def test_unsupported_compression(self):
        # data is declared as shrunk, but actually deflated
        data = (b'PK\x03\x04.\x00\x00\x00\x01\x00\xe4C\xa1@\x00\x00\x00'
        b'\x00\x02\x00\x00\x00\x00\x00\x00\x00\x01\x00\x00\x00x\x03\x00PK\x01'
        b'\x02.\x03.\x00\x00\x00\x01\x00\xe4C\xa1@\x00\x00\x00\x00\x02\x00\x00'
        b'\x00\x00\x00\x00\x00\x01\x00\x00\x00\x00\x00\x00\x00\x00\x00\x00\x00'
        b'\x80\x01\x00\x00\x00\x00xPK\x05\x06\x00\x00\x00\x00\x01\x00\x01\x00'
        b'/\x00\x00\x00!\x00\x00\x00\x00\x00')
        with zipfile.ZipFile(io.BytesIO(data), 'r') as zipf:
            self.assertRaises(NotImplementedError, zipf.open, 'x')

    def test_null_byte_in_filename(self):
        """Check that a filename containing a null byte is properly
        terminated."""
        with zipfile.ZipFile(TESTFN, mode="w") as zipf:
            zipf.writestr("foo.txt\x00qqq", b"O, for a Muse of Fire!")
            self.assertEqual(zipf.namelist(), ['foo.txt'])

    def test_struct_sizes(self):
        """Check that ZIP internal structure sizes are calculated correctly."""
        self.assertEqual(zipfile.sizeEndCentDir, 22)
        self.assertEqual(zipfile.sizeCentralDir, 46)
        self.assertEqual(zipfile.sizeEndCentDir64, 56)
        self.assertEqual(zipfile.sizeEndCentDir64Locator, 20)

    def test_comments(self):
        """Check that comments on the archive are handled properly."""

        # check default comment is empty
        with zipfile.ZipFile(TESTFN, mode="w") as zipf:
            self.assertEqual(zipf.comment, b'')
            zipf.writestr("foo.txt", "O, for a Muse of Fire!")

        with zipfile.ZipFile(TESTFN, mode="r") as zipfr:
            self.assertEqual(zipfr.comment, b'')

        # check a simple short comment
        comment = b'Bravely taking to his feet, he beat a very brave retreat.'
        with zipfile.ZipFile(TESTFN, mode="w") as zipf:
            zipf.comment = comment
            zipf.writestr("foo.txt", "O, for a Muse of Fire!")
        with zipfile.ZipFile(TESTFN, mode="r") as zipfr:
            self.assertEqual(zipf.comment, comment)

        # check a comment of max length
        comment2 = ''.join(['%d' % (i**3 % 10) for i in range((1 << 16)-1)])
        comment2 = comment2.encode("ascii")
        with zipfile.ZipFile(TESTFN, mode="w") as zipf:
            zipf.comment = comment2
            zipf.writestr("foo.txt", "O, for a Muse of Fire!")

        with zipfile.ZipFile(TESTFN, mode="r") as zipfr:
            self.assertEqual(zipfr.comment, comment2)

        # check a comment that is too long is truncated
        with zipfile.ZipFile(TESTFN, mode="w") as zipf:
            zipf.comment = comment2 + b'oops'
            zipf.writestr("foo.txt", "O, for a Muse of Fire!")
        with zipfile.ZipFile(TESTFN, mode="r") as zipfr:
            self.assertEqual(zipfr.comment, comment2)

        # check that comments are correctly modified in append mode
        with zipfile.ZipFile(TESTFN,mode="w") as zipf:
            zipf.comment = b"original comment"
            zipf.writestr("foo.txt", "O, for a Muse of Fire!")
        with zipfile.ZipFile(TESTFN,mode="a") as zipf:
            zipf.comment = b"an updated comment"
        with zipfile.ZipFile(TESTFN,mode="r") as zipf:
            self.assertEqual(zipf.comment, b"an updated comment")

        # check that comments are correctly shortened in append mode
        with zipfile.ZipFile(TESTFN,mode="w") as zipf:
            zipf.comment = b"original comment that's longer"
            zipf.writestr("foo.txt", "O, for a Muse of Fire!")
        with zipfile.ZipFile(TESTFN,mode="a") as zipf:
            zipf.comment = b"shorter comment"
        with zipfile.ZipFile(TESTFN,mode="r") as zipf:
            self.assertEqual(zipf.comment, b"shorter comment")

    def test_unicode_comment(self):
        with zipfile.ZipFile(TESTFN, "w", zipfile.ZIP_STORED) as zipf:
            zipf.writestr("foo.txt", "O, for a Muse of Fire!")
            with self.assertRaises(TypeError):
                zipf.comment = "this is an error"

    def test_change_comment_in_empty_archive(self):
        with zipfile.ZipFile(TESTFN, "a", zipfile.ZIP_STORED) as zipf:
            self.assertFalse(zipf.filelist)
            zipf.comment = b"this is a comment"
        with zipfile.ZipFile(TESTFN, "r") as zipf:
            self.assertEqual(zipf.comment, b"this is a comment")

    def test_change_comment_in_nonempty_archive(self):
        with zipfile.ZipFile(TESTFN, "w", zipfile.ZIP_STORED) as zipf:
            zipf.writestr("foo.txt", "O, for a Muse of Fire!")
        with zipfile.ZipFile(TESTFN, "a", zipfile.ZIP_STORED) as zipf:
            self.assertTrue(zipf.filelist)
            zipf.comment = b"this is a comment"
        with zipfile.ZipFile(TESTFN, "r") as zipf:
            self.assertEqual(zipf.comment, b"this is a comment")

    def test_empty_zipfile(self):
        # Check that creating a file in 'w' or 'a' mode and closing without
        # adding any files to the archives creates a valid empty ZIP file
        zipf = zipfile.ZipFile(TESTFN, mode="w")
        zipf.close()
        try:
            zipf = zipfile.ZipFile(TESTFN, mode="r")
        except zipfile.BadZipFile:
            self.fail("Unable to create empty ZIP file in 'w' mode")

        zipf = zipfile.ZipFile(TESTFN, mode="a")
        zipf.close()
        try:
            zipf = zipfile.ZipFile(TESTFN, mode="r")
        except:
            self.fail("Unable to create empty ZIP file in 'a' mode")

    def test_open_empty_file(self):
        # Issue 1710703: Check that opening a file with less than 22 bytes
        # raises a BadZipFile exception (rather than the previously unhelpful
        # OSError)
        f = open(TESTFN, 'w')
        f.close()
        self.assertRaises(zipfile.BadZipFile, zipfile.ZipFile, TESTFN, 'r')

    def test_create_zipinfo_before_1980(self):
        self.assertRaises(ValueError,
                          zipfile.ZipInfo, 'seventies', (1979, 1, 1, 0, 0, 0))

    def tearDown(self):
        unlink(TESTFN)
        unlink(TESTFN2)


class AbstractBadCrcTests:
    def test_testzip_with_bad_crc(self):
        """Tests that files with bad CRCs return their name from testzip."""
        zipdata = self.zip_with_bad_crc

        with zipfile.ZipFile(io.BytesIO(zipdata), mode="r") as zipf:
            # testzip returns the name of the first corrupt file, or None
            self.assertEqual('afile', zipf.testzip())

    def test_read_with_bad_crc(self):
        """Tests that files with bad CRCs raise a BadZipFile exception when read."""
        zipdata = self.zip_with_bad_crc

        # Using ZipFile.read()
        with zipfile.ZipFile(io.BytesIO(zipdata), mode="r") as zipf:
            self.assertRaises(zipfile.BadZipFile, zipf.read, 'afile')

        # Using ZipExtFile.read()
        with zipfile.ZipFile(io.BytesIO(zipdata), mode="r") as zipf:
            with zipf.open('afile', 'r') as corrupt_file:
                self.assertRaises(zipfile.BadZipFile, corrupt_file.read)

        # Same with small reads (in order to exercise the buffering logic)
        with zipfile.ZipFile(io.BytesIO(zipdata), mode="r") as zipf:
            with zipf.open('afile', 'r') as corrupt_file:
                corrupt_file.MIN_READ_SIZE = 2
                with self.assertRaises(zipfile.BadZipFile):
                    while corrupt_file.read(2):
                        pass


class StoredBadCrcTests(AbstractBadCrcTests, unittest.TestCase):
    compression = zipfile.ZIP_STORED
    zip_with_bad_crc = (
            b'PK\003\004\024\0\0\0\0\0 \213\212;:r'
            b'\253\377\f\0\0\0\f\0\0\0\005\0\0\000af'
            b'ilehello,AworldP'
            b'K\001\002\024\003\024\0\0\0\0\0 \213\212;:'
            b'r\253\377\f\0\0\0\f\0\0\0\005\0\0\0\0'
            b'\0\0\0\0\0\0\0\200\001\0\0\0\000afi'
            b'lePK\005\006\0\0\0\0\001\0\001\0003\000'
            b'\0\0/\0\0\0\0\0')

@requires_zlib
class DeflateBadCrcTests(AbstractBadCrcTests, unittest.TestCase):
    compression = zipfile.ZIP_DEFLATED
    zip_with_bad_crc = (
            b'PK\x03\x04\x14\x00\x00\x00\x08\x00n}\x0c=FA'
            b'KE\x10\x00\x00\x00n\x00\x00\x00\x05\x00\x00\x00af'
            b'ile\xcbH\xcd\xc9\xc9W(\xcf/\xcaI\xc9\xa0'
            b'=\x13\x00PK\x01\x02\x14\x03\x14\x00\x00\x00\x08\x00n'
            b'}\x0c=FAKE\x10\x00\x00\x00n\x00\x00\x00\x05'
            b'\x00\x00\x00\x00\x00\x00\x00\x00\x00\x00\x00\x80\x01\x00\x00\x00'
            b'\x00afilePK\x05\x06\x00\x00\x00\x00\x01\x00'
            b'\x01\x003\x00\x00\x003\x00\x00\x00\x00\x00')

@requires_bz2
class Bzip2BadCrcTests(AbstractBadCrcTests, unittest.TestCase):
    compression = zipfile.ZIP_BZIP2
    zip_with_bad_crc = (
            b'PK\x03\x04\x14\x03\x00\x00\x0c\x00nu\x0c=FA'
            b'KE8\x00\x00\x00n\x00\x00\x00\x05\x00\x00\x00af'
            b'ileBZh91AY&SY\xd4\xa8\xca'
            b'\x7f\x00\x00\x0f\x11\x80@\x00\x06D\x90\x80 \x00 \xa5'
            b'P\xd9!\x03\x03\x13\x13\x13\x89\xa9\xa9\xc2u5:\x9f'
            b'\x8b\xb9"\x9c(HjTe?\x80PK\x01\x02\x14'
            b'\x03\x14\x03\x00\x00\x0c\x00nu\x0c=FAKE8'
            b'\x00\x00\x00n\x00\x00\x00\x05\x00\x00\x00\x00\x00\x00\x00\x00'
            b'\x00 \x80\x80\x81\x00\x00\x00\x00afilePK'
            b'\x05\x06\x00\x00\x00\x00\x01\x00\x01\x003\x00\x00\x00[\x00'
            b'\x00\x00\x00\x00')

@requires_lzma
class LzmaBadCrcTests(AbstractBadCrcTests, unittest.TestCase):
    compression = zipfile.ZIP_LZMA
    zip_with_bad_crc = (
            b'PK\x03\x04\x14\x03\x00\x00\x0e\x00nu\x0c=FA'
            b'KE\x1b\x00\x00\x00n\x00\x00\x00\x05\x00\x00\x00af'
            b'ile\t\x04\x05\x00]\x00\x00\x00\x04\x004\x19I'
            b'\xee\x8d\xe9\x17\x89:3`\tq!.8\x00PK'
            b'\x01\x02\x14\x03\x14\x03\x00\x00\x0e\x00nu\x0c=FA'
            b'KE\x1b\x00\x00\x00n\x00\x00\x00\x05\x00\x00\x00\x00\x00'
            b'\x00\x00\x00\x00 \x80\x80\x81\x00\x00\x00\x00afil'
            b'ePK\x05\x06\x00\x00\x00\x00\x01\x00\x01\x003\x00\x00'
            b'\x00>\x00\x00\x00\x00\x00')


class DecryptionTests(unittest.TestCase):
    """Check that ZIP decryption works. Since the library does not
    support encryption at the moment, we use a pre-generated encrypted
    ZIP file."""

    data = (
    b'PK\x03\x04\x14\x00\x01\x00\x00\x00n\x92i.#y\xef?&\x00\x00\x00\x1a\x00'
    b'\x00\x00\x08\x00\x00\x00test.txt\xfa\x10\xa0gly|\xfa-\xc5\xc0=\xf9y'
    b'\x18\xe0\xa8r\xb3Z}Lg\xbc\xae\xf9|\x9b\x19\xe4\x8b\xba\xbb)\x8c\xb0\xdbl'
    b'PK\x01\x02\x14\x00\x14\x00\x01\x00\x00\x00n\x92i.#y\xef?&\x00\x00\x00'
    b'\x1a\x00\x00\x00\x08\x00\x00\x00\x00\x00\x00\x00\x01\x00 \x00\xb6\x81'
    b'\x00\x00\x00\x00test.txtPK\x05\x06\x00\x00\x00\x00\x01\x00\x01\x006\x00'
    b'\x00\x00L\x00\x00\x00\x00\x00' )
    data2 = (
    b'PK\x03\x04\x14\x00\t\x00\x08\x00\xcf}38xu\xaa\xb2\x14\x00\x00\x00\x00\x02'
    b'\x00\x00\x04\x00\x15\x00zeroUT\t\x00\x03\xd6\x8b\x92G\xda\x8b\x92GUx\x04'
    b'\x00\xe8\x03\xe8\x03\xc7<M\xb5a\xceX\xa3Y&\x8b{oE\xd7\x9d\x8c\x98\x02\xc0'
    b'PK\x07\x08xu\xaa\xb2\x14\x00\x00\x00\x00\x02\x00\x00PK\x01\x02\x17\x03'
    b'\x14\x00\t\x00\x08\x00\xcf}38xu\xaa\xb2\x14\x00\x00\x00\x00\x02\x00\x00'
    b'\x04\x00\r\x00\x00\x00\x00\x00\x00\x00\x00\x00\xa4\x81\x00\x00\x00\x00ze'
    b'roUT\x05\x00\x03\xd6\x8b\x92GUx\x00\x00PK\x05\x06\x00\x00\x00\x00\x01'
    b'\x00\x01\x00?\x00\x00\x00[\x00\x00\x00\x00\x00' )

    plain = b'zipfile.py encryption test'
    plain2 = b'\x00'*512

    def setUp(self):
        with open(TESTFN, "wb") as fp:
            fp.write(self.data)
        self.zip = zipfile.ZipFile(TESTFN, "r")
        with open(TESTFN2, "wb") as fp:
            fp.write(self.data2)
        self.zip2 = zipfile.ZipFile(TESTFN2, "r")

    def tearDown(self):
        self.zip.close()
        os.unlink(TESTFN)
        self.zip2.close()
        os.unlink(TESTFN2)

    def test_no_password(self):
        # Reading the encrypted file without password
        # must generate a RunTime exception
        self.assertRaises(RuntimeError, self.zip.read, "test.txt")
        self.assertRaises(RuntimeError, self.zip2.read, "zero")

    def test_bad_password(self):
        self.zip.setpassword(b"perl")
        self.assertRaises(RuntimeError, self.zip.read, "test.txt")
        self.zip2.setpassword(b"perl")
        self.assertRaises(RuntimeError, self.zip2.read, "zero")

    @requires_zlib
    def test_good_password(self):
        self.zip.setpassword(b"python")
        self.assertEqual(self.zip.read("test.txt"), self.plain)
        self.zip2.setpassword(b"12345")
        self.assertEqual(self.zip2.read("zero"), self.plain2)

    def test_unicode_password(self):
        self.assertRaises(TypeError, self.zip.setpassword, "unicode")
        self.assertRaises(TypeError, self.zip.read, "test.txt", "python")
        self.assertRaises(TypeError, self.zip.open, "test.txt", pwd="python")
        self.assertRaises(TypeError, self.zip.extract, "test.txt", pwd="python")

class AbstractTestsWithRandomBinaryFiles:
    @classmethod
    def setUpClass(cls):
        datacount = randint(16, 64)*1024 + randint(1, 1024)
        cls.data = b''.join(struct.pack('<f', random()*randint(-1000, 1000))
                            for i in range(datacount))

    def setUp(self):
        # Make a source file with some lines
        with open(TESTFN, "wb") as fp:
            fp.write(self.data)

    def tearDown(self):
        unlink(TESTFN)
        unlink(TESTFN2)

    def make_test_archive(self, f, compression):
        # Create the ZIP archive
        with zipfile.ZipFile(f, "w", compression) as zipfp:
            zipfp.write(TESTFN, "another.name")
            zipfp.write(TESTFN, TESTFN)

    def zip_test(self, f, compression):
        self.make_test_archive(f, compression)

        # Read the ZIP archive
        with zipfile.ZipFile(f, "r", compression) as zipfp:
            testdata = zipfp.read(TESTFN)
            self.assertEqual(len(testdata), len(self.data))
            self.assertEqual(testdata, self.data)
            self.assertEqual(zipfp.read("another.name"), self.data)

    def test_read(self):
        for f in get_files(self):
            self.zip_test(f, self.compression)

    def zip_open_test(self, f, compression):
        self.make_test_archive(f, compression)

        # Read the ZIP archive
        with zipfile.ZipFile(f, "r", compression) as zipfp:
            zipdata1 = []
            with zipfp.open(TESTFN) as zipopen1:
                while True:
                    read_data = zipopen1.read(256)
                    if not read_data:
                        break
                    zipdata1.append(read_data)

            zipdata2 = []
            with zipfp.open("another.name") as zipopen2:
                while True:
                    read_data = zipopen2.read(256)
                    if not read_data:
                        break
                    zipdata2.append(read_data)

            testdata1 = b''.join(zipdata1)
            self.assertEqual(len(testdata1), len(self.data))
            self.assertEqual(testdata1, self.data)

            testdata2 = b''.join(zipdata2)
            self.assertEqual(len(testdata2), len(self.data))
            self.assertEqual(testdata2, self.data)

    def test_open(self):
        for f in get_files(self):
            self.zip_open_test(f, self.compression)

    def zip_random_open_test(self, f, compression):
        self.make_test_archive(f, compression)

        # Read the ZIP archive
        with zipfile.ZipFile(f, "r", compression) as zipfp:
            zipdata1 = []
            with zipfp.open(TESTFN) as zipopen1:
                while True:
                    read_data = zipopen1.read(randint(1, 1024))
                    if not read_data:
                        break
                    zipdata1.append(read_data)

            testdata = b''.join(zipdata1)
            self.assertEqual(len(testdata), len(self.data))
            self.assertEqual(testdata, self.data)

    def test_random_open(self):
        for f in get_files(self):
            self.zip_random_open_test(f, self.compression)


class StoredTestsWithRandomBinaryFiles(AbstractTestsWithRandomBinaryFiles,
                                       unittest.TestCase):
    compression = zipfile.ZIP_STORED

@requires_zlib
class DeflateTestsWithRandomBinaryFiles(AbstractTestsWithRandomBinaryFiles,
                                        unittest.TestCase):
    compression = zipfile.ZIP_DEFLATED

@requires_bz2
class Bzip2TestsWithRandomBinaryFiles(AbstractTestsWithRandomBinaryFiles,
                                      unittest.TestCase):
    compression = zipfile.ZIP_BZIP2

@requires_lzma
class LzmaTestsWithRandomBinaryFiles(AbstractTestsWithRandomBinaryFiles,
                                     unittest.TestCase):
    compression = zipfile.ZIP_LZMA


@requires_zlib
class TestsWithMultipleOpens(unittest.TestCase):
    def setUp(self):
        # Create the ZIP archive
        with zipfile.ZipFile(TESTFN2, "w", zipfile.ZIP_DEFLATED) as zipfp:
            zipfp.writestr('ones', '1'*FIXEDTEST_SIZE)
            zipfp.writestr('twos', '2'*FIXEDTEST_SIZE)

    def test_same_file(self):
        # Verify that (when the ZipFile is in control of creating file objects)
        # multiple open() calls can be made without interfering with each other.
        with zipfile.ZipFile(TESTFN2, mode="r") as zipf:
            with zipf.open('ones') as zopen1, zipf.open('ones') as zopen2:
                data1 = zopen1.read(500)
                data2 = zopen2.read(500)
                data1 += zopen1.read(500)
                data2 += zopen2.read(500)
            self.assertEqual(data1, data2)

    def test_different_file(self):
        # Verify that (when the ZipFile is in control of creating file objects)
        # multiple open() calls can be made without interfering with each other.
        with zipfile.ZipFile(TESTFN2, mode="r") as zipf:
            with zipf.open('ones') as zopen1, zipf.open('twos') as zopen2:
                data1 = zopen1.read(500)
                data2 = zopen2.read(500)
                data1 += zopen1.read(500)
                data2 += zopen2.read(500)
            self.assertEqual(data1, b'1'*FIXEDTEST_SIZE)
            self.assertEqual(data2, b'2'*FIXEDTEST_SIZE)

    def test_interleaved(self):
        # Verify that (when the ZipFile is in control of creating file objects)
        # multiple open() calls can be made without interfering with each other.
        with zipfile.ZipFile(TESTFN2, mode="r") as zipf:
            with zipf.open('ones') as zopen1, zipf.open('twos') as zopen2:
                data1 = zopen1.read(500)
                data2 = zopen2.read(500)
                data1 += zopen1.read(500)
                data2 += zopen2.read(500)
            self.assertEqual(data1, b'1'*FIXEDTEST_SIZE)
            self.assertEqual(data2, b'2'*FIXEDTEST_SIZE)

    def tearDown(self):
        unlink(TESTFN2)


class TestWithDirectory(unittest.TestCase):
    def setUp(self):
        os.mkdir(TESTFN2)

    def test_extract_dir(self):
        with zipfile.ZipFile(findfile("zipdir.zip")) as zipf:
            zipf.extractall(TESTFN2)
        self.assertTrue(os.path.isdir(os.path.join(TESTFN2, "a")))
        self.assertTrue(os.path.isdir(os.path.join(TESTFN2, "a", "b")))
        self.assertTrue(os.path.exists(os.path.join(TESTFN2, "a", "b", "c")))

    def test_bug_6050(self):
        # Extraction should succeed if directories already exist
        os.mkdir(os.path.join(TESTFN2, "a"))
        self.test_extract_dir()

    def test_store_dir(self):
        os.mkdir(os.path.join(TESTFN2, "x"))
        zipf = zipfile.ZipFile(TESTFN, "w")
        zipf.write(os.path.join(TESTFN2, "x"), "x")
        self.assertTrue(zipf.filelist[0].filename.endswith("x/"))

    def tearDown(self):
        shutil.rmtree(TESTFN2)
        if os.path.exists(TESTFN):
            unlink(TESTFN)


class AbstractUniversalNewlineTests:
    @classmethod
    def setUpClass(cls):
        cls.line_gen = [bytes("Test of zipfile line %d." % i, "ascii")
                        for i in range(FIXEDTEST_SIZE)]
        cls.seps = (b'\r', b'\r\n', b'\n')
        cls.arcdata = {}
        for n, s in enumerate(cls.seps):
            cls.arcdata[s] = s.join(cls.line_gen) + s

    def setUp(self):
        self.arcfiles = {}
        for n, s in enumerate(self.seps):
            self.arcfiles[s] = '%s-%d' % (TESTFN, n)
            with open(self.arcfiles[s], "wb") as f:
                f.write(self.arcdata[s])

    def make_test_archive(self, f, compression):
        # Create the ZIP archive
        with zipfile.ZipFile(f, "w", compression) as zipfp:
            for fn in self.arcfiles.values():
                zipfp.write(fn, fn)

    def read_test(self, f, compression):
        self.make_test_archive(f, compression)

        # Read the ZIP archive
        with zipfile.ZipFile(f, "r") as zipfp:
            for sep, fn in self.arcfiles.items():
                with zipfp.open(fn, "rU") as fp:
                    zipdata = fp.read()
                self.assertEqual(self.arcdata[sep], zipdata)

    def test_read(self):
        for f in get_files(self):
            self.read_test(f, self.compression)

    def readline_read_test(self, f, compression):
        self.make_test_archive(f, compression)

        # Read the ZIP archive
        with zipfile.ZipFile(f, "r") as zipfp:
            for sep, fn in self.arcfiles.items():
                with zipfp.open(fn, "rU") as zipopen:
                    data = b''
                    while True:
                        read = zipopen.readline()
                        if not read:
                            break
                        data += read

                        read = zipopen.read(5)
                        if not read:
                            break
                        data += read

            self.assertEqual(data, self.arcdata[b'\n'])

    def test_readline_read(self):
        for f in get_files(self):
            self.readline_read_test(f, self.compression)

    def readline_test(self, f, compression):
        self.make_test_archive(f, compression)

        # Read the ZIP archive
        with zipfile.ZipFile(f, "r") as zipfp:
            for sep, fn in self.arcfiles.items():
                with zipfp.open(fn, "rU") as zipopen:
                    for line in self.line_gen:
                        linedata = zipopen.readline()
                        self.assertEqual(linedata, line + b'\n')

    def test_readline(self):
        for f in get_files(self):
            self.readline_test(f, self.compression)

    def readlines_test(self, f, compression):
        self.make_test_archive(f, compression)

        # Read the ZIP archive
        with zipfile.ZipFile(f, "r") as zipfp:
            for sep, fn in self.arcfiles.items():
                with zipfp.open(fn, "rU") as fp:
                    ziplines = fp.readlines()
                for line, zipline in zip(self.line_gen, ziplines):
                    self.assertEqual(zipline, line + b'\n')

    def test_readlines(self):
        for f in get_files(self):
            self.readlines_test(f, self.compression)

    def iterlines_test(self, f, compression):
        self.make_test_archive(f, compression)

        # Read the ZIP archive
        with zipfile.ZipFile(f, "r") as zipfp:
            for sep, fn in self.arcfiles.items():
                with zipfp.open(fn, "rU") as fp:
                    for line, zipline in zip(self.line_gen, fp):
                        self.assertEqual(zipline, line + b'\n')

    def test_iterlines(self):
        for f in get_files(self):
            self.iterlines_test(f, self.compression)

    def tearDown(self):
        for sep, fn in self.arcfiles.items():
            os.remove(fn)
        unlink(TESTFN)
        unlink(TESTFN2)


<<<<<<< HEAD
class StoredUniversalNewlineTests(AbstractUniversalNewlineTests,
                                  unittest.TestCase):
    compression = zipfile.ZIP_STORED

@requires_zlib
class DeflateUniversalNewlineTests(AbstractUniversalNewlineTests,
                                   unittest.TestCase):
    compression = zipfile.ZIP_DEFLATED

@requires_bz2
class Bzip2UniversalNewlineTests(AbstractUniversalNewlineTests,
                                 unittest.TestCase):
    compression = zipfile.ZIP_BZIP2

@requires_lzma
class LzmaUniversalNewlineTests(AbstractUniversalNewlineTests,
                                unittest.TestCase):
    compression = zipfile.ZIP_LZMA


=======
>>>>>>> 00da79a8
if __name__ == "__main__":
    unittest.main()<|MERGE_RESOLUTION|>--- conflicted
+++ resolved
@@ -1610,7 +1610,6 @@
         unlink(TESTFN2)
 
 
-<<<<<<< HEAD
 class StoredUniversalNewlineTests(AbstractUniversalNewlineTests,
                                   unittest.TestCase):
     compression = zipfile.ZIP_STORED
@@ -1630,8 +1629,5 @@
                                 unittest.TestCase):
     compression = zipfile.ZIP_LZMA
 
-
-=======
->>>>>>> 00da79a8
 if __name__ == "__main__":
     unittest.main()
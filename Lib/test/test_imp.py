--- conflicted
+++ resolved
@@ -57,15 +57,12 @@
         for mod, encoding, _ in self.test_strings:
             with imp.find_module('module_' + mod, self.test_path)[0] as fd:
                 self.assertEqual(fd.encoding, encoding)
-<<<<<<< HEAD
-=======
 
         path = [os.path.dirname(__file__)]
         self.assertRaisesRegex(SyntaxError,
             r"Non-UTF-8 code starting with '\\xf6'"
             r" in file .*badsyntax_pep3120.py",
             imp.find_module, 'badsyntax_pep3120', path)
->>>>>>> 75dec455
 
     def test_issue1267(self):
         for mod, encoding, _ in self.test_strings:
@@ -224,13 +221,10 @@
         self.assertEqual(
             imp.cache_from_source('/foo/bar/baz/qux.py', True),
             '/foo/bar/baz/__pycache__/qux.{}.pyc'.format(self.tag))
-<<<<<<< HEAD
-=======
         # Directory with a dot, filename without dot
         self.assertEqual(
             imp.cache_from_source('/foo.bar/file', True),
             '/foo.bar/__pycache__/file{}.pyc'.format(self.tag))
->>>>>>> 75dec455
 
     def test_cache_from_source_optimized(self):
         # Given the path to a .py file, return the path to its PEP 3147

import pipes
import os
import string
import unittest
from test.support import TESTFN, run_unittest, unlink, reap_children

if os.name != 'posix':
    raise unittest.SkipTest('pipes module only works on posix')

TESTFN2 = TESTFN + "2"

# tr a-z A-Z is not portable, so make the ranges explicit
s_command = 'tr %s %s' % (string.ascii_lowercase, string.ascii_uppercase)

class SimplePipeTests(unittest.TestCase):
    def tearDown(self):
        for f in (TESTFN, TESTFN2):
            unlink(f)

    def testSimplePipe1(self):
        t = pipes.Template()
        t.append(s_command, pipes.STDIN_STDOUT)
        f = t.open(TESTFN, 'w')
        f.write('hello world #1')
        f.close()
        with open(TESTFN) as f:
            self.assertEqual(f.read(), 'HELLO WORLD #1')

    def testSimplePipe2(self):
        with open(TESTFN, 'w') as f:
            f.write('hello world #2')
        t = pipes.Template()
        t.append(s_command + ' < $IN > $OUT', pipes.FILEIN_FILEOUT)
        t.copy(TESTFN, TESTFN2)
        with open(TESTFN2) as f:
            self.assertEqual(f.read(), 'HELLO WORLD #2')

    def testSimplePipe3(self):
        with open(TESTFN, 'w') as f:
            f.write('hello world #2')
        t = pipes.Template()
        t.append(s_command + ' < $IN', pipes.FILEIN_STDOUT)
        f = t.open(TESTFN, 'r')
        try:
            self.assertEqual(f.read(), 'HELLO WORLD #2')
        finally:
            f.close()

    def testEmptyPipeline1(self):
        # copy through empty pipe
        d = 'empty pipeline test COPY'
        with open(TESTFN, 'w') as f:
            f.write(d)
        with open(TESTFN2, 'w') as f:
            f.write('')
        t=pipes.Template()
        t.copy(TESTFN, TESTFN2)
        with open(TESTFN2) as f:
            self.assertEqual(f.read(), d)

    def testEmptyPipeline2(self):
        # read through empty pipe
        d = 'empty pipeline test READ'
        with open(TESTFN, 'w') as f:
            f.write(d)
        t=pipes.Template()
        f = t.open(TESTFN, 'r')
        try:
            self.assertEqual(f.read(), d)
        finally:
            f.close()

    def testEmptyPipeline3(self):
        # write through empty pipe
        d = 'empty pipeline test WRITE'
        t = pipes.Template()
        with t.open(TESTFN, 'w') as f:
            f.write(d)
        with open(TESTFN) as f:
            self.assertEqual(f.read(), d)

<<<<<<< HEAD
    def testQuoting(self):
        safeunquoted = string.ascii_letters + string.digits + '@%_-+=:,./'
        unicode_sample = '\xe9\xe0\xdf'  # e + acute accent, a + grave, sharp s
        unsafe = '"`$\\!' + unicode_sample

        self.assertEqual(pipes.quote(''), "''")
        self.assertEqual(pipes.quote(safeunquoted), safeunquoted)
        self.assertEqual(pipes.quote('test file name'), "'test file name'")
        for u in unsafe:
            self.assertEqual(pipes.quote('test%sname' % u),
                              "'test%sname'" % u)
        for u in unsafe:
            self.assertEqual(pipes.quote("test%s'name'" % u),
                             "'test%s'\"'\"'name'\"'\"''" % u)

=======
>>>>>>> 97177225
    def testRepr(self):
        t = pipes.Template()
        self.assertEqual(repr(t), "<Template instance, steps=[]>")
        t.append('tr a-z A-Z', pipes.STDIN_STDOUT)
        self.assertEqual(repr(t),
                    "<Template instance, steps=[('tr a-z A-Z', '--')]>")

    def testSetDebug(self):
        t = pipes.Template()
        t.debug(False)
        self.assertEqual(t.debugging, False)
        t.debug(True)
        self.assertEqual(t.debugging, True)

    def testReadOpenSink(self):
        # check calling open('r') on a pipe ending with
        # a sink raises ValueError
        t = pipes.Template()
        t.append('boguscmd', pipes.SINK)
        self.assertRaises(ValueError, t.open, 'bogusfile', 'r')

    def testWriteOpenSource(self):
        # check calling open('w') on a pipe ending with
        # a source raises ValueError
        t = pipes.Template()
        t.prepend('boguscmd', pipes.SOURCE)
        self.assertRaises(ValueError, t.open, 'bogusfile', 'w')

    def testBadAppendOptions(self):
        t = pipes.Template()

        # try a non-string command
        self.assertRaises(TypeError, t.append, 7, pipes.STDIN_STDOUT)

        # try a type that isn't recognized
        self.assertRaises(ValueError, t.append, 'boguscmd', 'xx')

        # shouldn't be able to append a source
        self.assertRaises(ValueError, t.append, 'boguscmd', pipes.SOURCE)

        # check appending two sinks
        t = pipes.Template()
        t.append('boguscmd', pipes.SINK)
        self.assertRaises(ValueError, t.append, 'boguscmd', pipes.SINK)

        # command needing file input but with no $IN
        t = pipes.Template()
        self.assertRaises(ValueError, t.append, 'boguscmd $OUT',
                           pipes.FILEIN_FILEOUT)
        t = pipes.Template()
        self.assertRaises(ValueError, t.append, 'boguscmd',
                           pipes.FILEIN_STDOUT)

        # command needing file output but with no $OUT
        t = pipes.Template()
        self.assertRaises(ValueError, t.append, 'boguscmd $IN',
                           pipes.FILEIN_FILEOUT)
        t = pipes.Template()
        self.assertRaises(ValueError, t.append, 'boguscmd',
                           pipes.STDIN_FILEOUT)


    def testBadPrependOptions(self):
        t = pipes.Template()

        # try a non-string command
        self.assertRaises(TypeError, t.prepend, 7, pipes.STDIN_STDOUT)

        # try a type that isn't recognized
        self.assertRaises(ValueError, t.prepend, 'tr a-z A-Z', 'xx')

        # shouldn't be able to prepend a sink
        self.assertRaises(ValueError, t.prepend, 'boguscmd', pipes.SINK)

        # check prepending two sources
        t = pipes.Template()
        t.prepend('boguscmd', pipes.SOURCE)
        self.assertRaises(ValueError, t.prepend, 'boguscmd', pipes.SOURCE)

        # command needing file input but with no $IN
        t = pipes.Template()
        self.assertRaises(ValueError, t.prepend, 'boguscmd $OUT',
                           pipes.FILEIN_FILEOUT)
        t = pipes.Template()
        self.assertRaises(ValueError, t.prepend, 'boguscmd',
                           pipes.FILEIN_STDOUT)

        # command needing file output but with no $OUT
        t = pipes.Template()
        self.assertRaises(ValueError, t.prepend, 'boguscmd $IN',
                           pipes.FILEIN_FILEOUT)
        t = pipes.Template()
        self.assertRaises(ValueError, t.prepend, 'boguscmd',
                           pipes.STDIN_FILEOUT)

    def testBadOpenMode(self):
        t = pipes.Template()
        self.assertRaises(ValueError, t.open, 'bogusfile', 'x')

    def testClone(self):
        t = pipes.Template()
        t.append('tr a-z A-Z', pipes.STDIN_STDOUT)

        u = t.clone()
        self.assertNotEqual(id(t), id(u))
        self.assertEqual(t.steps, u.steps)
        self.assertNotEqual(id(t.steps), id(u.steps))
        self.assertEqual(t.debugging, u.debugging)

def test_main():
    run_unittest(SimplePipeTests)
    reap_children()

if __name__ == "__main__":
    test_main()<|MERGE_RESOLUTION|>--- conflicted
+++ resolved
@@ -79,24 +79,6 @@
         with open(TESTFN) as f:
             self.assertEqual(f.read(), d)
 
-<<<<<<< HEAD
-    def testQuoting(self):
-        safeunquoted = string.ascii_letters + string.digits + '@%_-+=:,./'
-        unicode_sample = '\xe9\xe0\xdf'  # e + acute accent, a + grave, sharp s
-        unsafe = '"`$\\!' + unicode_sample
-
-        self.assertEqual(pipes.quote(''), "''")
-        self.assertEqual(pipes.quote(safeunquoted), safeunquoted)
-        self.assertEqual(pipes.quote('test file name'), "'test file name'")
-        for u in unsafe:
-            self.assertEqual(pipes.quote('test%sname' % u),
-                              "'test%sname'" % u)
-        for u in unsafe:
-            self.assertEqual(pipes.quote("test%s'name'" % u),
-                             "'test%s'\"'\"'name'\"'\"''" % u)
-
-=======
->>>>>>> 97177225
     def testRepr(self):
         t = pipes.Template()
         self.assertEqual(repr(t), "<Template instance, steps=[]>")

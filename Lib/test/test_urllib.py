"""Regresssion tests for urllib"""

import urllib.parse
import urllib.request
import urllib.error
import http.client
import email.message
import io
import unittest
from test import support
import os
import sys
import tempfile

from base64 import b64encode
import collections

def hexescape(char):
    """Escape char as RFC 2396 specifies"""
    hex_repr = hex(ord(char))[2:].upper()
    if len(hex_repr) == 1:
        hex_repr = "0%s" % hex_repr
    return "%" + hex_repr

# Shortcut for testing FancyURLopener
_urlopener = None
def urlopen(url, data=None, proxies=None):
    """urlopen(url [, data]) -> open file-like object"""
    global _urlopener
    if proxies is not None:
        opener = urllib.request.FancyURLopener(proxies=proxies)
    elif not _urlopener:
        opener = urllib.request.FancyURLopener()
        _urlopener = opener
    else:
        opener = _urlopener
    if data is None:
        return opener.open(url)
    else:
        return opener.open(url, data)


class FakeHTTPMixin(object):
    def fakehttp(self, fakedata):
        class FakeSocket(io.BytesIO):
            io_refs = 1

            def sendall(self, data):
                FakeHTTPConnection.buf = data

            def makefile(self, *args, **kwds):
                self.io_refs += 1
                return self

            def read(self, amt=None):
                if self.closed:
                    return b""
                return io.BytesIO.read(self, amt)

            def readline(self, length=None):
                if self.closed:
                    return b""
                return io.BytesIO.readline(self, length)

            def close(self):
                self.io_refs -= 1
                if self.io_refs == 0:
                    io.BytesIO.close(self)

        class FakeHTTPConnection(http.client.HTTPConnection):

            # buffer to store data for verification in urlopen tests.
            buf = None

            def connect(self):
                self.sock = FakeSocket(fakedata)

        self._connection_class = http.client.HTTPConnection
        http.client.HTTPConnection = FakeHTTPConnection

    def unfakehttp(self):
        http.client.HTTPConnection = self._connection_class


class urlopen_FileTests(unittest.TestCase):
    """Test urlopen() opening a temporary file.

    Try to test as much functionality as possible so as to cut down on reliance
    on connecting to the Net for testing.

    """

    def setUp(self):
        # Create a temp file to use for testing
        self.text = bytes("test_urllib: %s\n" % self.__class__.__name__,
                          "ascii")
        f = open(support.TESTFN, 'wb')
        try:
            f.write(self.text)
        finally:
            f.close()
        self.pathname = support.TESTFN
        self.returned_obj = urlopen("file:%s" % self.pathname)

    def tearDown(self):
        """Shut down the open object"""
        self.returned_obj.close()
        os.remove(support.TESTFN)

    def test_interface(self):
        # Make sure object returned by urlopen() has the specified methods
        for attr in ("read", "readline", "readlines", "fileno",
                     "close", "info", "geturl", "getcode", "__iter__"):
            self.assertTrue(hasattr(self.returned_obj, attr),
                         "object returned by urlopen() lacks %s attribute" %
                         attr)

    def test_read(self):
        self.assertEqual(self.text, self.returned_obj.read())

    def test_readline(self):
        self.assertEqual(self.text, self.returned_obj.readline())
        self.assertEqual(b'', self.returned_obj.readline(),
                         "calling readline() after exhausting the file did not"
                         " return an empty string")

    def test_readlines(self):
        lines_list = self.returned_obj.readlines()
        self.assertEqual(len(lines_list), 1,
                         "readlines() returned the wrong number of lines")
        self.assertEqual(lines_list[0], self.text,
                         "readlines() returned improper text")

    def test_fileno(self):
        file_num = self.returned_obj.fileno()
        self.assertIsInstance(file_num, int, "fileno() did not return an int")
        self.assertEqual(os.read(file_num, len(self.text)), self.text,
                         "Reading on the file descriptor returned by fileno() "
                         "did not return the expected text")

    def test_close(self):
        # Test close() by calling it here and then having it be called again
        # by the tearDown() method for the test
        self.returned_obj.close()

    def test_info(self):
        self.assertIsInstance(self.returned_obj.info(), email.message.Message)

    def test_geturl(self):
        self.assertEqual(self.returned_obj.geturl(), self.pathname)

    def test_getcode(self):
        self.assertIsNone(self.returned_obj.getcode())

    def test_iter(self):
        # Test iterator
        # Don't need to count number of iterations since test would fail the
        # instant it returned anything beyond the first line from the
        # comparison.
        # Use the iterator in the usual implicit way to test for ticket #4608.
        for line in self.returned_obj:
            self.assertEqual(line, self.text)

    def test_relativelocalfile(self):
        self.assertRaises(ValueError,urllib.request.urlopen,'./' + self.pathname)

class ProxyTests(unittest.TestCase):

    def setUp(self):
        # Records changes to env vars
        self.env = support.EnvironmentVarGuard()
        # Delete all proxy related env vars
        for k in list(os.environ):
            if 'proxy' in k.lower():
                self.env.unset(k)

    def tearDown(self):
        # Restore all proxy related env vars
        self.env.__exit__()
        del self.env

    def test_getproxies_environment_keep_no_proxies(self):
        self.env.set('NO_PROXY', 'localhost')
        proxies = urllib.request.getproxies_environment()
        # getproxies_environment use lowered case truncated (no '_proxy') keys
        self.assertEqual('localhost', proxies['no'])
        # List of no_proxies with space.
        self.env.set('NO_PROXY', 'localhost, anotherdomain.com, newdomain.com')
        self.assertTrue(urllib.request.proxy_bypass_environment('anotherdomain.com'))

class urlopen_HttpTests(unittest.TestCase, FakeHTTPMixin):
    """Test urlopen() opening a fake http connection."""

    def check_read(self, ver):
        self.fakehttp(b"HTTP/" + ver + b" 200 OK\r\n\r\nHello!")
        try:
            fp = urlopen("http://python.org/")
            self.assertEqual(fp.readline(), b"Hello!")
            self.assertEqual(fp.readline(), b"")
            self.assertEqual(fp.geturl(), 'http://python.org/')
            self.assertEqual(fp.getcode(), 200)
        finally:
            self.unfakehttp()

    def test_url_fragment(self):
        # Issue #11703: geturl() omits fragments in the original URL.
        url = 'http://docs.python.org/library/urllib.html#OK'
        self.fakehttp(b"HTTP/1.1 200 OK\r\n\r\nHello!")
        try:
            fp = urllib.request.urlopen(url)
            self.assertEqual(fp.geturl(), url)
        finally:
            self.unfakehttp()

    def test_willclose(self):
        self.fakehttp(b"HTTP/1.1 200 OK\r\n\r\nHello!")
        try:
            resp = urlopen("http://www.python.org")
            self.assertTrue(resp.fp.will_close)
        finally:
            self.unfakehttp()

    def test_read_0_9(self):
        # "0.9" response accepted (but not "simple responses" without
        # a status line)
        self.check_read(b"0.9")

    def test_read_1_0(self):
        self.check_read(b"1.0")

    def test_read_1_1(self):
        self.check_read(b"1.1")

    def test_read_bogus(self):
        # urlopen() should raise IOError for many error codes.
        self.fakehttp(b'''HTTP/1.1 401 Authentication Required
Date: Wed, 02 Jan 2008 03:03:54 GMT
Server: Apache/1.3.33 (Debian GNU/Linux) mod_ssl/2.8.22 OpenSSL/0.9.7e
Connection: close
Content-Type: text/html; charset=iso-8859-1
''')
        try:
            self.assertRaises(IOError, urlopen, "http://python.org/")
        finally:
            self.unfakehttp()

    def test_invalid_redirect(self):
        # urlopen() should raise IOError for many error codes.
        self.fakehttp(b'''HTTP/1.1 302 Found
Date: Wed, 02 Jan 2008 03:03:54 GMT
Server: Apache/1.3.33 (Debian GNU/Linux) mod_ssl/2.8.22 OpenSSL/0.9.7e
Location: file://guidocomputer.athome.com:/python/license
Connection: close
Content-Type: text/html; charset=iso-8859-1
''')
        try:
            self.assertRaises(urllib.error.HTTPError, urlopen,
                              "http://python.org/")
        finally:
            self.unfakehttp()

    def test_empty_socket(self):
        # urlopen() raises IOError if the underlying socket does not send any
        # data. (#1680230)
        self.fakehttp(b'')
        try:
            self.assertRaises(IOError, urlopen, "http://something")
        finally:
            self.unfakehttp()

    def test_missing_localfile(self):
        # Test for #10836
<<<<<<< HEAD
        with self.assertRaises(urllib.error.URLError) as e:
            urlopen('file://localhost/a/file/which/doesnot/exists.py')
        self.assertTrue(e.exception.filename)
        self.assertTrue(e.exception.reason)
=======
        # 3.3 - URLError is not captured, explicit IOError is raised.
        with self.assertRaises(IOError):
            urlopen('file://localhost/a/file/which/doesnot/exists.py')
>>>>>>> ca9680eb

    def test_file_notexists(self):
        fd, tmp_file = tempfile.mkstemp()
        tmp_fileurl = 'file://localhost/' + tmp_file.replace(os.path.sep, '/')
        try:
            self.assertTrue(os.path.exists(tmp_file))
            with urlopen(tmp_fileurl) as fobj:
                self.assertTrue(fobj)
        finally:
            os.close(fd)
            os.unlink(tmp_file)
        self.assertFalse(os.path.exists(tmp_file))
<<<<<<< HEAD
        with self.assertRaises(urllib.error.URLError):
=======
        # 3.3 - IOError instead of URLError
        with self.assertRaises(IOError):
>>>>>>> ca9680eb
            urlopen(tmp_fileurl)

    def test_ftp_nohost(self):
        test_ftp_url = 'ftp:///path'
<<<<<<< HEAD
        with self.assertRaises(urllib.error.URLError) as e:
            urlopen(test_ftp_url)
        self.assertFalse(e.exception.filename)
        self.assertTrue(e.exception.reason)

    def test_ftp_nonexisting(self):
        with self.assertRaises(urllib.error.URLError) as e:
            urlopen('ftp://localhost/a/file/which/doesnot/exists.py')
        self.assertFalse(e.exception.filename)
        self.assertTrue(e.exception.reason)
=======
        # 3.3 - IOError instead of URLError
        with self.assertRaises(IOError):
            urlopen(test_ftp_url)

    def test_ftp_nonexisting(self):
        # 3.3 - IOError instead of URLError
        with self.assertRaises(IOError):
            urlopen('ftp://localhost/a/file/which/doesnot/exists.py')
>>>>>>> ca9680eb


    def test_userpass_inurl(self):
        self.fakehttp(b"HTTP/1.0 200 OK\r\n\r\nHello!")
        try:
            fp = urlopen("http://user:pass@python.org/")
            self.assertEqual(fp.readline(), b"Hello!")
            self.assertEqual(fp.readline(), b"")
            self.assertEqual(fp.geturl(), 'http://user:pass@python.org/')
            self.assertEqual(fp.getcode(), 200)
        finally:
            self.unfakehttp()

    def test_userpass_inurl_w_spaces(self):
        self.fakehttp(b"HTTP/1.0 200 OK\r\n\r\nHello!")
        try:
            userpass = "a b:c d"
            url = "http://{}@python.org/".format(userpass)
            fakehttp_wrapper = http.client.HTTPConnection
            authorization = ("Authorization: Basic %s\r\n" %
                             b64encode(userpass.encode("ASCII")).decode("ASCII"))
            fp = urlopen(url)
            # The authorization header must be in place
            self.assertIn(authorization, fakehttp_wrapper.buf.decode("UTF-8"))
            self.assertEqual(fp.readline(), b"Hello!")
            self.assertEqual(fp.readline(), b"")
            # the spaces are quoted in URL so no match
            self.assertNotEqual(fp.geturl(), url)
            self.assertEqual(fp.getcode(), 200)
        finally:
            self.unfakehttp()

    def test_URLopener_deprecation(self):
        with support.check_warnings(('',DeprecationWarning)):
            urllib.request.URLopener()

class urlretrieve_FileTests(unittest.TestCase):
    """Test urllib.urlretrieve() on local files"""

    def setUp(self):
        # Create a list of temporary files. Each item in the list is a file
        # name (absolute path or relative to the current working directory).
        # All files in this list will be deleted in the tearDown method. Note,
        # this only helps to makes sure temporary files get deleted, but it
        # does nothing about trying to close files that may still be open. It
        # is the responsibility of the developer to properly close files even
        # when exceptional conditions occur.
        self.tempFiles = []

        # Create a temporary file.
        self.registerFileForCleanUp(support.TESTFN)
        self.text = b'testing urllib.urlretrieve'
        try:
            FILE = open(support.TESTFN, 'wb')
            FILE.write(self.text)
            FILE.close()
        finally:
            try: FILE.close()
            except: pass

    def tearDown(self):
        # Delete the temporary files.
        for each in self.tempFiles:
            try: os.remove(each)
            except: pass

    def constructLocalFileUrl(self, filePath):
        filePath = os.path.abspath(filePath)
        try:
            filePath.encode("utf-8")
        except UnicodeEncodeError:
            raise unittest.SkipTest("filePath is not encodable to utf8")
        return "file://%s" % urllib.request.pathname2url(filePath)

    def createNewTempFile(self, data=b""):
        """Creates a new temporary file containing the specified data,
        registers the file for deletion during the test fixture tear down, and
        returns the absolute path of the file."""

        newFd, newFilePath = tempfile.mkstemp()
        try:
            self.registerFileForCleanUp(newFilePath)
            newFile = os.fdopen(newFd, "wb")
            newFile.write(data)
            newFile.close()
        finally:
            try: newFile.close()
            except: pass
        return newFilePath

    def registerFileForCleanUp(self, fileName):
        self.tempFiles.append(fileName)

    def test_basic(self):
        # Make sure that a local file just gets its own location returned and
        # a headers value is returned.
        result = urllib.request.urlretrieve("file:%s" % support.TESTFN)
        self.assertEqual(result[0], support.TESTFN)
        self.assertIsInstance(result[1], email.message.Message,
                              "did not get a email.message.Message instance "
                              "as second returned value")

    def test_copy(self):
        # Test that setting the filename argument works.
        second_temp = "%s.2" % support.TESTFN
        self.registerFileForCleanUp(second_temp)
        result = urllib.request.urlretrieve(self.constructLocalFileUrl(
            support.TESTFN), second_temp)
        self.assertEqual(second_temp, result[0])
        self.assertTrue(os.path.exists(second_temp), "copy of the file was not "
                                                  "made")
        FILE = open(second_temp, 'rb')
        try:
            text = FILE.read()
            FILE.close()
        finally:
            try: FILE.close()
            except: pass
        self.assertEqual(self.text, text)

    def test_reporthook(self):
        # Make sure that the reporthook works.
        def hooktester(block_count, block_read_size, file_size, count_holder=[0]):
            self.assertIsInstance(block_count, int)
            self.assertIsInstance(block_read_size, int)
            self.assertIsInstance(file_size, int)
            self.assertEqual(block_count, count_holder[0])
            count_holder[0] = count_holder[0] + 1
        second_temp = "%s.2" % support.TESTFN
        self.registerFileForCleanUp(second_temp)
        urllib.request.urlretrieve(
            self.constructLocalFileUrl(support.TESTFN),
            second_temp, hooktester)

    def test_reporthook_0_bytes(self):
        # Test on zero length file. Should call reporthook only 1 time.
        report = []
        def hooktester(block_count, block_read_size, file_size, _report=report):
            _report.append((block_count, block_read_size, file_size))
        srcFileName = self.createNewTempFile()
        urllib.request.urlretrieve(self.constructLocalFileUrl(srcFileName),
            support.TESTFN, hooktester)
        self.assertEqual(len(report), 1)
        self.assertEqual(report[0][2], 0)

    def test_reporthook_5_bytes(self):
        # Test on 5 byte file. Should call reporthook only 2 times (once when
        # the "network connection" is established and once when the block is
        # read).
        report = []
        def hooktester(block_count, block_read_size, file_size, _report=report):
            _report.append((block_count, block_read_size, file_size))
        srcFileName = self.createNewTempFile(b"x" * 5)
        urllib.request.urlretrieve(self.constructLocalFileUrl(srcFileName),
            support.TESTFN, hooktester)
        self.assertEqual(len(report), 2)
        self.assertEqual(report[0][1], 0)
        self.assertEqual(report[1][1], 5)

    def test_reporthook_8193_bytes(self):
        # Test on 8193 byte file. Should call reporthook only 3 times (once
        # when the "network connection" is established, once for the next 8192
        # bytes, and once for the last byte).
        report = []
        def hooktester(block_count, block_read_size, file_size, _report=report):
            _report.append((block_count, block_read_size, file_size))
        srcFileName = self.createNewTempFile(b"x" * 8193)
        urllib.request.urlretrieve(self.constructLocalFileUrl(srcFileName),
            support.TESTFN, hooktester)
        self.assertEqual(len(report), 3)
        self.assertEqual(report[0][1], 0)
        self.assertEqual(report[1][1], 8192)
        self.assertEqual(report[2][1], 1)


class urlretrieve_HttpTests(unittest.TestCase, FakeHTTPMixin):
    """Test urllib.urlretrieve() using fake http connections"""

    def test_short_content_raises_ContentTooShortError(self):
        self.fakehttp(b'''HTTP/1.1 200 OK
Date: Wed, 02 Jan 2008 03:03:54 GMT
Server: Apache/1.3.33 (Debian GNU/Linux) mod_ssl/2.8.22 OpenSSL/0.9.7e
Connection: close
Content-Length: 100
Content-Type: text/html; charset=iso-8859-1

FF
''')

        def _reporthook(par1, par2, par3):
            pass

        with self.assertRaises(urllib.error.ContentTooShortError):
            try:
                urllib.request.urlretrieve('http://example.com/',
                                           reporthook=_reporthook)
            finally:
                self.unfakehttp()

    def test_short_content_raises_ContentTooShortError_without_reporthook(self):
        self.fakehttp(b'''HTTP/1.1 200 OK
Date: Wed, 02 Jan 2008 03:03:54 GMT
Server: Apache/1.3.33 (Debian GNU/Linux) mod_ssl/2.8.22 OpenSSL/0.9.7e
Connection: close
Content-Length: 100
Content-Type: text/html; charset=iso-8859-1

FF
''')
        with self.assertRaises(urllib.error.ContentTooShortError):
            try:
                urllib.request.urlretrieve('http://example.com/')
            finally:
                self.unfakehttp()


class QuotingTests(unittest.TestCase):
    """Tests for urllib.quote() and urllib.quote_plus()

    According to RFC 2396 (Uniform Resource Identifiers), to escape a
    character you write it as '%' + <2 character US-ASCII hex value>.
    The Python code of ``'%' + hex(ord(<character>))[2:]`` escapes a
    character properly. Case does not matter on the hex letters.

    The various character sets specified are:

    Reserved characters : ";/?:@&=+$,"
        Have special meaning in URIs and must be escaped if not being used for
        their special meaning
    Data characters : letters, digits, and "-_.!~*'()"
        Unreserved and do not need to be escaped; can be, though, if desired
    Control characters : 0x00 - 0x1F, 0x7F
        Have no use in URIs so must be escaped
    space : 0x20
        Must be escaped
    Delimiters : '<>#%"'
        Must be escaped
    Unwise : "{}|\^[]`"
        Must be escaped

    """

    def test_never_quote(self):
        # Make sure quote() does not quote letters, digits, and "_,.-"
        do_not_quote = '' .join(["ABCDEFGHIJKLMNOPQRSTUVWXYZ",
                                 "abcdefghijklmnopqrstuvwxyz",
                                 "0123456789",
                                 "_.-"])
        result = urllib.parse.quote(do_not_quote)
        self.assertEqual(do_not_quote, result,
                         "using quote(): %r != %r" % (do_not_quote, result))
        result = urllib.parse.quote_plus(do_not_quote)
        self.assertEqual(do_not_quote, result,
                        "using quote_plus(): %r != %r" % (do_not_quote, result))

    def test_default_safe(self):
        # Test '/' is default value for 'safe' parameter
        self.assertEqual(urllib.parse.quote.__defaults__[0], '/')

    def test_safe(self):
        # Test setting 'safe' parameter does what it should do
        quote_by_default = "<>"
        result = urllib.parse.quote(quote_by_default, safe=quote_by_default)
        self.assertEqual(quote_by_default, result,
                         "using quote(): %r != %r" % (quote_by_default, result))
        result = urllib.parse.quote_plus(quote_by_default,
                                         safe=quote_by_default)
        self.assertEqual(quote_by_default, result,
                         "using quote_plus(): %r != %r" %
                         (quote_by_default, result))
        # Safe expressed as bytes rather than str
        result = urllib.parse.quote(quote_by_default, safe=b"<>")
        self.assertEqual(quote_by_default, result,
                         "using quote(): %r != %r" % (quote_by_default, result))
        # "Safe" non-ASCII characters should have no effect
        # (Since URIs are not allowed to have non-ASCII characters)
        result = urllib.parse.quote("a\xfcb", encoding="latin-1", safe="\xfc")
        expect = urllib.parse.quote("a\xfcb", encoding="latin-1", safe="")
        self.assertEqual(expect, result,
                         "using quote(): %r != %r" %
                         (expect, result))
        # Same as above, but using a bytes rather than str
        result = urllib.parse.quote("a\xfcb", encoding="latin-1", safe=b"\xfc")
        expect = urllib.parse.quote("a\xfcb", encoding="latin-1", safe="")
        self.assertEqual(expect, result,
                         "using quote(): %r != %r" %
                         (expect, result))

    def test_default_quoting(self):
        # Make sure all characters that should be quoted are by default sans
        # space (separate test for that).
        should_quote = [chr(num) for num in range(32)] # For 0x00 - 0x1F
        should_quote.append('<>#%"{}|\^[]`')
        should_quote.append(chr(127)) # For 0x7F
        should_quote = ''.join(should_quote)
        for char in should_quote:
            result = urllib.parse.quote(char)
            self.assertEqual(hexescape(char), result,
                             "using quote(): "
                             "%s should be escaped to %s, not %s" %
                             (char, hexescape(char), result))
            result = urllib.parse.quote_plus(char)
            self.assertEqual(hexescape(char), result,
                             "using quote_plus(): "
                             "%s should be escapes to %s, not %s" %
                             (char, hexescape(char), result))
        del should_quote
        partial_quote = "ab[]cd"
        expected = "ab%5B%5Dcd"
        result = urllib.parse.quote(partial_quote)
        self.assertEqual(expected, result,
                         "using quote(): %r != %r" % (expected, result))
        result = urllib.parse.quote_plus(partial_quote)
        self.assertEqual(expected, result,
                         "using quote_plus(): %r != %r" % (expected, result))

    def test_quoting_space(self):
        # Make sure quote() and quote_plus() handle spaces as specified in
        # their unique way
        result = urllib.parse.quote(' ')
        self.assertEqual(result, hexescape(' '),
                         "using quote(): %r != %r" % (result, hexescape(' ')))
        result = urllib.parse.quote_plus(' ')
        self.assertEqual(result, '+',
                         "using quote_plus(): %r != +" % result)
        given = "a b cd e f"
        expect = given.replace(' ', hexescape(' '))
        result = urllib.parse.quote(given)
        self.assertEqual(expect, result,
                         "using quote(): %r != %r" % (expect, result))
        expect = given.replace(' ', '+')
        result = urllib.parse.quote_plus(given)
        self.assertEqual(expect, result,
                         "using quote_plus(): %r != %r" % (expect, result))

    def test_quoting_plus(self):
        self.assertEqual(urllib.parse.quote_plus('alpha+beta gamma'),
                         'alpha%2Bbeta+gamma')
        self.assertEqual(urllib.parse.quote_plus('alpha+beta gamma', '+'),
                         'alpha+beta+gamma')
        # Test with bytes
        self.assertEqual(urllib.parse.quote_plus(b'alpha+beta gamma'),
                         'alpha%2Bbeta+gamma')
        # Test with safe bytes
        self.assertEqual(urllib.parse.quote_plus('alpha+beta gamma', b'+'),
                         'alpha+beta+gamma')

    def test_quote_bytes(self):
        # Bytes should quote directly to percent-encoded values
        given = b"\xa2\xd8ab\xff"
        expect = "%A2%D8ab%FF"
        result = urllib.parse.quote(given)
        self.assertEqual(expect, result,
                         "using quote(): %r != %r" % (expect, result))
        # Encoding argument should raise type error on bytes input
        self.assertRaises(TypeError, urllib.parse.quote, given,
                            encoding="latin-1")
        # quote_from_bytes should work the same
        result = urllib.parse.quote_from_bytes(given)
        self.assertEqual(expect, result,
                         "using quote_from_bytes(): %r != %r"
                         % (expect, result))

    def test_quote_with_unicode(self):
        # Characters in Latin-1 range, encoded by default in UTF-8
        given = "\xa2\xd8ab\xff"
        expect = "%C2%A2%C3%98ab%C3%BF"
        result = urllib.parse.quote(given)
        self.assertEqual(expect, result,
                         "using quote(): %r != %r" % (expect, result))
        # Characters in Latin-1 range, encoded by with None (default)
        result = urllib.parse.quote(given, encoding=None, errors=None)
        self.assertEqual(expect, result,
                         "using quote(): %r != %r" % (expect, result))
        # Characters in Latin-1 range, encoded with Latin-1
        given = "\xa2\xd8ab\xff"
        expect = "%A2%D8ab%FF"
        result = urllib.parse.quote(given, encoding="latin-1")
        self.assertEqual(expect, result,
                         "using quote(): %r != %r" % (expect, result))
        # Characters in BMP, encoded by default in UTF-8
        given = "\u6f22\u5b57"              # "Kanji"
        expect = "%E6%BC%A2%E5%AD%97"
        result = urllib.parse.quote(given)
        self.assertEqual(expect, result,
                         "using quote(): %r != %r" % (expect, result))
        # Characters in BMP, encoded with Latin-1
        given = "\u6f22\u5b57"
        self.assertRaises(UnicodeEncodeError, urllib.parse.quote, given,
                                    encoding="latin-1")
        # Characters in BMP, encoded with Latin-1, with replace error handling
        given = "\u6f22\u5b57"
        expect = "%3F%3F"                   # "??"
        result = urllib.parse.quote(given, encoding="latin-1",
                                    errors="replace")
        self.assertEqual(expect, result,
                         "using quote(): %r != %r" % (expect, result))
        # Characters in BMP, Latin-1, with xmlcharref error handling
        given = "\u6f22\u5b57"
        expect = "%26%2328450%3B%26%2323383%3B"     # "&#28450;&#23383;"
        result = urllib.parse.quote(given, encoding="latin-1",
                                    errors="xmlcharrefreplace")
        self.assertEqual(expect, result,
                         "using quote(): %r != %r" % (expect, result))

    def test_quote_plus_with_unicode(self):
        # Encoding (latin-1) test for quote_plus
        given = "\xa2\xd8 \xff"
        expect = "%A2%D8+%FF"
        result = urllib.parse.quote_plus(given, encoding="latin-1")
        self.assertEqual(expect, result,
                         "using quote_plus(): %r != %r" % (expect, result))
        # Errors test for quote_plus
        given = "ab\u6f22\u5b57 cd"
        expect = "ab%3F%3F+cd"
        result = urllib.parse.quote_plus(given, encoding="latin-1",
                                         errors="replace")
        self.assertEqual(expect, result,
                         "using quote_plus(): %r != %r" % (expect, result))


class UnquotingTests(unittest.TestCase):
    """Tests for unquote() and unquote_plus()

    See the doc string for quoting_Tests for details on quoting and such.

    """

    def test_unquoting(self):
        # Make sure unquoting of all ASCII values works
        escape_list = []
        for num in range(128):
            given = hexescape(chr(num))
            expect = chr(num)
            result = urllib.parse.unquote(given)
            self.assertEqual(expect, result,
                             "using unquote(): %r != %r" % (expect, result))
            result = urllib.parse.unquote_plus(given)
            self.assertEqual(expect, result,
                             "using unquote_plus(): %r != %r" %
                             (expect, result))
            escape_list.append(given)
        escape_string = ''.join(escape_list)
        del escape_list
        result = urllib.parse.unquote(escape_string)
        self.assertEqual(result.count('%'), 1,
                         "using unquote(): not all characters escaped: "
                         "%s" % result)
        self.assertRaises((TypeError, AttributeError), urllib.parse.unquote, None)
        self.assertRaises((TypeError, AttributeError), urllib.parse.unquote, ())
        with support.check_warnings(('', BytesWarning), quiet=True):
            self.assertRaises((TypeError, AttributeError), urllib.parse.unquote, b'')

    def test_unquoting_badpercent(self):
        # Test unquoting on bad percent-escapes
        given = '%xab'
        expect = given
        result = urllib.parse.unquote(given)
        self.assertEqual(expect, result, "using unquote(): %r != %r"
                         % (expect, result))
        given = '%x'
        expect = given
        result = urllib.parse.unquote(given)
        self.assertEqual(expect, result, "using unquote(): %r != %r"
                         % (expect, result))
        given = '%'
        expect = given
        result = urllib.parse.unquote(given)
        self.assertEqual(expect, result, "using unquote(): %r != %r"
                         % (expect, result))
        # unquote_to_bytes
        given = '%xab'
        expect = bytes(given, 'ascii')
        result = urllib.parse.unquote_to_bytes(given)
        self.assertEqual(expect, result, "using unquote_to_bytes(): %r != %r"
                         % (expect, result))
        given = '%x'
        expect = bytes(given, 'ascii')
        result = urllib.parse.unquote_to_bytes(given)
        self.assertEqual(expect, result, "using unquote_to_bytes(): %r != %r"
                         % (expect, result))
        given = '%'
        expect = bytes(given, 'ascii')
        result = urllib.parse.unquote_to_bytes(given)
        self.assertEqual(expect, result, "using unquote_to_bytes(): %r != %r"
                         % (expect, result))
        self.assertRaises((TypeError, AttributeError), urllib.parse.unquote_to_bytes, None)
        self.assertRaises((TypeError, AttributeError), urllib.parse.unquote_to_bytes, ())

    def test_unquoting_mixed_case(self):
        # Test unquoting on mixed-case hex digits in the percent-escapes
        given = '%Ab%eA'
        expect = b'\xab\xea'
        result = urllib.parse.unquote_to_bytes(given)
        self.assertEqual(expect, result,
                         "using unquote_to_bytes(): %r != %r"
                         % (expect, result))

    def test_unquoting_parts(self):
        # Make sure unquoting works when have non-quoted characters
        # interspersed
        given = 'ab%sd' % hexescape('c')
        expect = "abcd"
        result = urllib.parse.unquote(given)
        self.assertEqual(expect, result,
                         "using quote(): %r != %r" % (expect, result))
        result = urllib.parse.unquote_plus(given)
        self.assertEqual(expect, result,
                         "using unquote_plus(): %r != %r" % (expect, result))

    def test_unquoting_plus(self):
        # Test difference between unquote() and unquote_plus()
        given = "are+there+spaces..."
        expect = given
        result = urllib.parse.unquote(given)
        self.assertEqual(expect, result,
                         "using unquote(): %r != %r" % (expect, result))
        expect = given.replace('+', ' ')
        result = urllib.parse.unquote_plus(given)
        self.assertEqual(expect, result,
                         "using unquote_plus(): %r != %r" % (expect, result))

    def test_unquote_to_bytes(self):
        given = 'br%C3%BCckner_sapporo_20050930.doc'
        expect = b'br\xc3\xbcckner_sapporo_20050930.doc'
        result = urllib.parse.unquote_to_bytes(given)
        self.assertEqual(expect, result,
                         "using unquote_to_bytes(): %r != %r"
                         % (expect, result))
        # Test on a string with unescaped non-ASCII characters
        # (Technically an invalid URI; expect those characters to be UTF-8
        # encoded).
        result = urllib.parse.unquote_to_bytes("\u6f22%C3%BC")
        expect = b'\xe6\xbc\xa2\xc3\xbc'    # UTF-8 for "\u6f22\u00fc"
        self.assertEqual(expect, result,
                         "using unquote_to_bytes(): %r != %r"
                         % (expect, result))
        # Test with a bytes as input
        given = b'%A2%D8ab%FF'
        expect = b'\xa2\xd8ab\xff'
        result = urllib.parse.unquote_to_bytes(given)
        self.assertEqual(expect, result,
                         "using unquote_to_bytes(): %r != %r"
                         % (expect, result))
        # Test with a bytes as input, with unescaped non-ASCII bytes
        # (Technically an invalid URI; expect those bytes to be preserved)
        given = b'%A2\xd8ab%FF'
        expect = b'\xa2\xd8ab\xff'
        result = urllib.parse.unquote_to_bytes(given)
        self.assertEqual(expect, result,
                         "using unquote_to_bytes(): %r != %r"
                         % (expect, result))

    def test_unquote_with_unicode(self):
        # Characters in the Latin-1 range, encoded with UTF-8
        given = 'br%C3%BCckner_sapporo_20050930.doc'
        expect = 'br\u00fcckner_sapporo_20050930.doc'
        result = urllib.parse.unquote(given)
        self.assertEqual(expect, result,
                         "using unquote(): %r != %r" % (expect, result))
        # Characters in the Latin-1 range, encoded with None (default)
        result = urllib.parse.unquote(given, encoding=None, errors=None)
        self.assertEqual(expect, result,
                         "using unquote(): %r != %r" % (expect, result))

        # Characters in the Latin-1 range, encoded with Latin-1
        result = urllib.parse.unquote('br%FCckner_sapporo_20050930.doc',
                                      encoding="latin-1")
        expect = 'br\u00fcckner_sapporo_20050930.doc'
        self.assertEqual(expect, result,
                         "using unquote(): %r != %r" % (expect, result))

        # Characters in BMP, encoded with UTF-8
        given = "%E6%BC%A2%E5%AD%97"
        expect = "\u6f22\u5b57"             # "Kanji"
        result = urllib.parse.unquote(given)
        self.assertEqual(expect, result,
                         "using unquote(): %r != %r" % (expect, result))

        # Decode with UTF-8, invalid sequence
        given = "%F3%B1"
        expect = "\ufffd"                   # Replacement character
        result = urllib.parse.unquote(given)
        self.assertEqual(expect, result,
                         "using unquote(): %r != %r" % (expect, result))

        # Decode with UTF-8, invalid sequence, replace errors
        result = urllib.parse.unquote(given, errors="replace")
        self.assertEqual(expect, result,
                         "using unquote(): %r != %r" % (expect, result))

        # Decode with UTF-8, invalid sequence, ignoring errors
        given = "%F3%B1"
        expect = ""
        result = urllib.parse.unquote(given, errors="ignore")
        self.assertEqual(expect, result,
                         "using unquote(): %r != %r" % (expect, result))

        # A mix of non-ASCII and percent-encoded characters, UTF-8
        result = urllib.parse.unquote("\u6f22%C3%BC")
        expect = '\u6f22\u00fc'
        self.assertEqual(expect, result,
                         "using unquote(): %r != %r" % (expect, result))

        # A mix of non-ASCII and percent-encoded characters, Latin-1
        # (Note, the string contains non-Latin-1-representable characters)
        result = urllib.parse.unquote("\u6f22%FC", encoding="latin-1")
        expect = '\u6f22\u00fc'
        self.assertEqual(expect, result,
                         "using unquote(): %r != %r" % (expect, result))

class urlencode_Tests(unittest.TestCase):
    """Tests for urlencode()"""

    def help_inputtype(self, given, test_type):
        """Helper method for testing different input types.

        'given' must lead to only the pairs:
            * 1st, 1
            * 2nd, 2
            * 3rd, 3

        Test cannot assume anything about order.  Docs make no guarantee and
        have possible dictionary input.

        """
        expect_somewhere = ["1st=1", "2nd=2", "3rd=3"]
        result = urllib.parse.urlencode(given)
        for expected in expect_somewhere:
            self.assertIn(expected, result,
                         "testing %s: %s not found in %s" %
                         (test_type, expected, result))
        self.assertEqual(result.count('&'), 2,
                         "testing %s: expected 2 '&'s; got %s" %
                         (test_type, result.count('&')))
        amp_location = result.index('&')
        on_amp_left = result[amp_location - 1]
        on_amp_right = result[amp_location + 1]
        self.assertTrue(on_amp_left.isdigit() and on_amp_right.isdigit(),
                     "testing %s: '&' not located in proper place in %s" %
                     (test_type, result))
        self.assertEqual(len(result), (5 * 3) + 2, #5 chars per thing and amps
                         "testing %s: "
                         "unexpected number of characters: %s != %s" %
                         (test_type, len(result), (5 * 3) + 2))

    def test_using_mapping(self):
        # Test passing in a mapping object as an argument.
        self.help_inputtype({"1st":'1', "2nd":'2', "3rd":'3'},
                            "using dict as input type")

    def test_using_sequence(self):
        # Test passing in a sequence of two-item sequences as an argument.
        self.help_inputtype([('1st', '1'), ('2nd', '2'), ('3rd', '3')],
                            "using sequence of two-item tuples as input")

    def test_quoting(self):
        # Make sure keys and values are quoted using quote_plus()
        given = {"&":"="}
        expect = "%s=%s" % (hexescape('&'), hexescape('='))
        result = urllib.parse.urlencode(given)
        self.assertEqual(expect, result)
        given = {"key name":"A bunch of pluses"}
        expect = "key+name=A+bunch+of+pluses"
        result = urllib.parse.urlencode(given)
        self.assertEqual(expect, result)

    def test_doseq(self):
        # Test that passing True for 'doseq' parameter works correctly
        given = {'sequence':['1', '2', '3']}
        expect = "sequence=%s" % urllib.parse.quote_plus(str(['1', '2', '3']))
        result = urllib.parse.urlencode(given)
        self.assertEqual(expect, result)
        result = urllib.parse.urlencode(given, True)
        for value in given["sequence"]:
            expect = "sequence=%s" % value
            self.assertIn(expect, result)
        self.assertEqual(result.count('&'), 2,
                         "Expected 2 '&'s, got %s" % result.count('&'))

    def test_empty_sequence(self):
        self.assertEqual("", urllib.parse.urlencode({}))
        self.assertEqual("", urllib.parse.urlencode([]))

    def test_nonstring_values(self):
        self.assertEqual("a=1", urllib.parse.urlencode({"a": 1}))
        self.assertEqual("a=None", urllib.parse.urlencode({"a": None}))

    def test_nonstring_seq_values(self):
        self.assertEqual("a=1&a=2", urllib.parse.urlencode({"a": [1, 2]}, True))
        self.assertEqual("a=None&a=a",
                         urllib.parse.urlencode({"a": [None, "a"]}, True))
        data = collections.OrderedDict([("a", 1), ("b", 1)])
        self.assertEqual("a=a&a=b",
                         urllib.parse.urlencode({"a": data}, True))

    def test_urlencode_encoding(self):
        # ASCII encoding. Expect %3F with errors="replace'
        given = (('\u00a0', '\u00c1'),)
        expect = '%3F=%3F'
        result = urllib.parse.urlencode(given, encoding="ASCII", errors="replace")
        self.assertEqual(expect, result)

        # Default is UTF-8 encoding.
        given = (('\u00a0', '\u00c1'),)
        expect = '%C2%A0=%C3%81'
        result = urllib.parse.urlencode(given)
        self.assertEqual(expect, result)

        # Latin-1 encoding.
        given = (('\u00a0', '\u00c1'),)
        expect = '%A0=%C1'
        result = urllib.parse.urlencode(given, encoding="latin-1")
        self.assertEqual(expect, result)

    def test_urlencode_encoding_doseq(self):
        # ASCII Encoding. Expect %3F with errors="replace'
        given = (('\u00a0', '\u00c1'),)
        expect = '%3F=%3F'
        result = urllib.parse.urlencode(given, doseq=True,
                                        encoding="ASCII", errors="replace")
        self.assertEqual(expect, result)

        # ASCII Encoding. On a sequence of values.
        given = (("\u00a0", (1, "\u00c1")),)
        expect = '%3F=1&%3F=%3F'
        result = urllib.parse.urlencode(given, True,
                                        encoding="ASCII", errors="replace")
        self.assertEqual(expect, result)

        # Utf-8
        given = (("\u00a0", "\u00c1"),)
        expect = '%C2%A0=%C3%81'
        result = urllib.parse.urlencode(given, True)
        self.assertEqual(expect, result)

        given = (("\u00a0", (42, "\u00c1")),)
        expect = '%C2%A0=42&%C2%A0=%C3%81'
        result = urllib.parse.urlencode(given, True)
        self.assertEqual(expect, result)

        # latin-1
        given = (("\u00a0", "\u00c1"),)
        expect = '%A0=%C1'
        result = urllib.parse.urlencode(given, True, encoding="latin-1")
        self.assertEqual(expect, result)

        given = (("\u00a0", (42, "\u00c1")),)
        expect = '%A0=42&%A0=%C1'
        result = urllib.parse.urlencode(given, True, encoding="latin-1")
        self.assertEqual(expect, result)

    def test_urlencode_bytes(self):
        given = ((b'\xa0\x24', b'\xc1\x24'),)
        expect = '%A0%24=%C1%24'
        result = urllib.parse.urlencode(given)
        self.assertEqual(expect, result)
        result = urllib.parse.urlencode(given, True)
        self.assertEqual(expect, result)

        # Sequence of values
        given = ((b'\xa0\x24', (42, b'\xc1\x24')),)
        expect = '%A0%24=42&%A0%24=%C1%24'
        result = urllib.parse.urlencode(given, True)
        self.assertEqual(expect, result)

    def test_urlencode_encoding_safe_parameter(self):

        # Send '$' (\x24) as safe character
        # Default utf-8 encoding

        given = ((b'\xa0\x24', b'\xc1\x24'),)
        result = urllib.parse.urlencode(given, safe=":$")
        expect = '%A0$=%C1$'
        self.assertEqual(expect, result)

        given = ((b'\xa0\x24', b'\xc1\x24'),)
        result = urllib.parse.urlencode(given, doseq=True, safe=":$")
        expect = '%A0$=%C1$'
        self.assertEqual(expect, result)

        # Safe parameter in sequence
        given = ((b'\xa0\x24', (b'\xc1\x24', 0xd, 42)),)
        expect = '%A0$=%C1$&%A0$=13&%A0$=42'
        result = urllib.parse.urlencode(given, True, safe=":$")
        self.assertEqual(expect, result)

        # Test all above in latin-1 encoding

        given = ((b'\xa0\x24', b'\xc1\x24'),)
        result = urllib.parse.urlencode(given, safe=":$",
                                        encoding="latin-1")
        expect = '%A0$=%C1$'
        self.assertEqual(expect, result)

        given = ((b'\xa0\x24', b'\xc1\x24'),)
        expect = '%A0$=%C1$'
        result = urllib.parse.urlencode(given, doseq=True, safe=":$",
                                        encoding="latin-1")

        given = ((b'\xa0\x24', (b'\xc1\x24', 0xd, 42)),)
        expect = '%A0$=%C1$&%A0$=13&%A0$=42'
        result = urllib.parse.urlencode(given, True, safe=":$",
                                        encoding="latin-1")
        self.assertEqual(expect, result)

class Pathname_Tests(unittest.TestCase):
    """Test pathname2url() and url2pathname()"""

    def test_basic(self):
        # Make sure simple tests pass
        expected_path = os.path.join("parts", "of", "a", "path")
        expected_url = "parts/of/a/path"
        result = urllib.request.pathname2url(expected_path)
        self.assertEqual(expected_url, result,
                         "pathname2url() failed; %s != %s" %
                         (result, expected_url))
        result = urllib.request.url2pathname(expected_url)
        self.assertEqual(expected_path, result,
                         "url2pathame() failed; %s != %s" %
                         (result, expected_path))

    def test_quoting(self):
        # Test automatic quoting and unquoting works for pathnam2url() and
        # url2pathname() respectively
        given = os.path.join("needs", "quot=ing", "here")
        expect = "needs/%s/here" % urllib.parse.quote("quot=ing")
        result = urllib.request.pathname2url(given)
        self.assertEqual(expect, result,
                         "pathname2url() failed; %s != %s" %
                         (expect, result))
        expect = given
        result = urllib.request.url2pathname(result)
        self.assertEqual(expect, result,
                         "url2pathname() failed; %s != %s" %
                         (expect, result))
        given = os.path.join("make sure", "using_quote")
        expect = "%s/using_quote" % urllib.parse.quote("make sure")
        result = urllib.request.pathname2url(given)
        self.assertEqual(expect, result,
                         "pathname2url() failed; %s != %s" %
                         (expect, result))
        given = "make+sure/using_unquote"
        expect = os.path.join("make+sure", "using_unquote")
        result = urllib.request.url2pathname(given)
        self.assertEqual(expect, result,
                         "url2pathname() failed; %s != %s" %
                         (expect, result))

    @unittest.skipUnless(sys.platform == 'win32',
                         'test specific to the urllib.url2path function.')
    def test_ntpath(self):
        given = ('/C:/', '///C:/', '/C|//')
        expect = 'C:\\'
        for url in given:
            result = urllib.request.url2pathname(url)
            self.assertEqual(expect, result,
                             'urllib.request..url2pathname() failed; %s != %s' %
                             (expect, result))
        given = '///C|/path'
        expect = 'C:\\path'
        result = urllib.request.url2pathname(given)
        self.assertEqual(expect, result,
                         'urllib.request.url2pathname() failed; %s != %s' %
                         (expect, result))

class Utility_Tests(unittest.TestCase):
    """Testcase to test the various utility functions in the urllib."""

    def test_splitpasswd(self):
        """Some of password examples are not sensible, but it is added to
        confirming to RFC2617 and addressing issue4675.
        """
        self.assertEqual(('user', 'ab'),urllib.parse.splitpasswd('user:ab'))
        self.assertEqual(('user', 'a\nb'),urllib.parse.splitpasswd('user:a\nb'))
        self.assertEqual(('user', 'a\tb'),urllib.parse.splitpasswd('user:a\tb'))
        self.assertEqual(('user', 'a\rb'),urllib.parse.splitpasswd('user:a\rb'))
        self.assertEqual(('user', 'a\fb'),urllib.parse.splitpasswd('user:a\fb'))
        self.assertEqual(('user', 'a\vb'),urllib.parse.splitpasswd('user:a\vb'))
        self.assertEqual(('user', 'a:b'),urllib.parse.splitpasswd('user:a:b'))
        self.assertEqual(('user', 'a b'),urllib.parse.splitpasswd('user:a b'))
        self.assertEqual(('user 2', 'ab'),urllib.parse.splitpasswd('user 2:ab'))
        self.assertEqual(('user+1', 'a+b'),urllib.parse.splitpasswd('user+1:a+b'))

    def test_thishost(self):
        """Test the urllib.request.thishost utility function returns a tuple"""
        self.assertIsInstance(urllib.request.thishost(), tuple)


class URLopener_Tests(unittest.TestCase):
    """Testcase to test the open method of URLopener class."""

    def test_quoted_open(self):
        class DummyURLopener(urllib.request.URLopener):
            def open_spam(self, url):
                return url

        self.assertEqual(DummyURLopener().open(
            'spam://example/ /'),'//example/%20/')

        # test the safe characters are not quoted by urlopen
        self.assertEqual(DummyURLopener().open(
            "spam://c:|windows%/:=&?~#+!$,;'@()*[]|/path/"),
            "//c:|windows%/:=&?~#+!$,;'@()*[]|/path/")

# Just commented them out.
# Can't really tell why keep failing in windows and sparc.
# Everywhere else they work ok, but on those machines, sometimes
# fail in one of the tests, sometimes in other. I have a linux, and
# the tests go ok.
# If anybody has one of the problematic enviroments, please help!
# .   Facundo
#
# def server(evt):
#     import socket, time
#     serv = socket.socket(socket.AF_INET, socket.SOCK_STREAM)
#     serv.settimeout(3)
#     serv.setsockopt(socket.SOL_SOCKET, socket.SO_REUSEADDR, 1)
#     serv.bind(("", 9093))
#     serv.listen(5)
#     try:
#         conn, addr = serv.accept()
#         conn.send("1 Hola mundo\n")
#         cantdata = 0
#         while cantdata < 13:
#             data = conn.recv(13-cantdata)
#             cantdata += len(data)
#             time.sleep(.3)
#         conn.send("2 No more lines\n")
#         conn.close()
#     except socket.timeout:
#         pass
#     finally:
#         serv.close()
#         evt.set()
#
# class FTPWrapperTests(unittest.TestCase):
#
#     def setUp(self):
#         import ftplib, time, threading
#         ftplib.FTP.port = 9093
#         self.evt = threading.Event()
#         threading.Thread(target=server, args=(self.evt,)).start()
#         time.sleep(.1)
#
#     def tearDown(self):
#         self.evt.wait()
#
#     def testBasic(self):
#         # connects
#         ftp = urllib.ftpwrapper("myuser", "mypass", "localhost", 9093, [])
#         ftp.close()
#
#     def testTimeoutNone(self):
#         # global default timeout is ignored
#         import socket
#         self.assertTrue(socket.getdefaulttimeout() is None)
#         socket.setdefaulttimeout(30)
#         try:
#             ftp = urllib.ftpwrapper("myuser", "mypass", "localhost", 9093, [])
#         finally:
#             socket.setdefaulttimeout(None)
#         self.assertEqual(ftp.ftp.sock.gettimeout(), 30)
#         ftp.close()
#
#     def testTimeoutDefault(self):
#         # global default timeout is used
#         import socket
#         self.assertTrue(socket.getdefaulttimeout() is None)
#         socket.setdefaulttimeout(30)
#         try:
#             ftp = urllib.ftpwrapper("myuser", "mypass", "localhost", 9093, [])
#         finally:
#             socket.setdefaulttimeout(None)
#         self.assertEqual(ftp.ftp.sock.gettimeout(), 30)
#         ftp.close()
#
#     def testTimeoutValue(self):
#         ftp = urllib.ftpwrapper("myuser", "mypass", "localhost", 9093, [],
#                                 timeout=30)
#         self.assertEqual(ftp.ftp.sock.gettimeout(), 30)
#         ftp.close()

class RequestTests(unittest.TestCase):
    """Unit tests for urllib.request.Request."""

    def test_default_values(self):
        Request = urllib.request.Request
        request = Request("http://www.python.org")
        self.assertEqual(request.get_method(), 'GET')
        request = Request("http://www.python.org", {})
        self.assertEqual(request.get_method(), 'POST')

    def test_with_method_arg(self):
        Request = urllib.request.Request
        request = Request("http://www.python.org", method='HEAD')
        self.assertEqual(request.method, 'HEAD')
        self.assertEqual(request.get_method(), 'HEAD')
        request = Request("http://www.python.org", {}, method='HEAD')
        self.assertEqual(request.method, 'HEAD')
        self.assertEqual(request.get_method(), 'HEAD')
        request = Request("http://www.python.org", method='GET')
        self.assertEqual(request.get_method(), 'GET')
        request.method = 'HEAD'
        self.assertEqual(request.get_method(), 'HEAD')


def test_main():
    support.run_unittest(
        urlopen_FileTests,
        urlopen_HttpTests,
        urlretrieve_FileTests,
        urlretrieve_HttpTests,
        ProxyTests,
        QuotingTests,
        UnquotingTests,
        urlencode_Tests,
        Pathname_Tests,
        Utility_Tests,
        URLopener_Tests,
        #FTPWrapperTests,
        RequestTests,
    )



if __name__ == '__main__':
    test_main()<|MERGE_RESOLUTION|>--- conflicted
+++ resolved
@@ -270,16 +270,9 @@
 
     def test_missing_localfile(self):
         # Test for #10836
-<<<<<<< HEAD
-        with self.assertRaises(urllib.error.URLError) as e:
-            urlopen('file://localhost/a/file/which/doesnot/exists.py')
-        self.assertTrue(e.exception.filename)
-        self.assertTrue(e.exception.reason)
-=======
         # 3.3 - URLError is not captured, explicit IOError is raised.
         with self.assertRaises(IOError):
             urlopen('file://localhost/a/file/which/doesnot/exists.py')
->>>>>>> ca9680eb
 
     def test_file_notexists(self):
         fd, tmp_file = tempfile.mkstemp()
@@ -292,28 +285,12 @@
             os.close(fd)
             os.unlink(tmp_file)
         self.assertFalse(os.path.exists(tmp_file))
-<<<<<<< HEAD
-        with self.assertRaises(urllib.error.URLError):
-=======
         # 3.3 - IOError instead of URLError
         with self.assertRaises(IOError):
->>>>>>> ca9680eb
             urlopen(tmp_fileurl)
 
     def test_ftp_nohost(self):
         test_ftp_url = 'ftp:///path'
-<<<<<<< HEAD
-        with self.assertRaises(urllib.error.URLError) as e:
-            urlopen(test_ftp_url)
-        self.assertFalse(e.exception.filename)
-        self.assertTrue(e.exception.reason)
-
-    def test_ftp_nonexisting(self):
-        with self.assertRaises(urllib.error.URLError) as e:
-            urlopen('ftp://localhost/a/file/which/doesnot/exists.py')
-        self.assertFalse(e.exception.filename)
-        self.assertTrue(e.exception.reason)
-=======
         # 3.3 - IOError instead of URLError
         with self.assertRaises(IOError):
             urlopen(test_ftp_url)
@@ -322,7 +299,6 @@
         # 3.3 - IOError instead of URLError
         with self.assertRaises(IOError):
             urlopen('ftp://localhost/a/file/which/doesnot/exists.py')
->>>>>>> ca9680eb
 
 
     def test_userpass_inurl(self):

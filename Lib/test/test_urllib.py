"""Regresssion tests for urllib"""

import urllib.parse
import urllib.request
import urllib.error
import http.client
import email.message
import io
import unittest
from test import support
import os
import sys
import tempfile

def hexescape(char):
    """Escape char as RFC 2396 specifies"""
    hex_repr = hex(ord(char))[2:].upper()
    if len(hex_repr) == 1:
        hex_repr = "0%s" % hex_repr
    return "%" + hex_repr

# Shortcut for testing FancyURLopener
_urlopener = None
def urlopen(url, data=None, proxies=None):
    """urlopen(url [, data]) -> open file-like object"""
    global _urlopener
    if proxies is not None:
        opener = urllib.request.FancyURLopener(proxies=proxies)
    elif not _urlopener:
        opener = urllib.request.FancyURLopener()
        _urlopener = opener
    else:
        opener = _urlopener
    if data is None:
        return opener.open(url)
    else:
        return opener.open(url, data)

class urlopen_FileTests(unittest.TestCase):
    """Test urlopen() opening a temporary file.

    Try to test as much functionality as possible so as to cut down on reliance
    on connecting to the Net for testing.

    """

    def setUp(self):
        # Create a temp file to use for testing
        self.text = bytes("test_urllib: %s\n" % self.__class__.__name__,
                          "ascii")
        f = open(support.TESTFN, 'wb')
        try:
            f.write(self.text)
        finally:
            f.close()
        self.pathname = support.TESTFN
        self.returned_obj = urlopen("file:%s" % self.pathname)

    def tearDown(self):
        """Shut down the open object"""
        self.returned_obj.close()
        os.remove(support.TESTFN)

    def test_interface(self):
        # Make sure object returned by urlopen() has the specified methods
        for attr in ("read", "readline", "readlines", "fileno",
                     "close", "info", "geturl", "getcode", "__iter__"):
            self.assertTrue(hasattr(self.returned_obj, attr),
                         "object returned by urlopen() lacks %s attribute" %
                         attr)

    def test_read(self):
        self.assertEqual(self.text, self.returned_obj.read())

    def test_readline(self):
        self.assertEqual(self.text, self.returned_obj.readline())
        self.assertEqual(b'', self.returned_obj.readline(),
                         "calling readline() after exhausting the file did not"
                         " return an empty string")

    def test_readlines(self):
        lines_list = self.returned_obj.readlines()
        self.assertEqual(len(lines_list), 1,
                         "readlines() returned the wrong number of lines")
        self.assertEqual(lines_list[0], self.text,
                         "readlines() returned improper text")

    def test_fileno(self):
        file_num = self.returned_obj.fileno()
        self.assertIsInstance(file_num, int, "fileno() did not return an int")
        self.assertEqual(os.read(file_num, len(self.text)), self.text,
                         "Reading on the file descriptor returned by fileno() "
                         "did not return the expected text")

    def test_close(self):
        # Test close() by calling it here and then having it be called again
        # by the tearDown() method for the test
        self.returned_obj.close()

    def test_info(self):
        self.assertIsInstance(self.returned_obj.info(), email.message.Message)

    def test_geturl(self):
        self.assertEqual(self.returned_obj.geturl(), self.pathname)

    def test_getcode(self):
        self.assertIsNone(self.returned_obj.getcode())

    def test_iter(self):
        # Test iterator
        # Don't need to count number of iterations since test would fail the
        # instant it returned anything beyond the first line from the
        # comparison
        for line in self.returned_obj.__iter__():
            self.assertEqual(line, self.text)

class ProxyTests(unittest.TestCase):

    def setUp(self):
        # Records changes to env vars
        self.env = support.EnvironmentVarGuard()
        # Delete all proxy related env vars
        for k in list(os.environ):
            if 'proxy' in k.lower():
                self.env.unset(k)

    def tearDown(self):
        # Restore all proxy related env vars
        self.env.__exit__()
        del self.env

    def test_getproxies_environment_keep_no_proxies(self):
        self.env.set('NO_PROXY', 'localhost')
        proxies = urllib.request.getproxies_environment()
        # getproxies_environment use lowered case truncated (no '_proxy') keys
        self.assertEqual('localhost', proxies['no'])


class urlopen_HttpTests(unittest.TestCase):
    """Test urlopen() opening a fake http connection."""

    def fakehttp(self, fakedata):
        class FakeSocket(io.BytesIO):
            io_refs = 1
            def sendall(self, str): pass
            def makefile(self, *args, **kwds):
                self.io_refs += 1
                return self
            def read(self, amt=None):
                if self.closed: return b""
                return io.BytesIO.read(self, amt)
            def readline(self, length=None):
                if self.closed: return b""
                return io.BytesIO.readline(self, length)
            def close(self):
                self.io_refs -= 1
                if self.io_refs == 0:
                    io.BytesIO.close(self)
        class FakeHTTPConnection(http.client.HTTPConnection):
            def connect(self):
                self.sock = FakeSocket(fakedata)
        self._connection_class = http.client.HTTPConnection
        http.client.HTTPConnection = FakeHTTPConnection

    def unfakehttp(self):
        http.client.HTTPConnection = self._connection_class

    def check_read(self, ver):
        self.fakehttp(b"HTTP/" + ver + b" 200 OK\r\n\r\nHello!")
        try:
            fp = urlopen("http://python.org/")
            self.assertEqual(fp.readline(), b"Hello!")
            self.assertEqual(fp.readline(), b"")
            self.assertEqual(fp.geturl(), 'http://python.org/')
            self.assertEqual(fp.getcode(), 200)
        finally:
            self.unfakehttp()

    def test_url_fragment(self):
        # Issue #11703: geturl() omits fragments in the original URL.
        url = 'http://docs.python.org/library/urllib.html#OK'
        self.fakehttp(b"HTTP/1.1 200 OK\r\n\r\nHello!")
        try:
            fp = urllib.request.urlopen(url)
            self.assertEqual(fp.geturl(), url)
        finally:
            self.unfakehttp()

    def test_willclose(self):
        self.fakehttp(b"HTTP/1.1 200 OK\r\n\r\nHello!")
        try:
            resp = urlopen("http://www.python.org")
            self.assertTrue(resp.fp.will_close)
        finally:
            self.unfakehttp()

    def test_read_0_9(self):
        # "0.9" response accepted (but not "simple responses" without
        # a status line)
        self.check_read(b"0.9")

    def test_read_1_0(self):
        self.check_read(b"1.0")

    def test_read_1_1(self):
        self.check_read(b"1.1")

    def test_read_bogus(self):
        # urlopen() should raise IOError for many error codes.
        self.fakehttp(b'''HTTP/1.1 401 Authentication Required
Date: Wed, 02 Jan 2008 03:03:54 GMT
Server: Apache/1.3.33 (Debian GNU/Linux) mod_ssl/2.8.22 OpenSSL/0.9.7e
Connection: close
Content-Type: text/html; charset=iso-8859-1
''')
        try:
            self.assertRaises(IOError, urlopen, "http://python.org/")
        finally:
            self.unfakehttp()

    def test_invalid_redirect(self):
        # urlopen() should raise IOError for many error codes.
        self.fakehttp(b'''HTTP/1.1 302 Found
Date: Wed, 02 Jan 2008 03:03:54 GMT
Server: Apache/1.3.33 (Debian GNU/Linux) mod_ssl/2.8.22 OpenSSL/0.9.7e
Location: file://guidocomputer.athome.com:/python/license
Connection: close
Content-Type: text/html; charset=iso-8859-1
''')
        try:
            self.assertRaises(urllib.error.HTTPError, urlopen,
                              "http://python.org/")
        finally:
            self.unfakehttp()

    def test_empty_socket(self):
        # urlopen() raises IOError if the underlying socket does not send any
        # data. (#1680230)
        self.fakehttp(b'')
        try:
            self.assertRaises(IOError, urlopen, "http://something")
        finally:
            self.unfakehttp()

    def test_userpass_inurl(self):
        self.fakehttp(b"HTTP/1.0 200 OK\r\n\r\nHello!")
        try:
            fp = urlopen("http://user:pass@python.org/")
            self.assertEqual(fp.readline(), b"Hello!")
            self.assertEqual(fp.readline(), b"")
            self.assertEqual(fp.geturl(), 'http://user:pass@python.org/')
            self.assertEqual(fp.getcode(), 200)
        finally:
            self.unfakehttp()

class urlretrieve_FileTests(unittest.TestCase):
    """Test urllib.urlretrieve() on local files"""

    def setUp(self):
        # Create a list of temporary files. Each item in the list is a file
        # name (absolute path or relative to the current working directory).
        # All files in this list will be deleted in the tearDown method. Note,
        # this only helps to makes sure temporary files get deleted, but it
        # does nothing about trying to close files that may still be open. It
        # is the responsibility of the developer to properly close files even
        # when exceptional conditions occur.
        self.tempFiles = []

        # Create a temporary file.
        self.registerFileForCleanUp(support.TESTFN)
        self.text = b'testing urllib.urlretrieve'
        try:
            FILE = open(support.TESTFN, 'wb')
            FILE.write(self.text)
            FILE.close()
        finally:
            try: FILE.close()
            except: pass

    def tearDown(self):
        # Delete the temporary files.
        for each in self.tempFiles:
            try: os.remove(each)
            except: pass

    def constructLocalFileUrl(self, filePath):
        filePath = os.path.abspath(filePath)
        try:
<<<<<<< HEAD
            filePath.encode("utf8")
=======
            filePath.encode("utf-8")
>>>>>>> 75dec455
        except UnicodeEncodeError:
            raise unittest.SkipTest("filePath is not encodable to utf8")
        return "file://%s" % urllib.request.pathname2url(filePath)

    def createNewTempFile(self, data=b""):
        """Creates a new temporary file containing the specified data,
        registers the file for deletion during the test fixture tear down, and
        returns the absolute path of the file."""

        newFd, newFilePath = tempfile.mkstemp()
        try:
            self.registerFileForCleanUp(newFilePath)
            newFile = os.fdopen(newFd, "wb")
            newFile.write(data)
            newFile.close()
        finally:
            try: newFile.close()
            except: pass
        return newFilePath

    def registerFileForCleanUp(self, fileName):
        self.tempFiles.append(fileName)

    def test_basic(self):
        # Make sure that a local file just gets its own location returned and
        # a headers value is returned.
        result = urllib.request.urlretrieve("file:%s" % support.TESTFN)
        self.assertEqual(result[0], support.TESTFN)
        self.assertIsInstance(result[1], email.message.Message,
                              "did not get a email.message.Message instance "
                              "as second returned value")

    def test_copy(self):
        # Test that setting the filename argument works.
        second_temp = "%s.2" % support.TESTFN
        self.registerFileForCleanUp(second_temp)
        result = urllib.request.urlretrieve(self.constructLocalFileUrl(
            support.TESTFN), second_temp)
        self.assertEqual(second_temp, result[0])
        self.assertTrue(os.path.exists(second_temp), "copy of the file was not "
                                                  "made")
        FILE = open(second_temp, 'rb')
        try:
            text = FILE.read()
            FILE.close()
        finally:
            try: FILE.close()
            except: pass
        self.assertEqual(self.text, text)

    def test_reporthook(self):
        # Make sure that the reporthook works.
        def hooktester(count, block_size, total_size, count_holder=[0]):
            self.assertIsInstance(count, int)
            self.assertIsInstance(block_size, int)
            self.assertIsInstance(total_size, int)
            self.assertEqual(count, count_holder[0])
            count_holder[0] = count_holder[0] + 1
        second_temp = "%s.2" % support.TESTFN
        self.registerFileForCleanUp(second_temp)
        urllib.request.urlretrieve(
            self.constructLocalFileUrl(support.TESTFN),
            second_temp, hooktester)

    def test_reporthook_0_bytes(self):
        # Test on zero length file. Should call reporthook only 1 time.
        report = []
        def hooktester(count, block_size, total_size, _report=report):
            _report.append((count, block_size, total_size))
        srcFileName = self.createNewTempFile()
        urllib.request.urlretrieve(self.constructLocalFileUrl(srcFileName),
            support.TESTFN, hooktester)
        self.assertEqual(len(report), 1)
        self.assertEqual(report[0][2], 0)

    def test_reporthook_5_bytes(self):
        # Test on 5 byte file. Should call reporthook only 2 times (once when
        # the "network connection" is established and once when the block is
        # read). Since the block size is 8192 bytes, only one block read is
        # required to read the entire file.
        report = []
        def hooktester(count, block_size, total_size, _report=report):
            _report.append((count, block_size, total_size))
        srcFileName = self.createNewTempFile(b"x" * 5)
        urllib.request.urlretrieve(self.constructLocalFileUrl(srcFileName),
            support.TESTFN, hooktester)
        self.assertEqual(len(report), 2)
        self.assertEqual(report[0][1], 8192)
        self.assertEqual(report[0][2], 5)

    def test_reporthook_8193_bytes(self):
        # Test on 8193 byte file. Should call reporthook only 3 times (once
        # when the "network connection" is established, once for the next 8192
        # bytes, and once for the last byte).
        report = []
        def hooktester(count, block_size, total_size, _report=report):
            _report.append((count, block_size, total_size))
        srcFileName = self.createNewTempFile(b"x" * 8193)
        urllib.request.urlretrieve(self.constructLocalFileUrl(srcFileName),
            support.TESTFN, hooktester)
        self.assertEqual(len(report), 3)
        self.assertEqual(report[0][1], 8192)
        self.assertEqual(report[0][2], 8193)

class QuotingTests(unittest.TestCase):
    """Tests for urllib.quote() and urllib.quote_plus()

    According to RFC 2396 (Uniform Resource Identifiers), to escape a
    character you write it as '%' + <2 character US-ASCII hex value>.
    The Python code of ``'%' + hex(ord(<character>))[2:]`` escapes a
    character properly. Case does not matter on the hex letters.

    The various character sets specified are:

    Reserved characters : ";/?:@&=+$,"
        Have special meaning in URIs and must be escaped if not being used for
        their special meaning
    Data characters : letters, digits, and "-_.!~*'()"
        Unreserved and do not need to be escaped; can be, though, if desired
    Control characters : 0x00 - 0x1F, 0x7F
        Have no use in URIs so must be escaped
    space : 0x20
        Must be escaped
    Delimiters : '<>#%"'
        Must be escaped
    Unwise : "{}|\^[]`"
        Must be escaped

    """

    def test_never_quote(self):
        # Make sure quote() does not quote letters, digits, and "_,.-"
        do_not_quote = '' .join(["ABCDEFGHIJKLMNOPQRSTUVWXYZ",
                                 "abcdefghijklmnopqrstuvwxyz",
                                 "0123456789",
                                 "_.-"])
        result = urllib.parse.quote(do_not_quote)
        self.assertEqual(do_not_quote, result,
                         "using quote(): %r != %r" % (do_not_quote, result))
        result = urllib.parse.quote_plus(do_not_quote)
        self.assertEqual(do_not_quote, result,
                        "using quote_plus(): %r != %r" % (do_not_quote, result))

    def test_default_safe(self):
        # Test '/' is default value for 'safe' parameter
        self.assertEqual(urllib.parse.quote.__defaults__[0], '/')

    def test_safe(self):
        # Test setting 'safe' parameter does what it should do
        quote_by_default = "<>"
        result = urllib.parse.quote(quote_by_default, safe=quote_by_default)
        self.assertEqual(quote_by_default, result,
                         "using quote(): %r != %r" % (quote_by_default, result))
        result = urllib.parse.quote_plus(quote_by_default,
                                         safe=quote_by_default)
        self.assertEqual(quote_by_default, result,
                         "using quote_plus(): %r != %r" %
                         (quote_by_default, result))
        # Safe expressed as bytes rather than str
        result = urllib.parse.quote(quote_by_default, safe=b"<>")
        self.assertEqual(quote_by_default, result,
                         "using quote(): %r != %r" % (quote_by_default, result))
        # "Safe" non-ASCII characters should have no effect
        # (Since URIs are not allowed to have non-ASCII characters)
        result = urllib.parse.quote("a\xfcb", encoding="latin-1", safe="\xfc")
        expect = urllib.parse.quote("a\xfcb", encoding="latin-1", safe="")
        self.assertEqual(expect, result,
                         "using quote(): %r != %r" %
                         (expect, result))
        # Same as above, but using a bytes rather than str
        result = urllib.parse.quote("a\xfcb", encoding="latin-1", safe=b"\xfc")
        expect = urllib.parse.quote("a\xfcb", encoding="latin-1", safe="")
        self.assertEqual(expect, result,
                         "using quote(): %r != %r" %
                         (expect, result))

    def test_default_quoting(self):
        # Make sure all characters that should be quoted are by default sans
        # space (separate test for that).
        should_quote = [chr(num) for num in range(32)] # For 0x00 - 0x1F
        should_quote.append('<>#%"{}|\^[]`')
        should_quote.append(chr(127)) # For 0x7F
        should_quote = ''.join(should_quote)
        for char in should_quote:
            result = urllib.parse.quote(char)
            self.assertEqual(hexescape(char), result,
                             "using quote(): "
                             "%s should be escaped to %s, not %s" %
                             (char, hexescape(char), result))
            result = urllib.parse.quote_plus(char)
            self.assertEqual(hexescape(char), result,
                             "using quote_plus(): "
                             "%s should be escapes to %s, not %s" %
                             (char, hexescape(char), result))
        del should_quote
        partial_quote = "ab[]cd"
        expected = "ab%5B%5Dcd"
        result = urllib.parse.quote(partial_quote)
        self.assertEqual(expected, result,
                         "using quote(): %r != %r" % (expected, result))
        self.assertEqual(expected, result,
                         "using quote_plus(): %r != %r" % (expected, result))

    def test_quoting_space(self):
        # Make sure quote() and quote_plus() handle spaces as specified in
        # their unique way
        result = urllib.parse.quote(' ')
        self.assertEqual(result, hexescape(' '),
                         "using quote(): %r != %r" % (result, hexescape(' ')))
        result = urllib.parse.quote_plus(' ')
        self.assertEqual(result, '+',
                         "using quote_plus(): %r != +" % result)
        given = "a b cd e f"
        expect = given.replace(' ', hexescape(' '))
        result = urllib.parse.quote(given)
        self.assertEqual(expect, result,
                         "using quote(): %r != %r" % (expect, result))
        expect = given.replace(' ', '+')
        result = urllib.parse.quote_plus(given)
        self.assertEqual(expect, result,
                         "using quote_plus(): %r != %r" % (expect, result))

    def test_quoting_plus(self):
        self.assertEqual(urllib.parse.quote_plus('alpha+beta gamma'),
                         'alpha%2Bbeta+gamma')
        self.assertEqual(urllib.parse.quote_plus('alpha+beta gamma', '+'),
                         'alpha+beta+gamma')
        # Test with bytes
        self.assertEqual(urllib.parse.quote_plus(b'alpha+beta gamma'),
                         'alpha%2Bbeta+gamma')
        # Test with safe bytes
        self.assertEqual(urllib.parse.quote_plus('alpha+beta gamma', b'+'),
                         'alpha+beta+gamma')

    def test_quote_bytes(self):
        # Bytes should quote directly to percent-encoded values
        given = b"\xa2\xd8ab\xff"
        expect = "%A2%D8ab%FF"
        result = urllib.parse.quote(given)
        self.assertEqual(expect, result,
                         "using quote(): %r != %r" % (expect, result))
        # Encoding argument should raise type error on bytes input
        self.assertRaises(TypeError, urllib.parse.quote, given,
                            encoding="latin-1")
        # quote_from_bytes should work the same
        result = urllib.parse.quote_from_bytes(given)
        self.assertEqual(expect, result,
                         "using quote_from_bytes(): %r != %r"
                         % (expect, result))

    def test_quote_with_unicode(self):
        # Characters in Latin-1 range, encoded by default in UTF-8
        given = "\xa2\xd8ab\xff"
        expect = "%C2%A2%C3%98ab%C3%BF"
        result = urllib.parse.quote(given)
        self.assertEqual(expect, result,
                         "using quote(): %r != %r" % (expect, result))
        # Characters in Latin-1 range, encoded by with None (default)
        result = urllib.parse.quote(given, encoding=None, errors=None)
        self.assertEqual(expect, result,
                         "using quote(): %r != %r" % (expect, result))
        # Characters in Latin-1 range, encoded with Latin-1
        given = "\xa2\xd8ab\xff"
        expect = "%A2%D8ab%FF"
        result = urllib.parse.quote(given, encoding="latin-1")
        self.assertEqual(expect, result,
                         "using quote(): %r != %r" % (expect, result))
        # Characters in BMP, encoded by default in UTF-8
        given = "\u6f22\u5b57"              # "Kanji"
        expect = "%E6%BC%A2%E5%AD%97"
        result = urllib.parse.quote(given)
        self.assertEqual(expect, result,
                         "using quote(): %r != %r" % (expect, result))
        # Characters in BMP, encoded with Latin-1
        given = "\u6f22\u5b57"
        self.assertRaises(UnicodeEncodeError, urllib.parse.quote, given,
                                    encoding="latin-1")
        # Characters in BMP, encoded with Latin-1, with replace error handling
        given = "\u6f22\u5b57"
        expect = "%3F%3F"                   # "??"
        result = urllib.parse.quote(given, encoding="latin-1",
                                    errors="replace")
        self.assertEqual(expect, result,
                         "using quote(): %r != %r" % (expect, result))
        # Characters in BMP, Latin-1, with xmlcharref error handling
        given = "\u6f22\u5b57"
        expect = "%26%2328450%3B%26%2323383%3B"     # "&#28450;&#23383;"
        result = urllib.parse.quote(given, encoding="latin-1",
                                    errors="xmlcharrefreplace")
        self.assertEqual(expect, result,
                         "using quote(): %r != %r" % (expect, result))

    def test_quote_plus_with_unicode(self):
        # Encoding (latin-1) test for quote_plus
        given = "\xa2\xd8 \xff"
        expect = "%A2%D8+%FF"
        result = urllib.parse.quote_plus(given, encoding="latin-1")
        self.assertEqual(expect, result,
                         "using quote_plus(): %r != %r" % (expect, result))
        # Errors test for quote_plus
        given = "ab\u6f22\u5b57 cd"
        expect = "ab%3F%3F+cd"
        result = urllib.parse.quote_plus(given, encoding="latin-1",
                                         errors="replace")
        self.assertEqual(expect, result,
                         "using quote_plus(): %r != %r" % (expect, result))


class UnquotingTests(unittest.TestCase):
    """Tests for unquote() and unquote_plus()

    See the doc string for quoting_Tests for details on quoting and such.

    """

    def test_unquoting(self):
        # Make sure unquoting of all ASCII values works
        escape_list = []
        for num in range(128):
            given = hexescape(chr(num))
            expect = chr(num)
            result = urllib.parse.unquote(given)
            self.assertEqual(expect, result,
                             "using unquote(): %r != %r" % (expect, result))
            result = urllib.parse.unquote_plus(given)
            self.assertEqual(expect, result,
                             "using unquote_plus(): %r != %r" %
                             (expect, result))
            escape_list.append(given)
        escape_string = ''.join(escape_list)
        del escape_list
        result = urllib.parse.unquote(escape_string)
        self.assertEqual(result.count('%'), 1,
                         "using unquote(): not all characters escaped: "
                         "%s" % result)
        self.assertRaises((TypeError, AttributeError), urllib.parse.unquote, None)
        self.assertRaises((TypeError, AttributeError), urllib.parse.unquote, ())
        with support.check_warnings(('', BytesWarning), quiet=True):
            self.assertRaises((TypeError, AttributeError), urllib.parse.unquote, b'')

    def test_unquoting_badpercent(self):
        # Test unquoting on bad percent-escapes
        given = '%xab'
        expect = given
        result = urllib.parse.unquote(given)
        self.assertEqual(expect, result, "using unquote(): %r != %r"
                         % (expect, result))
        given = '%x'
        expect = given
        result = urllib.parse.unquote(given)
        self.assertEqual(expect, result, "using unquote(): %r != %r"
                         % (expect, result))
        given = '%'
        expect = given
        result = urllib.parse.unquote(given)
        self.assertEqual(expect, result, "using unquote(): %r != %r"
                         % (expect, result))
        # unquote_to_bytes
        given = '%xab'
        expect = bytes(given, 'ascii')
        result = urllib.parse.unquote_to_bytes(given)
        self.assertEqual(expect, result, "using unquote_to_bytes(): %r != %r"
                         % (expect, result))
        given = '%x'
        expect = bytes(given, 'ascii')
        result = urllib.parse.unquote_to_bytes(given)
        self.assertEqual(expect, result, "using unquote_to_bytes(): %r != %r"
                         % (expect, result))
        given = '%'
        expect = bytes(given, 'ascii')
        result = urllib.parse.unquote_to_bytes(given)
        self.assertEqual(expect, result, "using unquote_to_bytes(): %r != %r"
                         % (expect, result))
        self.assertRaises((TypeError, AttributeError), urllib.parse.unquote_to_bytes, None)
        self.assertRaises((TypeError, AttributeError), urllib.parse.unquote_to_bytes, ())

    def test_unquoting_mixed_case(self):
        # Test unquoting on mixed-case hex digits in the percent-escapes
        given = '%Ab%eA'
        expect = b'\xab\xea'
        result = urllib.parse.unquote_to_bytes(given)
        self.assertEqual(expect, result,
                         "using unquote_to_bytes(): %r != %r"
                         % (expect, result))

    def test_unquoting_parts(self):
        # Make sure unquoting works when have non-quoted characters
        # interspersed
        given = 'ab%sd' % hexescape('c')
        expect = "abcd"
        result = urllib.parse.unquote(given)
        self.assertEqual(expect, result,
                         "using quote(): %r != %r" % (expect, result))
        result = urllib.parse.unquote_plus(given)
        self.assertEqual(expect, result,
                         "using unquote_plus(): %r != %r" % (expect, result))

    def test_unquoting_plus(self):
        # Test difference between unquote() and unquote_plus()
        given = "are+there+spaces..."
        expect = given
        result = urllib.parse.unquote(given)
        self.assertEqual(expect, result,
                         "using unquote(): %r != %r" % (expect, result))
        expect = given.replace('+', ' ')
        result = urllib.parse.unquote_plus(given)
        self.assertEqual(expect, result,
                         "using unquote_plus(): %r != %r" % (expect, result))

    def test_unquote_to_bytes(self):
        given = 'br%C3%BCckner_sapporo_20050930.doc'
        expect = b'br\xc3\xbcckner_sapporo_20050930.doc'
        result = urllib.parse.unquote_to_bytes(given)
        self.assertEqual(expect, result,
                         "using unquote_to_bytes(): %r != %r"
                         % (expect, result))
        # Test on a string with unescaped non-ASCII characters
        # (Technically an invalid URI; expect those characters to be UTF-8
        # encoded).
        result = urllib.parse.unquote_to_bytes("\u6f22%C3%BC")
        expect = b'\xe6\xbc\xa2\xc3\xbc'    # UTF-8 for "\u6f22\u00fc"
        self.assertEqual(expect, result,
                         "using unquote_to_bytes(): %r != %r"
                         % (expect, result))
        # Test with a bytes as input
        given = b'%A2%D8ab%FF'
        expect = b'\xa2\xd8ab\xff'
        result = urllib.parse.unquote_to_bytes(given)
        self.assertEqual(expect, result,
                         "using unquote_to_bytes(): %r != %r"
                         % (expect, result))
        # Test with a bytes as input, with unescaped non-ASCII bytes
        # (Technically an invalid URI; expect those bytes to be preserved)
        given = b'%A2\xd8ab%FF'
        expect = b'\xa2\xd8ab\xff'
        result = urllib.parse.unquote_to_bytes(given)
        self.assertEqual(expect, result,
                         "using unquote_to_bytes(): %r != %r"
                         % (expect, result))

    def test_unquote_with_unicode(self):
        # Characters in the Latin-1 range, encoded with UTF-8
        given = 'br%C3%BCckner_sapporo_20050930.doc'
        expect = 'br\u00fcckner_sapporo_20050930.doc'
        result = urllib.parse.unquote(given)
        self.assertEqual(expect, result,
                         "using unquote(): %r != %r" % (expect, result))
        # Characters in the Latin-1 range, encoded with None (default)
        result = urllib.parse.unquote(given, encoding=None, errors=None)
        self.assertEqual(expect, result,
                         "using unquote(): %r != %r" % (expect, result))

        # Characters in the Latin-1 range, encoded with Latin-1
        result = urllib.parse.unquote('br%FCckner_sapporo_20050930.doc',
                                      encoding="latin-1")
        expect = 'br\u00fcckner_sapporo_20050930.doc'
        self.assertEqual(expect, result,
                         "using unquote(): %r != %r" % (expect, result))

        # Characters in BMP, encoded with UTF-8
        given = "%E6%BC%A2%E5%AD%97"
        expect = "\u6f22\u5b57"             # "Kanji"
        result = urllib.parse.unquote(given)
        self.assertEqual(expect, result,
                         "using unquote(): %r != %r" % (expect, result))

        # Decode with UTF-8, invalid sequence
        given = "%F3%B1"
        expect = "\ufffd"                   # Replacement character
        result = urllib.parse.unquote(given)
        self.assertEqual(expect, result,
                         "using unquote(): %r != %r" % (expect, result))

        # Decode with UTF-8, invalid sequence, replace errors
        result = urllib.parse.unquote(given, errors="replace")
        self.assertEqual(expect, result,
                         "using unquote(): %r != %r" % (expect, result))

        # Decode with UTF-8, invalid sequence, ignoring errors
        given = "%F3%B1"
        expect = ""
        result = urllib.parse.unquote(given, errors="ignore")
        self.assertEqual(expect, result,
                         "using unquote(): %r != %r" % (expect, result))

        # A mix of non-ASCII and percent-encoded characters, UTF-8
        result = urllib.parse.unquote("\u6f22%C3%BC")
        expect = '\u6f22\u00fc'
        self.assertEqual(expect, result,
                         "using unquote(): %r != %r" % (expect, result))

        # A mix of non-ASCII and percent-encoded characters, Latin-1
        # (Note, the string contains non-Latin-1-representable characters)
        result = urllib.parse.unquote("\u6f22%FC", encoding="latin-1")
        expect = '\u6f22\u00fc'
        self.assertEqual(expect, result,
                         "using unquote(): %r != %r" % (expect, result))

class urlencode_Tests(unittest.TestCase):
    """Tests for urlencode()"""

    def help_inputtype(self, given, test_type):
        """Helper method for testing different input types.

        'given' must lead to only the pairs:
            * 1st, 1
            * 2nd, 2
            * 3rd, 3

        Test cannot assume anything about order.  Docs make no guarantee and
        have possible dictionary input.

        """
        expect_somewhere = ["1st=1", "2nd=2", "3rd=3"]
        result = urllib.parse.urlencode(given)
        for expected in expect_somewhere:
            self.assertIn(expected, result,
                         "testing %s: %s not found in %s" %
                         (test_type, expected, result))
        self.assertEqual(result.count('&'), 2,
                         "testing %s: expected 2 '&'s; got %s" %
                         (test_type, result.count('&')))
        amp_location = result.index('&')
        on_amp_left = result[amp_location - 1]
        on_amp_right = result[amp_location + 1]
        self.assertTrue(on_amp_left.isdigit() and on_amp_right.isdigit(),
                     "testing %s: '&' not located in proper place in %s" %
                     (test_type, result))
        self.assertEqual(len(result), (5 * 3) + 2, #5 chars per thing and amps
                         "testing %s: "
                         "unexpected number of characters: %s != %s" %
                         (test_type, len(result), (5 * 3) + 2))

    def test_using_mapping(self):
        # Test passing in a mapping object as an argument.
        self.help_inputtype({"1st":'1', "2nd":'2', "3rd":'3'},
                            "using dict as input type")

    def test_using_sequence(self):
        # Test passing in a sequence of two-item sequences as an argument.
        self.help_inputtype([('1st', '1'), ('2nd', '2'), ('3rd', '3')],
                            "using sequence of two-item tuples as input")

    def test_quoting(self):
        # Make sure keys and values are quoted using quote_plus()
        given = {"&":"="}
        expect = "%s=%s" % (hexescape('&'), hexescape('='))
        result = urllib.parse.urlencode(given)
        self.assertEqual(expect, result)
        given = {"key name":"A bunch of pluses"}
        expect = "key+name=A+bunch+of+pluses"
        result = urllib.parse.urlencode(given)
        self.assertEqual(expect, result)

    def test_doseq(self):
        # Test that passing True for 'doseq' parameter works correctly
        given = {'sequence':['1', '2', '3']}
        expect = "sequence=%s" % urllib.parse.quote_plus(str(['1', '2', '3']))
        result = urllib.parse.urlencode(given)
        self.assertEqual(expect, result)
        result = urllib.parse.urlencode(given, True)
        for value in given["sequence"]:
            expect = "sequence=%s" % value
            self.assertIn(expect, result)
        self.assertEqual(result.count('&'), 2,
                         "Expected 2 '&'s, got %s" % result.count('&'))

    def test_empty_sequence(self):
        self.assertEqual("", urllib.parse.urlencode({}))
        self.assertEqual("", urllib.parse.urlencode([]))

    def test_nonstring_values(self):
        self.assertEqual("a=1", urllib.parse.urlencode({"a": 1}))
        self.assertEqual("a=None", urllib.parse.urlencode({"a": None}))

    def test_nonstring_seq_values(self):
        self.assertEqual("a=1&a=2", urllib.parse.urlencode({"a": [1, 2]}, True))
        self.assertEqual("a=None&a=a",
                         urllib.parse.urlencode({"a": [None, "a"]}, True))
        self.assertEqual("a=a&a=b",
                         urllib.parse.urlencode({"a": {"a": 1, "b": 1}}, True))

    def test_urlencode_encoding(self):
        # ASCII encoding. Expect %3F with errors="replace'
        given = (('\u00a0', '\u00c1'),)
        expect = '%3F=%3F'
        result = urllib.parse.urlencode(given, encoding="ASCII", errors="replace")
        self.assertEqual(expect, result)

        # Default is UTF-8 encoding.
        given = (('\u00a0', '\u00c1'),)
        expect = '%C2%A0=%C3%81'
        result = urllib.parse.urlencode(given)
        self.assertEqual(expect, result)

        # Latin-1 encoding.
        given = (('\u00a0', '\u00c1'),)
        expect = '%A0=%C1'
        result = urllib.parse.urlencode(given, encoding="latin-1")
        self.assertEqual(expect, result)

    def test_urlencode_encoding_doseq(self):
        # ASCII Encoding. Expect %3F with errors="replace'
        given = (('\u00a0', '\u00c1'),)
        expect = '%3F=%3F'
        result = urllib.parse.urlencode(given, doseq=True,
                                        encoding="ASCII", errors="replace")
        self.assertEqual(expect, result)

        # ASCII Encoding. On a sequence of values.
        given = (("\u00a0", (1, "\u00c1")),)
        expect = '%3F=1&%3F=%3F'
        result = urllib.parse.urlencode(given, True,
                                        encoding="ASCII", errors="replace")
        self.assertEqual(expect, result)

        # Utf-8
        given = (("\u00a0", "\u00c1"),)
        expect = '%C2%A0=%C3%81'
        result = urllib.parse.urlencode(given, True)
        self.assertEqual(expect, result)

        given = (("\u00a0", (42, "\u00c1")),)
        expect = '%C2%A0=42&%C2%A0=%C3%81'
        result = urllib.parse.urlencode(given, True)
        self.assertEqual(expect, result)

        # latin-1
        given = (("\u00a0", "\u00c1"),)
        expect = '%A0=%C1'
        result = urllib.parse.urlencode(given, True, encoding="latin-1")
        self.assertEqual(expect, result)

        given = (("\u00a0", (42, "\u00c1")),)
        expect = '%A0=42&%A0=%C1'
        result = urllib.parse.urlencode(given, True, encoding="latin-1")
        self.assertEqual(expect, result)

    def test_urlencode_bytes(self):
        given = ((b'\xa0\x24', b'\xc1\x24'),)
        expect = '%A0%24=%C1%24'
        result = urllib.parse.urlencode(given)
        self.assertEqual(expect, result)
        result = urllib.parse.urlencode(given, True)
        self.assertEqual(expect, result)

        # Sequence of values
        given = ((b'\xa0\x24', (42, b'\xc1\x24')),)
        expect = '%A0%24=42&%A0%24=%C1%24'
        result = urllib.parse.urlencode(given, True)
        self.assertEqual(expect, result)

    def test_urlencode_encoding_safe_parameter(self):

        # Send '$' (\x24) as safe character
        # Default utf-8 encoding

        given = ((b'\xa0\x24', b'\xc1\x24'),)
        result = urllib.parse.urlencode(given, safe=":$")
        expect = '%A0$=%C1$'
        self.assertEqual(expect, result)

        given = ((b'\xa0\x24', b'\xc1\x24'),)
        result = urllib.parse.urlencode(given, doseq=True, safe=":$")
        expect = '%A0$=%C1$'
        self.assertEqual(expect, result)

        # Safe parameter in sequence
        given = ((b'\xa0\x24', (b'\xc1\x24', 0xd, 42)),)
        expect = '%A0$=%C1$&%A0$=13&%A0$=42'
        result = urllib.parse.urlencode(given, True, safe=":$")
        self.assertEqual(expect, result)

        # Test all above in latin-1 encoding

        given = ((b'\xa0\x24', b'\xc1\x24'),)
        result = urllib.parse.urlencode(given, safe=":$",
                                        encoding="latin-1")
        expect = '%A0$=%C1$'
        self.assertEqual(expect, result)

        given = ((b'\xa0\x24', b'\xc1\x24'),)
        expect = '%A0$=%C1$'
        result = urllib.parse.urlencode(given, doseq=True, safe=":$",
                                        encoding="latin-1")

        given = ((b'\xa0\x24', (b'\xc1\x24', 0xd, 42)),)
        expect = '%A0$=%C1$&%A0$=13&%A0$=42'
        result = urllib.parse.urlencode(given, True, safe=":$",
                                        encoding="latin-1")
        self.assertEqual(expect, result)

class Pathname_Tests(unittest.TestCase):
    """Test pathname2url() and url2pathname()"""

    def test_basic(self):
        # Make sure simple tests pass
        expected_path = os.path.join("parts", "of", "a", "path")
        expected_url = "parts/of/a/path"
        result = urllib.request.pathname2url(expected_path)
        self.assertEqual(expected_url, result,
                         "pathname2url() failed; %s != %s" %
                         (result, expected_url))
        result = urllib.request.url2pathname(expected_url)
        self.assertEqual(expected_path, result,
                         "url2pathame() failed; %s != %s" %
                         (result, expected_path))

    def test_quoting(self):
        # Test automatic quoting and unquoting works for pathnam2url() and
        # url2pathname() respectively
        given = os.path.join("needs", "quot=ing", "here")
        expect = "needs/%s/here" % urllib.parse.quote("quot=ing")
        result = urllib.request.pathname2url(given)
        self.assertEqual(expect, result,
                         "pathname2url() failed; %s != %s" %
                         (expect, result))
        expect = given
        result = urllib.request.url2pathname(result)
        self.assertEqual(expect, result,
                         "url2pathname() failed; %s != %s" %
                         (expect, result))
        given = os.path.join("make sure", "using_quote")
        expect = "%s/using_quote" % urllib.parse.quote("make sure")
        result = urllib.request.pathname2url(given)
        self.assertEqual(expect, result,
                         "pathname2url() failed; %s != %s" %
                         (expect, result))
        given = "make+sure/using_unquote"
        expect = os.path.join("make+sure", "using_unquote")
        result = urllib.request.url2pathname(given)
        self.assertEqual(expect, result,
                         "url2pathname() failed; %s != %s" %
                         (expect, result))

    @unittest.skipUnless(sys.platform == 'win32',
                         'test specific to the urllib.url2path function.')
    def test_ntpath(self):
        given = ('/C:/', '///C:/', '/C|//')
        expect = 'C:\\'
        for url in given:
            result = urllib.request.url2pathname(url)
            self.assertEqual(expect, result,
                             'urllib.request..url2pathname() failed; %s != %s' %
                             (expect, result))
        given = '///C|/path'
        expect = 'C:\\path'
        result = urllib.request.url2pathname(given)
        self.assertEqual(expect, result,
                         'urllib.request.url2pathname() failed; %s != %s' %
                         (expect, result))

class Utility_Tests(unittest.TestCase):
    """Testcase to test the various utility functions in the urllib."""

    def test_splitpasswd(self):
        """Some of password examples are not sensible, but it is added to
        confirming to RFC2617 and addressing issue4675.
        """
        self.assertEqual(('user', 'ab'),urllib.parse.splitpasswd('user:ab'))
        self.assertEqual(('user', 'a\nb'),urllib.parse.splitpasswd('user:a\nb'))
        self.assertEqual(('user', 'a\tb'),urllib.parse.splitpasswd('user:a\tb'))
        self.assertEqual(('user', 'a\rb'),urllib.parse.splitpasswd('user:a\rb'))
        self.assertEqual(('user', 'a\fb'),urllib.parse.splitpasswd('user:a\fb'))
        self.assertEqual(('user', 'a\vb'),urllib.parse.splitpasswd('user:a\vb'))
        self.assertEqual(('user', 'a:b'),urllib.parse.splitpasswd('user:a:b'))


class URLopener_Tests(unittest.TestCase):
    """Testcase to test the open method of URLopener class."""

    def test_quoted_open(self):
        class DummyURLopener(urllib.request.URLopener):
            def open_spam(self, url):
                return url

        self.assertEqual(DummyURLopener().open(
            'spam://example/ /'),'//example/%20/')

        # test the safe characters are not quoted by urlopen
        self.assertEqual(DummyURLopener().open(
            "spam://c:|windows%/:=&?~#+!$,;'@()*[]|/path/"),
            "//c:|windows%/:=&?~#+!$,;'@()*[]|/path/")

# Just commented them out.
# Can't really tell why keep failing in windows and sparc.
# Everywhere else they work ok, but on those machines, sometimes
# fail in one of the tests, sometimes in other. I have a linux, and
# the tests go ok.
# If anybody has one of the problematic enviroments, please help!
# .   Facundo
#
# def server(evt):
#     import socket, time
#     serv = socket.socket(socket.AF_INET, socket.SOCK_STREAM)
#     serv.settimeout(3)
#     serv.setsockopt(socket.SOL_SOCKET, socket.SO_REUSEADDR, 1)
#     serv.bind(("", 9093))
#     serv.listen(5)
#     try:
#         conn, addr = serv.accept()
#         conn.send("1 Hola mundo\n")
#         cantdata = 0
#         while cantdata < 13:
#             data = conn.recv(13-cantdata)
#             cantdata += len(data)
#             time.sleep(.3)
#         conn.send("2 No more lines\n")
#         conn.close()
#     except socket.timeout:
#         pass
#     finally:
#         serv.close()
#         evt.set()
#
# class FTPWrapperTests(unittest.TestCase):
#
#     def setUp(self):
#         import ftplib, time, threading
#         ftplib.FTP.port = 9093
#         self.evt = threading.Event()
#         threading.Thread(target=server, args=(self.evt,)).start()
#         time.sleep(.1)
#
#     def tearDown(self):
#         self.evt.wait()
#
#     def testBasic(self):
#         # connects
#         ftp = urllib.ftpwrapper("myuser", "mypass", "localhost", 9093, [])
#         ftp.close()
#
#     def testTimeoutNone(self):
#         # global default timeout is ignored
#         import socket
#         self.assertTrue(socket.getdefaulttimeout() is None)
#         socket.setdefaulttimeout(30)
#         try:
#             ftp = urllib.ftpwrapper("myuser", "mypass", "localhost", 9093, [])
#         finally:
#             socket.setdefaulttimeout(None)
#         self.assertEqual(ftp.ftp.sock.gettimeout(), 30)
#         ftp.close()
#
#     def testTimeoutDefault(self):
#         # global default timeout is used
#         import socket
#         self.assertTrue(socket.getdefaulttimeout() is None)
#         socket.setdefaulttimeout(30)
#         try:
#             ftp = urllib.ftpwrapper("myuser", "mypass", "localhost", 9093, [])
#         finally:
#             socket.setdefaulttimeout(None)
#         self.assertEqual(ftp.ftp.sock.gettimeout(), 30)
#         ftp.close()
#
#     def testTimeoutValue(self):
#         ftp = urllib.ftpwrapper("myuser", "mypass", "localhost", 9093, [],
#                                 timeout=30)
#         self.assertEqual(ftp.ftp.sock.gettimeout(), 30)
#         ftp.close()



def test_main():
    support.run_unittest(
        urlopen_FileTests,
        urlopen_HttpTests,
        urlretrieve_FileTests,
        ProxyTests,
        QuotingTests,
        UnquotingTests,
        urlencode_Tests,
        Pathname_Tests,
        Utility_Tests,
        URLopener_Tests,
        #FTPWrapperTests,
    )



if __name__ == '__main__':
    test_main()<|MERGE_RESOLUTION|>--- conflicted
+++ resolved
@@ -286,11 +286,7 @@
     def constructLocalFileUrl(self, filePath):
         filePath = os.path.abspath(filePath)
         try:
-<<<<<<< HEAD
-            filePath.encode("utf8")
-=======
             filePath.encode("utf-8")
->>>>>>> 75dec455
         except UnicodeEncodeError:
             raise unittest.SkipTest("filePath is not encodable to utf8")
         return "file://%s" % urllib.request.pathname2url(filePath)

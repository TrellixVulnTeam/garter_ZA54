--- conflicted
+++ resolved
@@ -165,7 +165,34 @@
         check(10)       # check our checking code
         check(1000000)
 
-<<<<<<< HEAD
+    def test_iterator_pickle(self):
+        # Userlist iterators don't support pickling yet since
+        # they are based on generators.
+        data = self.type2test([4, 5, 6, 7])
+        itorg = iter(data)
+        d = pickle.dumps(itorg)
+        it = pickle.loads(d)
+        self.assertEqual(type(itorg), type(it))
+        self.assertEqual(self.type2test(it), self.type2test(data))
+
+        it = pickle.loads(d)
+        next(it)
+        d = pickle.dumps(it)
+        self.assertEqual(self.type2test(it), self.type2test(data)[1:])
+
+    def test_reversed_pickle(self):
+        data = self.type2test([4, 5, 6, 7])
+        itorg = reversed(data)
+        d = pickle.dumps(itorg)
+        it = pickle.loads(d)
+        self.assertEqual(type(itorg), type(it))
+        self.assertEqual(self.type2test(it), self.type2test(reversed(data)))
+
+        it = pickle.loads(d)
+        next(it)
+        d = pickle.dumps(it)
+        self.assertEqual(self.type2test(it), self.type2test(reversed(data))[1:])
+
     def test_no_comdat_folding(self):
         # Issue 8847: In the PGO build, the MSVC linker's COMDAT folding
         # optimization causes failures in code that relies on distinct
@@ -173,35 +200,6 @@
         class T(tuple): pass
         with self.assertRaises(TypeError):
             [3,] + T((1,2))
-=======
-    def test_iterator_pickle(self):
-        # Userlist iterators don't support pickling yet since
-        # they are based on generators.
-        data = self.type2test([4, 5, 6, 7])
-        itorg = iter(data)
-        d = pickle.dumps(itorg)
-        it = pickle.loads(d)
-        self.assertEqual(type(itorg), type(it))
-        self.assertEqual(self.type2test(it), self.type2test(data))
-
-        it = pickle.loads(d)
-        next(it)
-        d = pickle.dumps(it)
-        self.assertEqual(self.type2test(it), self.type2test(data)[1:])
-
-    def test_reversed_pickle(self):
-        data = self.type2test([4, 5, 6, 7])
-        itorg = reversed(data)
-        d = pickle.dumps(itorg)
-        it = pickle.loads(d)
-        self.assertEqual(type(itorg), type(it))
-        self.assertEqual(self.type2test(it), self.type2test(reversed(data)))
-
-        it = pickle.loads(d)
-        next(it)
-        d = pickle.dumps(it)
-        self.assertEqual(self.type2test(it), self.type2test(reversed(data))[1:])
->>>>>>> f1f031e0
 
 def test_main():
     support.run_unittest(TupleTest)

#! /usr/bin/env python3
"""Test script for the dbm.open function based on testdumbdbm.py"""

import os
import unittest
import glob
import test.support

# Skip tests if dbm module doesn't exist.
dbm = test.support.import_module('dbm')

_fname = test.support.TESTFN

#
# Iterates over every database module supported by dbm currently available,
# setting dbm to use each in turn, and yielding that module
#
def dbm_iterator():
    for name in dbm._names:
        try:
            mod = __import__(name, fromlist=['open'])
        except ImportError:
            continue
        dbm._modules[name] = mod
        yield mod

#
# Clean up all scratch databases we might have created during testing
#
def delete_files():
    # we don't know the precise name the underlying database uses
    # so we use glob to locate all names
    for f in glob.glob(_fname + "*"):
        test.support.unlink(f)


class AnyDBMTestCase(unittest.TestCase):
    _dict = {'0': b'',
             'a': b'Python:',
             'b': b'Programming',
             'c': b'the',
             'd': b'way',
             'f': b'Guido',
             'g': b'intended',
             }

    def init_db(self):
        f = dbm.open(_fname, 'n')
        for k in self._dict:
            f[k.encode("ascii")] = self._dict[k]
        f.close()

    def keys_helper(self, f):
        keys = sorted(k.decode("ascii") for k in f.keys())
        dkeys = sorted(self._dict.keys())
        self.assertEqual(keys, dkeys)
        return keys

    def test_error(self):
        self.assertTrue(issubclass(self.module.error, IOError))

    def test_anydbm_not_existing(self):
        self.assertRaises(dbm.error, dbm.open, _fname)

    def test_anydbm_creation(self):
        f = dbm.open(_fname, 'c')
        self.assertEqual(list(f.keys()), [])
        for key in self._dict:
            f[key.encode("ascii")] = self._dict[key]
        self.read_helper(f)
        f.close()

    def test_anydbm_modification(self):
        self.init_db()
        f = dbm.open(_fname, 'c')
        self._dict['g'] = f[b'g'] = b"indented"
        self.read_helper(f)
        f.close()

    def test_anydbm_read(self):
        self.init_db()
        f = dbm.open(_fname, 'r')
        self.read_helper(f)
        f.close()

    def test_anydbm_keys(self):
        self.init_db()
        f = dbm.open(_fname, 'r')
        keys = self.keys_helper(f)
        f.close()

    def test_anydbm_access(self):
        self.init_db()
        f = dbm.open(_fname, 'r')
        key = "a".encode("ascii")
        self.assertIn(key, f)
        assert(f[key] == b"Python:")
        f.close()

    def read_helper(self, f):
        keys = self.keys_helper(f)
        for key in self._dict:
            self.assertEqual(self._dict[key], f[key.encode("ascii")])

    def tearDown(self):
        delete_files()

    def setUp(self):
        dbm._defaultmod = self.module
        delete_files()


class WhichDBTestCase(unittest.TestCase):
    # Actual test methods are added to namespace after class definition.
    def __init__(self, *args):
        unittest.TestCase.__init__(self, *args)

    def test_whichdb(self):
        for module in dbm_iterator():
            # Check whether whichdb correctly guesses module name
            # for databases opened with "module" module.
            # Try with empty files first
            name = module.__name__
            if name == 'dbm.dumb':
                continue   # whichdb can't support dbm.dumb
            delete_files()
            f = module.open(_fname, 'c')
            f.close()
            self.assertEqual(name, dbm.whichdb(_fname))
            # Now add a key
            f = module.open(_fname, 'w')
            f[b"1"] = b"1"
            # and test that we can find it
            self.assertIn(b"1", f)
            # and read it
            self.assertTrue(f[b"1"] == b"1")
            f.close()
            self.assertEqual(name, dbm.whichdb(_fname))

    def tearDown(self):
        delete_files()

    def setUp(self):
        delete_files()
        self.filename = test.support.TESTFN
        self.d = dbm.open(self.filename, 'c')
        self.d.close()

    def test_keys(self):
        self.d = dbm.open(self.filename, 'c')
        self.assertEqual(self.d.keys(), [])
        a = [(b'a', b'b'), (b'12345678910', b'019237410982340912840198242')]
        for k, v in a:
            self.d[k] = v
        self.assertEqual(sorted(self.d.keys()), sorted(k for (k, v) in a))
        for k, v in a:
<<<<<<< HEAD
            self.assertTrue(k in self.d)
            self.assertEqual(self.d[k], v)
        self.assertTrue(b'xxx' not in self.d)
=======
            self.assertIn(k, self.d)
            self.assertEqual(self.d[k], v)
        self.assertNotIn(b'xxx', self.d)
>>>>>>> 175d89ef
        self.assertRaises(KeyError, lambda: self.d[b'xxx'])
        self.d.close()


def test_main():
    classes = [WhichDBTestCase]
    for mod in dbm_iterator():
        classes.append(type("TestCase-" + mod.__name__, (AnyDBMTestCase,),
                            {'module': mod}))
    test.support.run_unittest(*classes)

if __name__ == "__main__":
    test_main()<|MERGE_RESOLUTION|>--- conflicted
+++ resolved
@@ -154,15 +154,9 @@
             self.d[k] = v
         self.assertEqual(sorted(self.d.keys()), sorted(k for (k, v) in a))
         for k, v in a:
-<<<<<<< HEAD
-            self.assertTrue(k in self.d)
-            self.assertEqual(self.d[k], v)
-        self.assertTrue(b'xxx' not in self.d)
-=======
             self.assertIn(k, self.d)
             self.assertEqual(self.d[k], v)
         self.assertNotIn(b'xxx', self.d)
->>>>>>> 175d89ef
         self.assertRaises(KeyError, lambda: self.d[b'xxx'])
         self.d.close()
 

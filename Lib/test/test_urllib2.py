--- conflicted
+++ resolved
@@ -602,11 +602,7 @@
 
 def sanepathname2url(path):
     try:
-<<<<<<< HEAD
-        path.encode("utf8")
-=======
         path.encode("utf-8")
->>>>>>> 75dec455
     except UnicodeEncodeError:
         raise unittest.SkipTest("path is not encodable to utf8")
     urlpath = urllib.request.pathname2url(path)

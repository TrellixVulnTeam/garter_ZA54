#! /usr/bin/env python3
"""Test script for the gzip module.
"""

import unittest
from test import support
import os
import io
import struct
gzip = support.import_module('gzip')

data1 = b"""  int length=DEFAULTALLOC, err = Z_OK;
  PyObject *RetVal;
  int flushmode = Z_FINISH;
  unsigned long start_total_out;

"""

data2 = b"""/* zlibmodule.c -- gzip-compatible data compression */
/* See http://www.gzip.org/zlib/
/* See http://www.winimage.com/zLibDll for Windows */
"""


class UnseekableIO(io.BytesIO):
    def seekable(self):
        return False

    def tell(self):
        raise io.UnsupportedOperation

    def seek(self, *args):
        raise io.UnsupportedOperation


class BaseTest(unittest.TestCase):
    filename = support.TESTFN

    def setUp(self):
        support.unlink(self.filename)

    def tearDown(self):
        support.unlink(self.filename)


class TestGzip(BaseTest):
    def test_write(self):
        with gzip.GzipFile(self.filename, 'wb') as f:
            f.write(data1 * 50)

            # Try flush and fileno.
            f.flush()
            f.fileno()
            if hasattr(os, 'fsync'):
                os.fsync(f.fileno())
            f.close()

        # Test multiple close() calls.
        f.close()

    def test_read(self):
        self.test_write()
        # Try reading.
        with gzip.GzipFile(self.filename, 'r') as f:
            d = f.read()
        self.assertEqual(d, data1*50)

    def test_read1(self):
        self.test_write()
        blocks = []
        nread = 0
        with gzip.GzipFile(self.filename, 'r') as f:
            while True:
                d = f.read1()
                if not d:
                    break
                blocks.append(d)
                nread += len(d)
                # Check that position was updated correctly (see issue10791).
                self.assertEqual(f.tell(), nread)
        self.assertEqual(b''.join(blocks), data1 * 50)

    def test_io_on_closed_object(self):
        # Test that I/O operations on closed GzipFile objects raise a
        # ValueError, just like the corresponding functions on file objects.

        # Write to a file, open it for reading, then close it.
        self.test_write()
        f = gzip.GzipFile(self.filename, 'r')
        f.close()
        with self.assertRaises(ValueError):
            f.read(1)
        with self.assertRaises(ValueError):
            f.seek(0)
        with self.assertRaises(ValueError):
            f.tell()
        # Open the file for writing, then close it.
        f = gzip.GzipFile(self.filename, 'w')
        f.close()
        with self.assertRaises(ValueError):
            f.write(b'')
        with self.assertRaises(ValueError):
            f.flush()

    def test_append(self):
        self.test_write()
        # Append to the previous file
        with gzip.GzipFile(self.filename, 'ab') as f:
            f.write(data2 * 15)

        with gzip.GzipFile(self.filename, 'rb') as f:
            d = f.read()
        self.assertEqual(d, (data1*50) + (data2*15))

    def test_many_append(self):
        # Bug #1074261 was triggered when reading a file that contained
        # many, many members.  Create such a file and verify that reading it
        # works.
        with gzip.GzipFile(self.filename, 'wb', 9) as f:
            f.write(b'a')
        for i in range(0, 200):
            with gzip.GzipFile(self.filename, "ab", 9) as f: # append
                f.write(b'a')

        # Try reading the file
        with gzip.GzipFile(self.filename, "rb") as zgfile:
            contents = b""
            while 1:
                ztxt = zgfile.read(8192)
                contents += ztxt
                if not ztxt: break
        self.assertEqual(contents, b'a'*201)

    def test_buffered_reader(self):
        # Issue #7471: a GzipFile can be wrapped in a BufferedReader for
        # performance.
        self.test_write()

        with gzip.GzipFile(self.filename, 'rb') as f:
            with io.BufferedReader(f) as r:
                lines = [line for line in r]

        self.assertEqual(lines, 50 * data1.splitlines(keepends=True))

    def test_readline(self):
        self.test_write()
        # Try .readline() with varying line lengths

        with gzip.GzipFile(self.filename, 'rb') as f:
            line_length = 0
            while 1:
                L = f.readline(line_length)
                if not L and line_length != 0: break
                self.assertTrue(len(L) <= line_length)
                line_length = (line_length + 1) % 50

    def test_readlines(self):
        self.test_write()
        # Try .readlines()

        with gzip.GzipFile(self.filename, 'rb') as f:
            L = f.readlines()

        with gzip.GzipFile(self.filename, 'rb') as f:
            while 1:
                L = f.readlines(150)
                if L == []: break

    def test_seek_read(self):
        self.test_write()
        # Try seek, read test

        with gzip.GzipFile(self.filename) as f:
            while 1:
                oldpos = f.tell()
                line1 = f.readline()
                if not line1: break
                newpos = f.tell()
                f.seek(oldpos)  # negative seek
                if len(line1)>10:
                    amount = 10
                else:
                    amount = len(line1)
                line2 = f.read(amount)
                self.assertEqual(line1[:amount], line2)
                f.seek(newpos)  # positive seek

    def test_seek_whence(self):
        self.test_write()
        # Try seek(whence=1), read test

        with gzip.GzipFile(self.filename) as f:
            f.read(10)
            f.seek(10, whence=1)
            y = f.read(10)
        self.assertEqual(y, data1[20:30])

    def test_seek_write(self):
        # Try seek, write test
        with gzip.GzipFile(self.filename, 'w') as f:
            for pos in range(0, 256, 16):
                f.seek(pos)
                f.write(b'GZ\n')

    def test_mode(self):
        self.test_write()
        with gzip.GzipFile(self.filename, 'r') as f:
            self.assertEqual(f.myfileobj.mode, 'rb')

    def test_1647484(self):
        for mode in ('wb', 'rb'):
            with gzip.GzipFile(self.filename, mode) as f:
                self.assertTrue(hasattr(f, "name"))
                self.assertEqual(f.name, self.filename)

    def test_paddedfile_getattr(self):
        self.test_write()
        with gzip.GzipFile(self.filename, 'rb') as f:
            self.assertTrue(hasattr(f.fileobj, "name"))
            self.assertEqual(f.fileobj.name, self.filename)

    def test_mtime(self):
        mtime = 123456789
        with gzip.GzipFile(self.filename, 'w', mtime = mtime) as fWrite:
            fWrite.write(data1)
        with gzip.GzipFile(self.filename) as fRead:
            dataRead = fRead.read()
            self.assertEqual(dataRead, data1)
            self.assertTrue(hasattr(fRead, 'mtime'))
            self.assertEqual(fRead.mtime, mtime)

    def test_metadata(self):
        mtime = 123456789

        with gzip.GzipFile(self.filename, 'w', mtime = mtime) as fWrite:
            fWrite.write(data1)

        with open(self.filename, 'rb') as fRead:
            # see RFC 1952: http://www.faqs.org/rfcs/rfc1952.html

            idBytes = fRead.read(2)
            self.assertEqual(idBytes, b'\x1f\x8b') # gzip ID

            cmByte = fRead.read(1)
            self.assertEqual(cmByte, b'\x08') # deflate

            flagsByte = fRead.read(1)
            self.assertEqual(flagsByte, b'\x08') # only the FNAME flag is set

            mtimeBytes = fRead.read(4)
            self.assertEqual(mtimeBytes, struct.pack('<i', mtime)) # little-endian

            xflByte = fRead.read(1)
            self.assertEqual(xflByte, b'\x02') # maximum compression

            osByte = fRead.read(1)
            self.assertEqual(osByte, b'\xff') # OS "unknown" (OS-independent)

            # Since the FNAME flag is set, the zero-terminated filename follows.
            # RFC 1952 specifies that this is the name of the input file, if any.
            # However, the gzip module defaults to storing the name of the output
            # file in this field.
            expected = self.filename.encode('Latin-1') + b'\x00'
            nameBytes = fRead.read(len(expected))
            self.assertEqual(nameBytes, expected)

            # Since no other flags were set, the header ends here.
            # Rather than process the compressed data, let's seek to the trailer.
            fRead.seek(os.stat(self.filename).st_size - 8)

            crc32Bytes = fRead.read(4) # CRC32 of uncompressed data [data1]
            self.assertEqual(crc32Bytes, b'\xaf\xd7d\x83')

            isizeBytes = fRead.read(4)
            self.assertEqual(isizeBytes, struct.pack('<i', len(data1)))

    def test_with_open(self):
        # GzipFile supports the context management protocol
        with gzip.GzipFile(self.filename, "wb") as f:
            f.write(b"xxx")
        f = gzip.GzipFile(self.filename, "rb")
        f.close()
        try:
            with f:
                pass
        except ValueError:
            pass
        else:
            self.fail("__enter__ on a closed file didn't raise an exception")
        try:
            with gzip.GzipFile(self.filename, "wb") as f:
                1/0
        except ZeroDivisionError:
            pass
        else:
            self.fail("1/0 didn't raise an exception")

    def test_zero_padded_file(self):
        with gzip.GzipFile(self.filename, "wb") as f:
            f.write(data1 * 50)

        # Pad the file with zeroes
        with open(self.filename, "ab") as f:
            f.write(b"\x00" * 50)

        with gzip.GzipFile(self.filename, "rb") as f:
            d = f.read()
            self.assertEqual(d, data1 * 50, "Incorrect data in file")

    def test_non_seekable_file(self):
        uncompressed = data1 * 50
        buf = UnseekableIO()
        with gzip.GzipFile(fileobj=buf, mode="wb") as f:
            f.write(uncompressed)
        compressed = buf.getvalue()
        buf = UnseekableIO(compressed)
        with gzip.GzipFile(fileobj=buf, mode="rb") as f:
            self.assertEqual(f.read(), uncompressed)

    def test_peek(self):
        uncompressed = data1 * 200
        with gzip.GzipFile(self.filename, "wb") as f:
            f.write(uncompressed)

        def sizes():
            while True:
                for n in range(5, 50, 10):
                    yield n

        with gzip.GzipFile(self.filename, "rb") as f:
            f.max_read_chunk = 33
            nread = 0
            for n in sizes():
                s = f.peek(n)
                if s == b'':
                    break
                self.assertEqual(f.read(len(s)), s)
                nread += len(s)
            self.assertEqual(f.read(100), b'')
            self.assertEqual(nread, len(uncompressed))

    def test_textio_readlines(self):
        # Issue #10791: TextIOWrapper.readlines() fails when wrapping GzipFile.
        lines = (data1 * 50).decode("ascii").splitlines(keepends=True)
        self.test_write()
        with gzip.GzipFile(self.filename, 'r') as f:
            with io.TextIOWrapper(f, encoding="ascii") as t:
                self.assertEqual(t.readlines(), lines)

    def test_fileobj_from_fdopen(self):
        # Issue #13781: Opening a GzipFile for writing fails when using a
        # fileobj created with os.fdopen().
        fd = os.open(self.filename, os.O_WRONLY | os.O_CREAT)
        with os.fdopen(fd, "wb") as f:
            with gzip.GzipFile(fileobj=f, mode="w") as g:
                pass

    def test_bytes_filename(self):
        str_filename = self.filename
        try:
            bytes_filename = str_filename.encode("ascii")
        except UnicodeEncodeError:
            self.skipTest("Temporary file name needs to be ASCII")
        with gzip.GzipFile(bytes_filename, "wb") as f:
            f.write(data1 * 50)
        with gzip.GzipFile(bytes_filename, "rb") as f:
            self.assertEqual(f.read(), data1 * 50)
        # Sanity check that we are actually operating on the right file.
        with gzip.GzipFile(str_filename, "rb") as f:
            self.assertEqual(f.read(), data1 * 50)

    # Testing compress/decompress shortcut functions

    def test_compress(self):
        for data in [data1, data2]:
            for args in [(), (1,), (6,), (9,)]:
                datac = gzip.compress(data, *args)
                self.assertEqual(type(datac), bytes)
                with gzip.GzipFile(fileobj=io.BytesIO(datac), mode="rb") as f:
                    self.assertEqual(f.read(), data)

    def test_decompress(self):
        for data in (data1, data2):
            buf = io.BytesIO()
            with gzip.GzipFile(fileobj=buf, mode="wb") as f:
                f.write(data)
            self.assertEqual(gzip.decompress(buf.getvalue()), data)
            # Roundtrip with compress
            datac = gzip.compress(data)
            self.assertEqual(gzip.decompress(datac), data)


    def test_read_with_extra(self):
        # Gzip data with an extra field
        gzdata = (b'\x1f\x8b\x08\x04\xb2\x17cQ\x02\xff'
                  b'\x05\x00Extra'
                  b'\x0bI-.\x01\x002\xd1Mx\x04\x00\x00\x00')
        with gzip.GzipFile(fileobj=io.BytesIO(gzdata)) as f:
            self.assertEqual(f.read(), b'Test')
<<<<<<< HEAD
=======

class TestOpen(BaseTest):
    def test_binary_modes(self):
        uncompressed = data1 * 50
        with gzip.open(self.filename, "wb") as f:
            f.write(uncompressed)
        with open(self.filename, "rb") as f:
            file_data = gzip.decompress(f.read())
            self.assertEqual(file_data, uncompressed)
        with gzip.open(self.filename, "rb") as f:
            self.assertEqual(f.read(), uncompressed)
        with gzip.open(self.filename, "ab") as f:
            f.write(uncompressed)
        with open(self.filename, "rb") as f:
            file_data = gzip.decompress(f.read())
            self.assertEqual(file_data, uncompressed * 2)

    def test_implicit_binary_modes(self):
        # Test implicit binary modes (no "b" or "t" in mode string).
        uncompressed = data1 * 50
        with gzip.open(self.filename, "w") as f:
            f.write(uncompressed)
        with open(self.filename, "rb") as f:
            file_data = gzip.decompress(f.read())
            self.assertEqual(file_data, uncompressed)
        with gzip.open(self.filename, "r") as f:
            self.assertEqual(f.read(), uncompressed)
        with gzip.open(self.filename, "a") as f:
            f.write(uncompressed)
        with open(self.filename, "rb") as f:
            file_data = gzip.decompress(f.read())
            self.assertEqual(file_data, uncompressed * 2)

    def test_text_modes(self):
        uncompressed = data1.decode("ascii") * 50
        uncompressed_raw = uncompressed.replace("\n", os.linesep)
        with gzip.open(self.filename, "wt") as f:
            f.write(uncompressed)
        with open(self.filename, "rb") as f:
            file_data = gzip.decompress(f.read()).decode("ascii")
            self.assertEqual(file_data, uncompressed_raw)
        with gzip.open(self.filename, "rt") as f:
            self.assertEqual(f.read(), uncompressed)
        with gzip.open(self.filename, "at") as f:
            f.write(uncompressed)
        with open(self.filename, "rb") as f:
            file_data = gzip.decompress(f.read()).decode("ascii")
            self.assertEqual(file_data, uncompressed_raw * 2)

    def test_fileobj(self):
        uncompressed_bytes = data1 * 50
        uncompressed_str = uncompressed_bytes.decode("ascii")
        compressed = gzip.compress(uncompressed_bytes)
        with gzip.open(io.BytesIO(compressed), "r") as f:
            self.assertEqual(f.read(), uncompressed_bytes)
        with gzip.open(io.BytesIO(compressed), "rb") as f:
            self.assertEqual(f.read(), uncompressed_bytes)
        with gzip.open(io.BytesIO(compressed), "rt") as f:
            self.assertEqual(f.read(), uncompressed_str)

    def test_bad_params(self):
        # Test invalid parameter combinations.
        with self.assertRaises(TypeError):
            gzip.open(123.456)
        with self.assertRaises(ValueError):
            gzip.open(self.filename, "wbt")
        with self.assertRaises(ValueError):
            gzip.open(self.filename, "rb", encoding="utf-8")
        with self.assertRaises(ValueError):
            gzip.open(self.filename, "rb", errors="ignore")
        with self.assertRaises(ValueError):
            gzip.open(self.filename, "rb", newline="\n")

    def test_encoding(self):
        # Test non-default encoding.
        uncompressed = data1.decode("ascii") * 50
        uncompressed_raw = uncompressed.replace("\n", os.linesep)
        with gzip.open(self.filename, "wt", encoding="utf-16") as f:
            f.write(uncompressed)
        with open(self.filename, "rb") as f:
            file_data = gzip.decompress(f.read()).decode("utf-16")
            self.assertEqual(file_data, uncompressed_raw)
        with gzip.open(self.filename, "rt", encoding="utf-16") as f:
            self.assertEqual(f.read(), uncompressed)

    def test_encoding_error_handler(self):
        # Test with non-default encoding error handler.
        with gzip.open(self.filename, "wb") as f:
            f.write(b"foo\xffbar")
        with gzip.open(self.filename, "rt", encoding="ascii", errors="ignore") \
                as f:
            self.assertEqual(f.read(), "foobar")

    def test_newline(self):
        # Test with explicit newline (universal newline mode disabled).
        uncompressed = data1.decode("ascii") * 50
        with gzip.open(self.filename, "wt", newline="\n") as f:
            f.write(uncompressed)
        with gzip.open(self.filename, "rt", newline="\r") as f:
            self.assertEqual(f.readlines(), [uncompressed])
>>>>>>> bb1e5e40

def test_main(verbose=None):
    support.run_unittest(TestGzip, TestOpen)

if __name__ == "__main__":
    test_main(verbose=True)<|MERGE_RESOLUTION|>--- conflicted
+++ resolved
@@ -389,6 +389,19 @@
             datac = gzip.compress(data)
             self.assertEqual(gzip.decompress(datac), data)
 
+    def test_read_truncated(self):
+        data = data1*50
+        # Drop the CRC (4 bytes) and file size (4 bytes).
+        truncated = gzip.compress(data)[:-8]
+        with gzip.GzipFile(fileobj=io.BytesIO(truncated)) as f:
+            self.assertRaises(EOFError, f.read)
+        with gzip.GzipFile(fileobj=io.BytesIO(truncated)) as f:
+            self.assertEqual(f.read(len(data)), data)
+            self.assertRaises(EOFError, f.read, 1)
+        # Incomplete 10-byte header.
+        for i in range(2, 10):
+            with gzip.GzipFile(fileobj=io.BytesIO(truncated[:i])) as f:
+                self.assertRaises(EOFError, f.read, 1)
 
     def test_read_with_extra(self):
         # Gzip data with an extra field
@@ -397,8 +410,6 @@
                   b'\x0bI-.\x01\x002\xd1Mx\x04\x00\x00\x00')
         with gzip.GzipFile(fileobj=io.BytesIO(gzdata)) as f:
             self.assertEqual(f.read(), b'Test')
-<<<<<<< HEAD
-=======
 
 class TestOpen(BaseTest):
     def test_binary_modes(self):
@@ -499,7 +510,6 @@
             f.write(uncompressed)
         with gzip.open(self.filename, "rt", newline="\r") as f:
             self.assertEqual(f.readlines(), [uncompressed])
->>>>>>> bb1e5e40
 
 def test_main(verbose=None):
     support.run_unittest(TestGzip, TestOpen)

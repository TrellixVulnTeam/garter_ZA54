#!/usr/bin/env python3

import unittest
from test import support

import socket
import urllib.request
import sys
import os
<<<<<<< HEAD
import email.message
import time

=======
import time

mimetools = test_support.import_module("mimetools", deprecated=True)


def _open_with_retry(func, host, *args, **kwargs):
    # Connecting to remote hosts is flaky.  Make it more robust
    # by retrying the connection several times.
    for i in range(3):
        try:
            return func(host, *args, **kwargs)
        except IOError, last_exc:
            continue
        except:
            raise
    raise last_exc

>>>>>>> 4f5f3481

class URLTimeoutTest(unittest.TestCase):

    TIMEOUT = 30.0

    def setUp(self):
        socket.setdefaulttimeout(self.TIMEOUT)

    def tearDown(self):
        socket.setdefaulttimeout(None)

    def testURLread(self):
<<<<<<< HEAD
        with support.transient_internet("www.python.org"):
            f = urllib.request.urlopen("http://www.python.org/")
=======
        f = _open_with_retry(urllib.urlopen, "http://www.python.org/")
>>>>>>> 4f5f3481
        x = f.read()

class urlopenNetworkTests(unittest.TestCase):
    """Tests urllib.reqest.urlopen using the network.

    These tests are not exhaustive.  Assuming that testing using files does a
    good job overall of some of the basic interface features.  There are no
    tests exercising the optional 'data' and 'proxies' arguments.  No tests
    for transparent redirection have been written.

    setUp is not used for always constructing a connection to
    http://www.python.org/ since there a few tests that don't use that address
    and making a connection is expensive enough to warrant minimizing unneeded
    connections.

    """

<<<<<<< HEAD
    def urlopen(self, *args, **kwargs):
        resource = args[0]
        with support.transient_internet(resource):
            return urllib.request.urlopen(*args, **kwargs)
=======
    def urlopen(self, *args):
        return _open_with_retry(urllib.urlopen, *args)
>>>>>>> 4f5f3481

    def test_basic(self):
        # Simple test expected to pass.
        open_url = self.urlopen("http://www.python.org/")
        for attr in ("read", "readline", "readlines", "fileno", "close",
                     "info", "geturl"):
            self.assertTrue(hasattr(open_url, attr), "object returned from "
                            "urlopen lacks the %s attribute" % attr)
        try:
            self.assertTrue(open_url.read(), "calling 'read' failed")
        finally:
            open_url.close()

    def test_readlines(self):
        # Test both readline and readlines.
        open_url = self.urlopen("http://www.python.org/")
        try:
<<<<<<< HEAD
            self.assertIsInstance(open_url.readline(), bytes,
=======
            self.assertIsInstance(open_url.readline(), basestring,
>>>>>>> 4f5f3481
                                  "readline did not return a string")
            self.assertIsInstance(open_url.readlines(), list,
                                  "readlines did not return a list")
        finally:
            open_url.close()

    def test_info(self):
        # Test 'info'.
        open_url = self.urlopen("http://www.python.org/")
        try:
            info_obj = open_url.info()
        finally:
            open_url.close()
<<<<<<< HEAD
            self.assertIsInstance(info_obj, email.message.Message,
                                  "object returned by 'info' is not an "
                                  "instance of email.message.Message")
            self.assertEqual(info_obj.get_content_subtype(), "html")
=======
            self.assertIsInstance(info_obj, mimetools.Message,
                                  "object returned by 'info' is not an "
                                  "instance of mimetools.Message")
            self.assertEqual(info_obj.getsubtype(), "html")
>>>>>>> 4f5f3481

    def test_geturl(self):
        # Make sure same URL as opened is returned by geturl.
        URL = "http://www.python.org/"
        open_url = self.urlopen(URL)
        try:
            gotten_url = open_url.geturl()
        finally:
            open_url.close()
        self.assertEqual(gotten_url, URL)

    def test_getcode(self):
        # test getcode() with the fancy opener to get 404 error codes
        URL = "http://www.python.org/XXXinvalidXXX"
<<<<<<< HEAD
        open_url = urllib.request.FancyURLopener().open(URL)
=======
        open_url = urllib.FancyURLopener().open(URL)
>>>>>>> 4f5f3481
        try:
            code = open_url.getcode()
        finally:
            open_url.close()
        self.assertEqual(code, 404)

    def test_fileno(self):
        if sys.platform in ('win32',):
            # On Windows, socket handles are not file descriptors; this
            # test can't pass on Windows.
            return
        # Make sure fd returned by fileno is valid.
<<<<<<< HEAD
        open_url = self.urlopen("http://www.python.org/", timeout=None)
=======
        open_url = self.urlopen("http://www.python.org/")
>>>>>>> 4f5f3481
        fd = open_url.fileno()
        FILE = os.fdopen(fd, encoding='utf-8')
        try:
            self.assertTrue(FILE.read(), "reading from file created using fd "
                                      "returned by fileno failed")
        finally:
            FILE.close()

    def test_bad_address(self):
        # Make sure proper exception is raised when connecting to a bogus
        # address.
        bogus_domain = "sadflkjsasf.i.nvali.d"
        try:
            socket.gethostbyname(bogus_domain)
        except socket.gaierror:
            pass
        else:
            # This happens with some overzealous DNS providers such as OpenDNS
            self.skipTest("%r should not resolve for test to work" % bogus_domain)
        self.assertRaises(IOError,
                          # SF patch 809915:  In Sep 2003, VeriSign started
                          # highjacking invalid .com and .net addresses to
                          # boost traffic to their own site.  This test
                          # started failing then.  One hopes the .invalid
                          # domain will be spared to serve its defined
                          # purpose.
                          # urllib.urlopen, "http://www.sadflkjsasadf.com/")
<<<<<<< HEAD
                          urllib.request.urlopen,
                          "http://sadflkjsasf.i.nvali.d/")
=======
                          urllib.urlopen, "http://sadflkjsasf.i.nvali.d/")
>>>>>>> 4f5f3481

class urlretrieveNetworkTests(unittest.TestCase):
    """Tests urllib.request.urlretrieve using the network."""

    def urlretrieve(self, *args):
        resource = args[0]
        with support.transient_internet(resource):
            return urllib.request.urlretrieve(*args)

    def urlretrieve(self, *args):
        return _open_with_retry(urllib.urlretrieve, *args)

    def test_basic(self):
        # Test basic functionality.
        file_location,info = self.urlretrieve("http://www.python.org/")
        self.assertTrue(os.path.exists(file_location), "file location returned by"
                        " urlretrieve is not a valid path")
        FILE = open(file_location, encoding='utf-8')
        try:
            self.assertTrue(FILE.read(), "reading from the file location returned"
                         " by urlretrieve failed")
        finally:
            FILE.close()
            os.unlink(file_location)

    def test_specified_path(self):
        # Make sure that specifying the location of the file to write to works.
        file_location,info = self.urlretrieve("http://www.python.org/",
<<<<<<< HEAD
                                              support.TESTFN)
        self.assertEqual(file_location, support.TESTFN)
        self.assertTrue(os.path.exists(file_location))
        FILE = open(file_location, encoding='utf-8')
=======
                                              test_support.TESTFN)
        self.assertEqual(file_location, test_support.TESTFN)
        self.assertTrue(os.path.exists(file_location))
        FILE = file(file_location)
>>>>>>> 4f5f3481
        try:
            self.assertTrue(FILE.read(), "reading from temporary file failed")
        finally:
            FILE.close()
            os.unlink(file_location)

    def test_header(self):
        # Make sure header returned as 2nd value from urlretrieve is good.
        file_location, header = self.urlretrieve("http://www.python.org/")
        os.unlink(file_location)
<<<<<<< HEAD
        self.assertIsInstance(header, email.message.Message,
                              "header is not an instance of email.message.Message")
=======
        self.assertIsInstance(header, mimetools.Message,
                              "header is not an instance of mimetools.Message")

    def test_data_header(self):
        logo = "http://www.python.org/community/logos/python-logo-master-v3-TM.png"
        file_location, fileheaders = self.urlretrieve(logo)
        os.unlink(file_location)
        datevalue = fileheaders.getheader('Date')
        dateformat = '%a, %d %b %Y %H:%M:%S GMT'
        try:
            time.strptime(datevalue, dateformat)
        except ValueError:
            self.fail('Date value not in %r format', dateformat)
>>>>>>> 4f5f3481

    def test_data_header(self):
        logo = "http://www.python.org/community/logos/python-logo-master-v3-TM.png"
        file_location, fileheaders = self.urlretrieve(logo)
        os.unlink(file_location)
        datevalue = fileheaders.get('Date')
        dateformat = '%a, %d %b %Y %H:%M:%S GMT'
        try:
            time.strptime(datevalue, dateformat)
        except ValueError:
            self.fail('Date value not in %r format', dateformat)


def test_main():
<<<<<<< HEAD
    support.requires('network')
    support.run_unittest(URLTimeoutTest,
                              urlopenNetworkTests,
                              urlretrieveNetworkTests)
=======
    test_support.requires('network')
    with test_support.check_py3k_warnings(
            ("urllib.urlopen.. has been removed", DeprecationWarning)):
        test_support.run_unittest(URLTimeoutTest,
                                  urlopenNetworkTests,
                                  urlretrieveNetworkTests)
>>>>>>> 4f5f3481

if __name__ == "__main__":
    test_main()<|MERGE_RESOLUTION|>--- conflicted
+++ resolved
@@ -1,17 +1,12 @@
-#!/usr/bin/env python3
+#!/usr/bin/env python
 
 import unittest
-from test import support
+from test import test_support
 
 import socket
-import urllib.request
+import urllib
 import sys
 import os
-<<<<<<< HEAD
-import email.message
-import time
-
-=======
 import time
 
 mimetools = test_support.import_module("mimetools", deprecated=True)
@@ -29,11 +24,10 @@
             raise
     raise last_exc
 
->>>>>>> 4f5f3481
 
 class URLTimeoutTest(unittest.TestCase):
 
-    TIMEOUT = 30.0
+    TIMEOUT = 10.0
 
     def setUp(self):
         socket.setdefaulttimeout(self.TIMEOUT)
@@ -42,16 +36,11 @@
         socket.setdefaulttimeout(None)
 
     def testURLread(self):
-<<<<<<< HEAD
-        with support.transient_internet("www.python.org"):
-            f = urllib.request.urlopen("http://www.python.org/")
-=======
         f = _open_with_retry(urllib.urlopen, "http://www.python.org/")
->>>>>>> 4f5f3481
         x = f.read()
 
 class urlopenNetworkTests(unittest.TestCase):
-    """Tests urllib.reqest.urlopen using the network.
+    """Tests urllib.urlopen using the network.
 
     These tests are not exhaustive.  Assuming that testing using files does a
     good job overall of some of the basic interface features.  There are no
@@ -65,15 +54,8 @@
 
     """
 
-<<<<<<< HEAD
-    def urlopen(self, *args, **kwargs):
-        resource = args[0]
-        with support.transient_internet(resource):
-            return urllib.request.urlopen(*args, **kwargs)
-=======
     def urlopen(self, *args):
         return _open_with_retry(urllib.urlopen, *args)
->>>>>>> 4f5f3481
 
     def test_basic(self):
         # Simple test expected to pass.
@@ -91,11 +73,7 @@
         # Test both readline and readlines.
         open_url = self.urlopen("http://www.python.org/")
         try:
-<<<<<<< HEAD
-            self.assertIsInstance(open_url.readline(), bytes,
-=======
             self.assertIsInstance(open_url.readline(), basestring,
->>>>>>> 4f5f3481
                                   "readline did not return a string")
             self.assertIsInstance(open_url.readlines(), list,
                                   "readlines did not return a list")
@@ -109,17 +87,10 @@
             info_obj = open_url.info()
         finally:
             open_url.close()
-<<<<<<< HEAD
-            self.assertIsInstance(info_obj, email.message.Message,
-                                  "object returned by 'info' is not an "
-                                  "instance of email.message.Message")
-            self.assertEqual(info_obj.get_content_subtype(), "html")
-=======
             self.assertIsInstance(info_obj, mimetools.Message,
                                   "object returned by 'info' is not an "
                                   "instance of mimetools.Message")
             self.assertEqual(info_obj.getsubtype(), "html")
->>>>>>> 4f5f3481
 
     def test_geturl(self):
         # Make sure same URL as opened is returned by geturl.
@@ -134,11 +105,7 @@
     def test_getcode(self):
         # test getcode() with the fancy opener to get 404 error codes
         URL = "http://www.python.org/XXXinvalidXXX"
-<<<<<<< HEAD
-        open_url = urllib.request.FancyURLopener().open(URL)
-=======
         open_url = urllib.FancyURLopener().open(URL)
->>>>>>> 4f5f3481
         try:
             code = open_url.getcode()
         finally:
@@ -146,18 +113,15 @@
         self.assertEqual(code, 404)
 
     def test_fileno(self):
-        if sys.platform in ('win32',):
+        if (sys.platform in ('win32',) or
+                not hasattr(os, 'fdopen')):
             # On Windows, socket handles are not file descriptors; this
             # test can't pass on Windows.
             return
         # Make sure fd returned by fileno is valid.
-<<<<<<< HEAD
-        open_url = self.urlopen("http://www.python.org/", timeout=None)
-=======
-        open_url = self.urlopen("http://www.python.org/")
->>>>>>> 4f5f3481
+        open_url = self.urlopen("http://www.python.org/")
         fd = open_url.fileno()
-        FILE = os.fdopen(fd, encoding='utf-8')
+        FILE = os.fdopen(fd)
         try:
             self.assertTrue(FILE.read(), "reading from file created using fd "
                                       "returned by fileno failed")
@@ -183,20 +147,10 @@
                           # domain will be spared to serve its defined
                           # purpose.
                           # urllib.urlopen, "http://www.sadflkjsasadf.com/")
-<<<<<<< HEAD
-                          urllib.request.urlopen,
-                          "http://sadflkjsasf.i.nvali.d/")
-=======
                           urllib.urlopen, "http://sadflkjsasf.i.nvali.d/")
->>>>>>> 4f5f3481
 
 class urlretrieveNetworkTests(unittest.TestCase):
-    """Tests urllib.request.urlretrieve using the network."""
-
-    def urlretrieve(self, *args):
-        resource = args[0]
-        with support.transient_internet(resource):
-            return urllib.request.urlretrieve(*args)
+    """Tests urllib.urlretrieve using the network."""
 
     def urlretrieve(self, *args):
         return _open_with_retry(urllib.urlretrieve, *args)
@@ -206,7 +160,7 @@
         file_location,info = self.urlretrieve("http://www.python.org/")
         self.assertTrue(os.path.exists(file_location), "file location returned by"
                         " urlretrieve is not a valid path")
-        FILE = open(file_location, encoding='utf-8')
+        FILE = file(file_location)
         try:
             self.assertTrue(FILE.read(), "reading from the file location returned"
                          " by urlretrieve failed")
@@ -217,17 +171,10 @@
     def test_specified_path(self):
         # Make sure that specifying the location of the file to write to works.
         file_location,info = self.urlretrieve("http://www.python.org/",
-<<<<<<< HEAD
-                                              support.TESTFN)
-        self.assertEqual(file_location, support.TESTFN)
-        self.assertTrue(os.path.exists(file_location))
-        FILE = open(file_location, encoding='utf-8')
-=======
                                               test_support.TESTFN)
         self.assertEqual(file_location, test_support.TESTFN)
         self.assertTrue(os.path.exists(file_location))
         FILE = file(file_location)
->>>>>>> 4f5f3481
         try:
             self.assertTrue(FILE.read(), "reading from temporary file failed")
         finally:
@@ -238,10 +185,6 @@
         # Make sure header returned as 2nd value from urlretrieve is good.
         file_location, header = self.urlretrieve("http://www.python.org/")
         os.unlink(file_location)
-<<<<<<< HEAD
-        self.assertIsInstance(header, email.message.Message,
-                              "header is not an instance of email.message.Message")
-=======
         self.assertIsInstance(header, mimetools.Message,
                               "header is not an instance of mimetools.Message")
 
@@ -255,34 +198,16 @@
             time.strptime(datevalue, dateformat)
         except ValueError:
             self.fail('Date value not in %r format', dateformat)
->>>>>>> 4f5f3481
-
-    def test_data_header(self):
-        logo = "http://www.python.org/community/logos/python-logo-master-v3-TM.png"
-        file_location, fileheaders = self.urlretrieve(logo)
-        os.unlink(file_location)
-        datevalue = fileheaders.get('Date')
-        dateformat = '%a, %d %b %Y %H:%M:%S GMT'
-        try:
-            time.strptime(datevalue, dateformat)
-        except ValueError:
-            self.fail('Date value not in %r format', dateformat)
+
 
 
 def test_main():
-<<<<<<< HEAD
-    support.requires('network')
-    support.run_unittest(URLTimeoutTest,
-                              urlopenNetworkTests,
-                              urlretrieveNetworkTests)
-=======
     test_support.requires('network')
     with test_support.check_py3k_warnings(
             ("urllib.urlopen.. has been removed", DeprecationWarning)):
         test_support.run_unittest(URLTimeoutTest,
                                   urlopenNetworkTests,
                                   urlretrieveNetworkTests)
->>>>>>> 4f5f3481
 
 if __name__ == "__main__":
     test_main()
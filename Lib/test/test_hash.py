--- conflicted
+++ resolved
@@ -91,11 +91,7 @@
         objects = (self.default_expected +
                    self.fixed_expected)
         for obj in objects:
-<<<<<<< HEAD
-            self.assertTrue(isinstance(obj, Hashable), repr(obj))
-=======
             self.assertIsInstance(obj, Hashable)
->>>>>>> 175d89ef
 
     def test_not_hashable(self):
         for obj in self.error_expected:

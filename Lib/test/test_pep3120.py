# This file is marked as binary in the CVS, to prevent MacCVS from recoding it.

import unittest
from test import support

class PEP3120Test(unittest.TestCase):

    def test_pep3120(self):
        self.assertEqual(
            "Питон".encode("utf-8"),
            b'\xd0\x9f\xd0\xb8\xd1\x82\xd0\xbe\xd0\xbd'
        )
        self.assertEqual(
            "\П".encode("utf-8"),
            b'\\\xd0\x9f'
        )

    def test_badsyntax(self):
        try:
            import test.badsyntax_pep3120
        except SyntaxError as msg:
<<<<<<< HEAD
            msg = str(msg)
            self.assertTrue('UTF-8' in msg or 'utf8' in msg)
=======
            msg = str(msg).lower()
            self.assertTrue('utf-8' in msg or 'utf8' in msg)
>>>>>>> 75dec455
        else:
            self.fail("expected exception didn't occur")


class BuiltinCompileTests(unittest.TestCase):

    # Issue 3574.
    def test_latin1(self):
        # Allow compile() to read Latin-1 source.
        source_code = '# coding: Latin-1\nu = "Ç"\n'.encode("Latin-1")
        try:
            code = compile(source_code, '<dummy>', 'exec')
        except SyntaxError:
            self.fail("compile() cannot handle Latin-1 source")
        ns = {}
        exec(code, ns)
        self.assertEqual('Ç', ns['u'])


def test_main():
    support.run_unittest(PEP3120Test, BuiltinCompileTests)

if __name__=="__main__":
    test_main()<|MERGE_RESOLUTION|>--- conflicted
+++ resolved
@@ -19,13 +19,8 @@
         try:
             import test.badsyntax_pep3120
         except SyntaxError as msg:
-<<<<<<< HEAD
-            msg = str(msg)
-            self.assertTrue('UTF-8' in msg or 'utf8' in msg)
-=======
             msg = str(msg).lower()
             self.assertTrue('utf-8' in msg or 'utf8' in msg)
->>>>>>> 75dec455
         else:
             self.fail("expected exception didn't occur")
 

--- conflicted
+++ resolved
@@ -1,10 +1,6 @@
 ------------------------------------------------------------------------
 -- tointegral.decTest -- round decimal to integral value              --
-<<<<<<< HEAD
--- Copyright (c) IBM Corporation, 2001, 2007.  All rights reserved.   --
-=======
 -- Copyright (c) IBM Corporation, 2001, 2008.  All rights reserved.   --
->>>>>>> 8b5fca37
 ------------------------------------------------------------------------
 -- Please see the document "General Decimal Arithmetic Testcases"     --
 -- at http://www2.hursley.ibm.com/decimal for the description of      --
@@ -21,11 +17,7 @@
 --   IBM UK, PO Box 31, Birmingham Road, Warwick CV34 5JL, UK         --
 --   mfc@uk.ibm.com                                                   --
 ------------------------------------------------------------------------
-<<<<<<< HEAD
-version: 2.57
-=======
 version: 2.59
->>>>>>> 8b5fca37
 
 -- This set of tests tests the extended specification 'round-to-integral
 -- value' operation (from IEEE 854, later modified in 754r).

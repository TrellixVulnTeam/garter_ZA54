--- conflicted
+++ resolved
@@ -20,14 +20,8 @@
 
 
 def _make_ext_name(modname):
-<<<<<<< HEAD
-    if os.name == 'nt':
-        if sys.executable.endswith('_d.exe'):
-            modname += '_d'
-=======
     if os.name == 'nt' and sys.executable.endswith('_d.exe'):
         modname += '_d'
->>>>>>> 1da7694f
     return modname + sysconfig.get_config_var('SO')
 
 

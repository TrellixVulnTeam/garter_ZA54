"""distutils

The main package for the Python Module Distribution Utilities.  Normally
used from a setup script as

   from distutils.core import setup

   setup (...)
"""

# Distutils version
#
# Updated automatically by the Python release process.
#
#--start constants--
<<<<<<< HEAD
__version__ = "3.3.0"
=======
__version__ = "3.4.0a0"
>>>>>>> 8da3bcc1
#--end constants--<|MERGE_RESOLUTION|>--- conflicted
+++ resolved
@@ -13,9 +13,5 @@
 # Updated automatically by the Python release process.
 #
 #--start constants--
-<<<<<<< HEAD
-__version__ = "3.3.0"
-=======
 __version__ = "3.4.0a0"
->>>>>>> 8da3bcc1
 #--end constants--
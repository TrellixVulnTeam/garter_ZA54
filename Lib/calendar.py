--- conflicted
+++ resolved
@@ -262,11 +262,7 @@
         """
         Print a single week (no newline).
         """
-<<<<<<< HEAD
-        print(self.formatweek(theweek, width), end=' ')
-=======
         print self.formatweek(theweek, width),
->>>>>>> 4f5f3481
 
     def formatday(self, day, weekday, width):
         """
@@ -313,11 +309,7 @@
         """
         Print a month's calendar.
         """
-<<<<<<< HEAD
-        print(self.formatmonth(theyear, themonth, w, l), end=' ')
-=======
         print self.formatmonth(theyear, themonth, w, l),
->>>>>>> 4f5f3481
 
     def formatmonth(self, theyear, themonth, w=0, l=0):
         """
@@ -374,11 +366,7 @@
 
     def pryear(self, theyear, w=0, l=0, c=6, m=3):
         """Print a year's calendar."""
-<<<<<<< HEAD
-        print(self.formatyear(theyear, w, l, c, m))
-=======
         print self.formatyear(theyear, w, l, c, m)
->>>>>>> 4f5f3481
 
 
 class HTMLCalendar(Calendar):
@@ -493,11 +481,7 @@
         return ''.join(v).encode(encoding, "xmlcharrefreplace")
 
 
-<<<<<<< HEAD
-class different_locale:
-=======
 class TimeEncoding:
->>>>>>> 4f5f3481
     def __init__(self, locale):
         self.locale = locale
 
@@ -524,23 +508,12 @@
         self.locale = locale
 
     def formatweekday(self, day, width):
-<<<<<<< HEAD
-        with different_locale(self.locale):
-=======
         with TimeEncoding(self.locale) as encoding:
->>>>>>> 4f5f3481
             if width >= 9:
                 names = day_name
             else:
                 names = day_abbr
             name = names[day]
-<<<<<<< HEAD
-            return name[:width].center(width)
-
-    def formatmonthname(self, theyear, themonth, width, withyear=True):
-        with different_locale(self.locale):
-            s = month_name[themonth]
-=======
             if encoding is not None:
                 name = name.decode(encoding)
             return name[:width].center(width)
@@ -550,7 +523,6 @@
             s = month_name[themonth]
             if encoding is not None:
                 s = s.decode(encoding)
->>>>>>> 4f5f3481
             if withyear:
                 s = "%s %r" % (s, theyear)
             return s.center(width)
@@ -570,15 +542,6 @@
         self.locale = locale
 
     def formatweekday(self, day):
-<<<<<<< HEAD
-        with different_locale(self.locale):
-            s = day_abbr[day]
-            return '<th class="%s">%s</th>' % (self.cssclasses[day], s)
-
-    def formatmonthname(self, theyear, themonth, withyear=True):
-        with different_locale(self.locale):
-            s = month_name[themonth]
-=======
         with TimeEncoding(self.locale) as encoding:
             s = day_abbr[day]
             if encoding is not None:
@@ -590,7 +553,6 @@
             s = month_name[themonth]
             if encoding is not None:
                 s = s.decode(encoding)
->>>>>>> 4f5f3481
             if withyear:
                 s = '%s %s' % (s, theyear)
             return '<tr><th colspan="7" class="month">%s</th></tr>' % s
@@ -602,13 +564,10 @@
 firstweekday = c.getfirstweekday
 
 def setfirstweekday(firstweekday):
-<<<<<<< HEAD
-=======
     try:
         firstweekday.__index__
     except AttributeError:
         raise IllegalWeekdayError(firstweekday)
->>>>>>> 4f5f3481
     if not MONDAY <= firstweekday <= SUNDAY:
         raise IllegalWeekdayError(firstweekday)
     c.firstweekday = firstweekday
@@ -630,11 +589,7 @@
 
 def format(cols, colwidth=_colwidth, spacing=_spacing):
     """Prints multi-column formatting for year calendars"""
-<<<<<<< HEAD
-    print(formatstring(cols, colwidth, spacing))
-=======
     print formatstring(cols, colwidth, spacing)
->>>>>>> 4f5f3481
 
 
 def formatstring(cols, colwidth=_colwidth, spacing=_spacing):
@@ -720,15 +675,9 @@
             encoding = sys.getdefaultencoding()
         optdict = dict(encoding=encoding, css=options.css)
         if len(args) == 1:
-<<<<<<< HEAD
-            print(cal.formatyearpage(datetime.date.today().year, **optdict))
-        elif len(args) == 2:
-            print(cal.formatyearpage(int(args[1]), **optdict))
-=======
             print cal.formatyearpage(datetime.date.today().year, **optdict)
         elif len(args) == 2:
             print cal.formatyearpage(int(args[1]), **optdict)
->>>>>>> 4f5f3481
         else:
             parser.error("incorrect number of arguments")
             sys.exit(1)
@@ -752,11 +701,7 @@
             sys.exit(1)
         if options.encoding:
             result = result.encode(options.encoding)
-<<<<<<< HEAD
-        print(result)
-=======
         print result
->>>>>>> 4f5f3481
 
 
 if __name__ == "__main__":

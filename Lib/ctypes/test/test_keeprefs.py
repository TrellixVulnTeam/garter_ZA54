--- conflicted
+++ resolved
@@ -13,15 +13,9 @@
     def test_ccharp(self):
         x = c_char_p()
         self.assertEqual(x._objects, None)
-<<<<<<< HEAD
-        x.value = "abc"
-        self.assertEqual(x._objects, b"abc")
-        x = c_char_p("spam")
-=======
         x.value = b"abc"
         self.assertEqual(x._objects, b"abc")
         x = c_char_p(b"spam")
->>>>>>> 175d89ef
         self.assertEqual(x._objects, b"spam")
 
 class StructureTestCase(unittest.TestCase):
@@ -43,13 +37,8 @@
         x = X()
         self.assertEqual(x._objects, None)
 
-<<<<<<< HEAD
-        x.a = "spam"
-        x.b = "foo"
-=======
         x.a = b"spam"
         x.b = b"foo"
->>>>>>> 175d89ef
         self.assertEqual(x._objects, {"0": b"spam", "1": b"foo"})
 
     def test_struct_struct(self):

from ctypes import *
import unittest
import sys

class Test(unittest.TestCase):

    def test_array2pointer(self):
        array = (c_int * 3)(42, 17, 2)

        # casting an array to a pointer works.
        ptr = cast(array, POINTER(c_int))
        self.assertEqual([ptr[i] for i in range(3)], [42, 17, 2])

        if 2*sizeof(c_short) == sizeof(c_int):
            ptr = cast(array, POINTER(c_short))
            if sys.byteorder == "little":
                self.assertEqual([ptr[i] for i in range(6)],
                                     [42, 0, 17, 0, 2, 0])
            else:
                self.assertEqual([ptr[i] for i in range(6)],
                                     [0, 42, 0, 17, 0, 2])

    def test_address2pointer(self):
        array = (c_int * 3)(42, 17, 2)

        address = addressof(array)
        ptr = cast(c_void_p(address), POINTER(c_int))
        self.assertEqual([ptr[i] for i in range(3)], [42, 17, 2])

        ptr = cast(address, POINTER(c_int))
        self.assertEqual([ptr[i] for i in range(3)], [42, 17, 2])

    def test_p2a_objects(self):
        array = (c_char_p * 5)()
        self.assertEqual(array._objects, None)
<<<<<<< HEAD
        array[0] = "foo bar"
=======
        array[0] = b"foo bar"
>>>>>>> 175d89ef
        self.assertEqual(array._objects, {'0': b"foo bar"})

        p = cast(array, POINTER(c_char_p))
        # array and p share a common _objects attribute
        self.assertTrue(p._objects is array._objects)
        self.assertEqual(array._objects, {'0': b"foo bar", id(array): array})
<<<<<<< HEAD
        p[0] = "spam spam"
        self.assertEqual(p._objects, {'0': b"spam spam", id(array): array})
        self.assertTrue(array._objects is p._objects)
        p[1] = "foo bar"
=======
        p[0] = b"spam spam"
        self.assertEqual(p._objects, {'0': b"spam spam", id(array): array})
        self.assertTrue(array._objects is p._objects)
        p[1] = b"foo bar"
>>>>>>> 175d89ef
        self.assertEqual(p._objects, {'1': b'foo bar', '0': b"spam spam", id(array): array})
        self.assertTrue(array._objects is p._objects)

    def test_other(self):
        p = cast((c_int * 4)(1, 2, 3, 4), POINTER(c_int))
        self.assertEqual(p[:4], [1,2, 3, 4])
        self.assertEqual(p[:4:], [1, 2, 3, 4])
        self.assertEqual(p[3:-1:-1], [4, 3, 2, 1])
        self.assertEqual(p[:4:3], [1, 4])
        c_int()
        self.assertEqual(p[:4], [1, 2, 3, 4])
        self.assertEqual(p[:4:], [1, 2, 3, 4])
        self.assertEqual(p[3:-1:-1], [4, 3, 2, 1])
        self.assertEqual(p[:4:3], [1, 4])
        p[2] = 96
        self.assertEqual(p[:4], [1, 2, 96, 4])
        self.assertEqual(p[:4:], [1, 2, 96, 4])
        self.assertEqual(p[3:-1:-1], [4, 96, 2, 1])
        self.assertEqual(p[:4:3], [1, 4])
        c_int()
        self.assertEqual(p[:4], [1, 2, 96, 4])
        self.assertEqual(p[:4:], [1, 2, 96, 4])
        self.assertEqual(p[3:-1:-1], [4, 96, 2, 1])
        self.assertEqual(p[:4:3], [1, 4])

    def test_char_p(self):
        # This didn't work: bad argument to internal function
<<<<<<< HEAD
        s = c_char_p("hiho")
=======
        s = c_char_p(b"hiho")
>>>>>>> 175d89ef
        self.assertEqual(cast(cast(s, c_void_p), c_char_p).value,
                             b"hiho")

    try:
        c_wchar_p
    except NameError:
        pass
    else:
        def test_wchar_p(self):
            s = c_wchar_p("hiho")
            self.assertEqual(cast(cast(s, c_void_p), c_wchar_p).value,
                                 "hiho")

if __name__ == "__main__":
    unittest.main()<|MERGE_RESOLUTION|>--- conflicted
+++ resolved
@@ -33,28 +33,17 @@
     def test_p2a_objects(self):
         array = (c_char_p * 5)()
         self.assertEqual(array._objects, None)
-<<<<<<< HEAD
-        array[0] = "foo bar"
-=======
         array[0] = b"foo bar"
->>>>>>> 175d89ef
         self.assertEqual(array._objects, {'0': b"foo bar"})
 
         p = cast(array, POINTER(c_char_p))
         # array and p share a common _objects attribute
         self.assertTrue(p._objects is array._objects)
         self.assertEqual(array._objects, {'0': b"foo bar", id(array): array})
-<<<<<<< HEAD
-        p[0] = "spam spam"
-        self.assertEqual(p._objects, {'0': b"spam spam", id(array): array})
-        self.assertTrue(array._objects is p._objects)
-        p[1] = "foo bar"
-=======
         p[0] = b"spam spam"
         self.assertEqual(p._objects, {'0': b"spam spam", id(array): array})
         self.assertTrue(array._objects is p._objects)
         p[1] = b"foo bar"
->>>>>>> 175d89ef
         self.assertEqual(p._objects, {'1': b'foo bar', '0': b"spam spam", id(array): array})
         self.assertTrue(array._objects is p._objects)
 
@@ -82,11 +71,7 @@
 
     def test_char_p(self):
         # This didn't work: bad argument to internal function
-<<<<<<< HEAD
-        s = c_char_p("hiho")
-=======
         s = c_char_p(b"hiho")
->>>>>>> 175d89ef
         self.assertEqual(cast(cast(s, c_void_p), c_char_p).value,
                              b"hiho")
 

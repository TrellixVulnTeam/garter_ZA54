--- conflicted
+++ resolved
@@ -127,11 +127,7 @@
         self.assertEqual(None, func(c_char_p(None)))
 
         self.assertEqual(b"123", func(c_buffer(b"123")))
-<<<<<<< HEAD
-        ca = c_char("a")
-=======
         ca = c_char(b"a")
->>>>>>> 175d89ef
         self.assertEqual(ord(b"a"), func(pointer(ca))[0])
         self.assertEqual(ord(b"a"), func(byref(ca))[0])
 

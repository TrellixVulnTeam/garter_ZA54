--- conflicted
+++ resolved
@@ -5,21 +5,6 @@
     def test(self):
         BUF = c_char * 4
 
-<<<<<<< HEAD
-        buf = BUF("a", "b", "c")
-        self.assertEqual(buf.value, b"abc")
-        self.assertEqual(buf.raw, b"abc\000")
-
-        buf.value = "ABCD"
-        self.assertEqual(buf.value, b"ABCD")
-        self.assertEqual(buf.raw, b"ABCD")
-
-        buf.value = "x"
-        self.assertEqual(buf.value, b"x")
-        self.assertEqual(buf.raw, b"x\000CD")
-
-        buf[1] = "Z"
-=======
         buf = BUF(b"a", b"b", b"c")
         self.assertEqual(buf.value, b"abc")
         self.assertEqual(buf.raw, b"abc\000")
@@ -33,7 +18,6 @@
         self.assertEqual(buf.raw, b"x\000CD")
 
         buf[1] = b"Z"
->>>>>>> 175d89ef
         self.assertEqual(buf.value, b"xZCD")
         self.assertEqual(buf.raw, b"xZCD")
 
@@ -89,8 +73,6 @@
 
             buf[1] = "Z"
             self.assertEqual(buf.value, "xZCD")
-<<<<<<< HEAD
-=======
 
         @unittest.skipIf(sizeof(c_wchar) < 4,
                          "sizeof(wchar_t) is smaller than 4 bytes")
@@ -98,7 +80,6 @@
             u = chr(0x10ffff)
             w = c_wchar(u)
             self.assertEqual(w.value, u)
->>>>>>> 175d89ef
 
 class StringTestCase(unittest.TestCase):
     def XX_test_basic_strings(self):

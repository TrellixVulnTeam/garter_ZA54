from ctypes import *
import sys, unittest
import os
from ctypes.util import find_library
from ctypes.test import is_resource_enabled

libc_name = None
if os.name == "nt":
    libc_name = find_library("c")
elif os.name == "ce":
    libc_name = "coredll"
elif sys.platform == "cygwin":
    libc_name = "cygwin1.dll"
else:
    libc_name = find_library("c")

if is_resource_enabled("printing"):
    print("libc_name is", libc_name)

class LoaderTest(unittest.TestCase):

    unknowndll = "xxrandomnamexx"

    if libc_name is not None:
        def test_load(self):
            CDLL(libc_name)
            CDLL(os.path.basename(libc_name))
            self.assertRaises(OSError, CDLL, self.unknowndll)

    if libc_name is not None and os.path.basename(libc_name) == "libc.so.6":
        def test_load_version(self):
            cdll.LoadLibrary("libc.so.6")
            # linux uses version, libc 9 should not exist
            self.assertRaises(OSError, cdll.LoadLibrary, "libc.so.9")
            self.assertRaises(OSError, cdll.LoadLibrary, self.unknowndll)

    def test_find(self):
        for name in ("c", "m"):
            lib = find_library(name)
            if lib:
                cdll.LoadLibrary(lib)
                CDLL(lib)

    if os.name in ("nt", "ce"):
        def test_load_library(self):
            self.assertFalse(libc_name is None)
            if is_resource_enabled("printing"):
                print(find_library("kernel32"))
                print(find_library("user32"))

            if os.name == "nt":
                windll.kernel32.GetModuleHandleW
                windll["kernel32"].GetModuleHandleW
                windll.LoadLibrary("kernel32").GetModuleHandleW
                WinDLL("kernel32").GetModuleHandleW
            elif os.name == "ce":
                windll.coredll.GetModuleHandleW
                windll["coredll"].GetModuleHandleW
                windll.LoadLibrary("coredll").GetModuleHandleW
                WinDLL("coredll").GetModuleHandleW

        def test_load_ordinal_functions(self):
            import _ctypes_test
            dll = WinDLL(_ctypes_test.__file__)
            # We load the same function both via ordinal and name
            func_ord = dll[2]
            func_name = dll.GetString
            # addressof gets the address where the function pointer is stored
            a_ord = addressof(func_ord)
            a_name = addressof(func_name)
            f_ord_addr = c_void_p.from_address(a_ord).value
            f_name_addr = c_void_p.from_address(a_name).value
            self.assertEqual(hex(f_ord_addr), hex(f_name_addr))

            self.assertRaises(AttributeError, dll.__getitem__, 1234)

    if os.name == "nt":
        def test_1703286_A(self):
            from _ctypes import LoadLibrary, FreeLibrary
            # On winXP 64-bit, advapi32 loads at an address that does
            # NOT fit into a 32-bit integer.  FreeLibrary must be able
            # to accept this address.

            # These are tests for http://www.python.org/sf/1703286
            handle = LoadLibrary("advapi32")
            FreeLibrary(handle)

        def test_1703286_B(self):
            # Since on winXP 64-bit advapi32 loads like described
            # above, the (arbitrarily selected) CloseEventLog function
            # also has a high address.  'call_function' should accept
            # addresses so large.
            from _ctypes import call_function
            advapi32 = windll.advapi32
            # Calling CloseEventLog with a NULL argument should fail,
            # but the call should not segfault or so.
            self.assertEqual(0, advapi32.CloseEventLog(None))
            windll.kernel32.GetProcAddress.argtypes = c_void_p, c_char_p
            windll.kernel32.GetProcAddress.restype = c_void_p
<<<<<<< HEAD
            proc = windll.kernel32.GetProcAddress(advapi32._handle, "CloseEventLog")
=======
            proc = windll.kernel32.GetProcAddress(advapi32._handle, b"CloseEventLog")
>>>>>>> 175d89ef
            self.assertTrue(proc)
            # This is the real test: call the function via 'call_function'
            self.assertEqual(0, call_function(proc, (None,)))

if __name__ == "__main__":
    unittest.main()<|MERGE_RESOLUTION|>--- conflicted
+++ resolved
@@ -97,11 +97,7 @@
             self.assertEqual(0, advapi32.CloseEventLog(None))
             windll.kernel32.GetProcAddress.argtypes = c_void_p, c_char_p
             windll.kernel32.GetProcAddress.restype = c_void_p
-<<<<<<< HEAD
-            proc = windll.kernel32.GetProcAddress(advapi32._handle, "CloseEventLog")
-=======
             proc = windll.kernel32.GetProcAddress(advapi32._handle, b"CloseEventLog")
->>>>>>> 175d89ef
             self.assertTrue(proc)
             # This is the real test: call the function via 'call_function'
             self.assertEqual(0, call_function(proc, (None,)))

--- conflicted
+++ resolved
@@ -57,23 +57,13 @@
         self.assertTrue(c_char_p.from_param(s)._obj is s)
 
         # new in 0.9.1: convert (encode) unicode to ascii
-<<<<<<< HEAD
-        self.assertEqual(c_char_p.from_param("123")._obj, b"123")
-        self.assertRaises(UnicodeEncodeError, c_char_p.from_param, "123\377")
-
-=======
         self.assertEqual(c_char_p.from_param(b"123")._obj, b"123")
         self.assertRaises(TypeError, c_char_p.from_param, "123\377")
->>>>>>> 175d89ef
         self.assertRaises(TypeError, c_char_p.from_param, 42)
 
         # calling c_char_p.from_param with a c_char_p instance
         # returns the argument itself:
-<<<<<<< HEAD
-        a = c_char_p("123")
-=======
         a = c_char_p(b"123")
->>>>>>> 175d89ef
         self.assertTrue(c_char_p.from_param(a) is a)
 
     def test_cw_strings(self):
@@ -90,11 +80,7 @@
 
             # new in 0.9.1: convert (decode) ascii to unicode
             self.assertEqual(c_wchar_p.from_param("123")._obj, "123")
-<<<<<<< HEAD
-        self.assertRaises(UnicodeDecodeError, c_wchar_p.from_param, b"123\377")
-=======
         self.assertRaises(TypeError, c_wchar_p.from_param, b"123\377")
->>>>>>> 175d89ef
 
         pa = c_wchar_p.from_param(c_wchar_p("123"))
         self.assertEqual(type(pa), c_wchar_p)

--- conflicted
+++ resolved
@@ -253,7 +253,6 @@
             raise ValueError("can't specify timeout for non-blocking acquire")
         rc = False
         endtime = None
-<<<<<<< HEAD
         with self._cond:
             while self._value == 0:
                 if not blocking:
@@ -267,41 +266,16 @@
                             break
                 self._cond.wait(timeout)
             else:
-                self._value = self._value - 1
+                self._value -= 1
                 rc = True
-=======
-        self._cond.acquire()
-        while self._value == 0:
-            if not blocking:
-                break
-            if timeout is not None:
-                if endtime is None:
-                    endtime = _time() + timeout
-                else:
-                    timeout = endtime - _time()
-                    if timeout <= 0:
-                        break
-            self._cond.wait(timeout)
-        else:
-            self._value -= 1
-            rc = True
-        self._cond.release()
->>>>>>> fa67ffb0
         return rc
 
     __enter__ = acquire
 
     def release(self):
-<<<<<<< HEAD
         with self._cond:
-            self._value = self._value + 1
+            self._value += 1
             self._cond.notify()
-=======
-        self._cond.acquire()
-        self._value += 1
-        self._cond.notify()
-        self._cond.release()
->>>>>>> fa67ffb0
 
     def __exit__(self, t, v, tb):
         self.release()

--- conflicted
+++ resolved
@@ -1,4 +1,4 @@
-#!/usr/bin/env python3
+#!/usr/bin/env python
 
 # portions copyright 2001, Autonomous Zones Industries, Inc., all rights...
 # err...  reserved and offered to the public under the terms of the
@@ -47,8 +47,7 @@
   r = tracer.results()
   r.write_results(show_missing=True, coverdir="/tmp")
 """
-__all__ = ['Trace', 'CoverageResults']
-import io
+
 import linecache
 import os
 import re
@@ -59,25 +58,17 @@
 import inspect
 import gc
 import dis
-<<<<<<< HEAD
-import pickle
-from warnings import warn as _warn
-
-=======
->>>>>>> 4f5f3481
+try:
+    import cPickle
+    pickle = cPickle
+except ImportError:
+    import pickle
+
 try:
     import threading
 except ImportError:
     _settrace = sys.settrace
 
-<<<<<<< HEAD
-=======
-try:
-    import threading
-except ImportError:
-    _settrace = sys.settrace
-
->>>>>>> 4f5f3481
     def _unsettrace():
         sys.settrace(None)
 else:
@@ -89,11 +80,7 @@
         sys.settrace(None)
         threading.settrace(None)
 
-<<<<<<< HEAD
-def _usage(outfile):
-=======
 def usage(outfile):
->>>>>>> 4f5f3481
     outfile.write("""Usage: %s [OPTIONS] <file> [ARGS]
 
 Meta-options:
@@ -143,11 +130,12 @@
 # Simple rx to find lines with no code.
 rx_blank = re.compile(r'^\s*(#.*)?$')
 
-class _Ignore:
-    def __init__(self, modules=None, dirs=None):
-        self._mods = set() if not modules else set(modules)
-        self._dirs = [] if not dirs else [os.path.normpath(d)
-                                          for d in dirs]
+class Ignore:
+    def __init__(self, modules = None, dirs = None):
+        self._mods = modules or []
+        self._dirs = dirs or []
+
+        self._dirs = map(os.path.normpath, self._dirs)
         self._ignore = { '<string>': 1 }
 
     def names(self, filename, modulename):
@@ -155,22 +143,24 @@
             return self._ignore[modulename]
 
         # haven't seen this one before, so see if the module name is
-        # on the ignore list.
-        if modulename in self._mods:  # Identical names, so ignore
-            self._ignore[modulename] = 1
-            return 1
-
-        # check if the module is a proper submodule of something on
-        # the ignore list
+        # on the ignore list.  Need to take some care since ignoring
+        # "cmp" musn't mean ignoring "cmpcache" but ignoring
+        # "Spam" must also mean ignoring "Spam.Eggs".
         for mod in self._mods:
-            # Need to take some care since ignoring
-            # "cmp" mustn't mean ignoring "cmpcache" but ignoring
-            # "Spam" must also mean ignoring "Spam.Eggs".
-            if modulename.startswith(mod + '.'):
+            if mod == modulename:  # Identical names, so ignore
                 self._ignore[modulename] = 1
                 return 1
-
-        # Now check that filename isn't in one of the directories
+            # check if the module is a proper submodule of something on
+            # the ignore list
+            n = len(mod)
+            # (will not overflow since if the first n characters are the
+            # same and the name has not already occurred, then the size
+            # of "name" is greater than that of "mod")
+            if mod == modulename[:n] and modulename[n] == '.':
+                self._ignore[modulename] = 1
+                return 1
+
+        # Now check that __file__ isn't in one of the directories
         if filename is None:
             # must be a built-in, so we must ignore
             self._ignore[modulename] = 1
@@ -193,14 +183,14 @@
         self._ignore[modulename] = 0
         return 0
 
-def _modname(path):
+def modname(path):
     """Return a plausible module name for the patch."""
 
     base = os.path.basename(path)
     filename, ext = os.path.splitext(base)
     return filename
 
-def _fullmodname(path):
+def fullmodname(path):
     """Return a plausible module name for the path."""
 
     # If the file 'path' is part of a package, then the filename isn't
@@ -251,16 +241,9 @@
                 counts, calledfuncs, callers = \
                         pickle.load(open(self.infile, 'rb'))
                 self.update(self.__class__(counts, calledfuncs, callers))
-            except (IOError, EOFError, ValueError) as err:
-                print(("Skipping counts file %r: %s"
-                                      % (self.infile, err)), file=sys.stderr)
-
-    def is_ignored_filename(self, filename):
-        """Return True if the filename does not refer to a file
-        we want to have reported.
-        """
-        return (filename == "<string>" or
-                filename.startswith("<doctest "))
+            except (IOError, EOFError, ValueError), err:
+                print >> sys.stderr, ("Skipping counts file %r: %s"
+                                      % (self.infile, err))
 
     def update(self, other):
         """Merge in the data from another CoverageResults"""
@@ -271,13 +254,13 @@
         other_calledfuncs = other.calledfuncs
         other_callers = other.callers
 
-        for key in other_counts:
+        for key in other_counts.keys():
             counts[key] = counts.get(key, 0) + other_counts[key]
 
-        for key in other_calledfuncs:
+        for key in other_calledfuncs.keys():
             calledfuncs[key] = 1
 
-        for key in other_callers:
+        for key in other_callers.keys():
             callers[key] = 1
 
     def write_results(self, show_missing=True, summary=False, coverdir=None):
@@ -285,41 +268,44 @@
         @param coverdir
         """
         if self.calledfuncs:
-            print()
-            print("functions called:")
-            calls = self.calledfuncs
-            for filename, modulename, funcname in sorted(calls):
-                print(("filename: %s, modulename: %s, funcname: %s"
-                       % (filename, modulename, funcname)))
+            print
+            print "functions called:"
+            calls = self.calledfuncs.keys()
+            calls.sort()
+            for filename, modulename, funcname in calls:
+                print ("filename: %s, modulename: %s, funcname: %s"
+                       % (filename, modulename, funcname))
 
         if self.callers:
-            print()
-            print("calling relationships:")
+            print
+            print "calling relationships:"
+            calls = self.callers.keys()
+            calls.sort()
             lastfile = lastcfile = ""
-            for ((pfile, pmod, pfunc), (cfile, cmod, cfunc)) \
-                    in sorted(self.callers):
+            for ((pfile, pmod, pfunc), (cfile, cmod, cfunc)) in calls:
                 if pfile != lastfile:
-                    print()
-                    print("***", pfile, "***")
+                    print
+                    print "***", pfile, "***"
                     lastfile = pfile
                     lastcfile = ""
                 if cfile != pfile and lastcfile != cfile:
-                    print("  -->", cfile)
+                    print "  -->", cfile
                     lastcfile = cfile
-                print("    %s.%s -> %s.%s" % (pmod, pfunc, cmod, cfunc))
+                print "    %s.%s -> %s.%s" % (pmod, pfunc, cmod, cfunc)
 
         # turn the counts data ("(filename, lineno) = count") into something
         # accessible on a per-file basis
         per_file = {}
-        for filename, lineno in self.counts:
+        for filename, lineno in self.counts.keys():
             lines_hit = per_file[filename] = per_file.get(filename, {})
             lines_hit[lineno] = self.counts[(filename, lineno)]
 
         # accumulate summary info, if needed
         sums = {}
 
-        for filename, count in per_file.items():
-            if self.is_ignored_filename(filename):
+        for filename, count in per_file.iteritems():
+            # skip some "files" we don't care about...
+            if filename == "<string>":
                 continue
             if filename.startswith("<doctest "):
                 continue
@@ -329,57 +315,59 @@
 
             if coverdir is None:
                 dir = os.path.dirname(os.path.abspath(filename))
-                modulename = _modname(filename)
+                modulename = modname(filename)
             else:
                 dir = coverdir
                 if not os.path.exists(dir):
                     os.makedirs(dir)
-                modulename = _fullmodname(filename)
+                modulename = fullmodname(filename)
 
             # If desired, get a list of the line numbers which represent
             # executable content (returned as a dict for better lookup speed)
             if show_missing:
-                lnotab = _find_executable_linenos(filename)
+                lnotab = find_executable_linenos(filename)
             else:
                 lnotab = {}
 
             source = linecache.getlines(filename)
             coverpath = os.path.join(dir, modulename + ".cover")
-            with open(filename, 'rb') as fp:
-                encoding, _ = tokenize.detect_encoding(fp.readline)
             n_hits, n_lines = self.write_results_file(coverpath, source,
-                                                      lnotab, count, encoding)
+                                                      lnotab, count)
+
             if summary and n_lines:
                 percent = 100 * n_hits // n_lines
                 sums[modulename] = n_lines, percent, modulename, filename
 
         if summary and sums:
-            print("lines   cov%   module   (path)")
-            for m in sorted(sums):
+            mods = sums.keys()
+            mods.sort()
+            print "lines   cov%   module   (path)"
+            for m in mods:
                 n_lines, percent, modulename, filename = sums[m]
-                print("%5d   %3d%%   %s   (%s)" % sums[m])
+                print "%5d   %3d%%   %s   (%s)" % sums[m]
 
         if self.outfile:
             # try and store counts and module info into self.outfile
             try:
                 pickle.dump((self.counts, self.calledfuncs, self.callers),
                             open(self.outfile, 'wb'), 1)
-            except IOError as err:
-                print("Can't save counts files because %s" % err, file=sys.stderr)
-
-    def write_results_file(self, path, lines, lnotab, lines_hit, encoding=None):
+            except IOError, err:
+                print >> sys.stderr, "Can't save counts files because %s" % err
+
+    def write_results_file(self, path, lines, lnotab, lines_hit):
         """Return a coverage results file in path."""
 
         try:
-            outfile = open(path, "w", encoding=encoding)
-        except IOError as err:
-            print(("trace: Could not open %r for writing: %s"
-                                  "- skipping" % (path, err)), file=sys.stderr)
+            outfile = open(path, "w")
+        except IOError, err:
+            print >> sys.stderr, ("trace: Could not open %r for writing: %s"
+                                  "- skipping" % (path, err))
             return 0, 0
 
         n_lines = 0
         n_hits = 0
-        for lineno, line in enumerate(lines, 1):
+        for i, line in enumerate(lines):
+            lineno = i + 1
             # do the blank/comment match to try to mark more lines
             # (help the reader find stuff that hasn't been covered)
             if lineno in lines_hit:
@@ -392,17 +380,17 @@
                 # lines preceded by no marks weren't hit
                 # Highlight them if so indicated, unless the line contains
                 # #pragma: NO COVER
-                if lineno in lnotab and not PRAGMA_NOCOVER in line:
+                if lineno in lnotab and not PRAGMA_NOCOVER in lines[i]:
                     outfile.write(">>>>>> ")
                     n_lines += 1
                 else:
                     outfile.write("       ")
-            outfile.write(line.expandtabs(8))
+            outfile.write(lines[i].expandtabs(8))
         outfile.close()
 
         return n_hits, n_lines
 
-def _find_lines_from_code(code, strs):
+def find_lines_from_code(code, strs):
     """Return dict where keys are lines in the line number table."""
     linenos = {}
 
@@ -412,19 +400,19 @@
 
     return linenos
 
-def _find_lines(code, strs):
+def find_lines(code, strs):
     """Return lineno dict for all code objects reachable from code."""
     # get all of the lineno information from the code of this scope level
-    linenos = _find_lines_from_code(code, strs)
+    linenos = find_lines_from_code(code, strs)
 
     # and check the constants for references to other code objects
     for c in code.co_consts:
         if inspect.iscode(c):
             # find another code object, so recurse into it
-            linenos.update(_find_lines(c, strs))
+            linenos.update(find_lines(c, strs))
     return linenos
 
-def _find_strings(filename, encoding=None):
+def find_strings(filename):
     """Return a dict of possible docstring positions.
 
     The dict maps line numbers to strings.  There is an entry for
@@ -435,31 +423,29 @@
     # If the first token is a string, then it's the module docstring.
     # Add this special case so that the test in the loop passes.
     prev_ttype = token.INDENT
-    with open(filename, encoding=encoding) as f:
-        tok = tokenize.generate_tokens(f.readline)
-        for ttype, tstr, start, end, line in tok:
-            if ttype == token.STRING:
-                if prev_ttype == token.INDENT:
-                    sline, scol = start
-                    eline, ecol = end
-                    for i in range(sline, eline + 1):
-                        d[i] = 1
-            prev_ttype = ttype
+    f = open(filename)
+    for ttype, tstr, start, end, line in tokenize.generate_tokens(f.readline):
+        if ttype == token.STRING:
+            if prev_ttype == token.INDENT:
+                sline, scol = start
+                eline, ecol = end
+                for i in range(sline, eline + 1):
+                    d[i] = 1
+        prev_ttype = ttype
+    f.close()
     return d
 
-def _find_executable_linenos(filename):
+def find_executable_linenos(filename):
     """Return dict where keys are line numbers in the line number table."""
     try:
-        with tokenize.open(filename) as f:
-            prog = f.read()
-            encoding = f.encoding
-    except IOError as err:
-        print(("Not printing coverage data for %r: %s"
-                              % (filename, err)), file=sys.stderr)
+        prog = open(filename, "rU").read()
+    except IOError, err:
+        print >> sys.stderr, ("Not printing coverage data for %r: %s"
+                              % (filename, err))
         return {}
     code = compile(prog, filename, "exec")
-    strs = _find_strings(filename, encoding)
-    return _find_lines(code, strs)
+    strs = find_strings(filename)
+    return find_lines(code, strs)
 
 class Trace:
     def __init__(self, count=1, trace=1, countfuncs=0, countcallers=0,
@@ -484,8 +470,9 @@
         """
         self.infile = infile
         self.outfile = outfile
-        self.ignore = _Ignore(ignoremods, ignoredirs)
+        self.ignore = Ignore(ignoremods, ignoredirs)
         self.counts = {}   # keys are (filename, linenumber)
+        self.blabbed = {} # for debugging
         self.pathtobasename = {} # for memoizing os.path.basename
         self.donothing = 0
         self.trace = trace
@@ -523,7 +510,7 @@
         if not self.donothing:
             _settrace(self.globaltrace)
         try:
-            exec(cmd, globals, locals)
+            exec cmd in globals, locals
         finally:
             if not self.donothing:
                 _unsettrace()
@@ -543,7 +530,7 @@
         code = frame.f_code
         filename = code.co_filename
         if filename:
-            modulename = _modname(filename)
+            modulename = modname(filename)
         else:
             modulename = None
 
@@ -610,15 +597,15 @@
             code = frame.f_code
             filename = frame.f_globals.get('__file__', None)
             if filename:
-                # XXX _modname() doesn't work right for packages, so
+                # XXX modname() doesn't work right for packages, so
                 # the ignore support won't work right for packages
-                modulename = _modname(filename)
+                modulename = modname(filename)
                 if modulename is not None:
                     ignore_it = self.ignore.names(filename, modulename)
                     if not ignore_it:
                         if self.trace:
-                            print((" --- modulename: %s, funcname: %s"
-                                   % (modulename, code.co_name)))
+                            print (" --- modulename: %s, funcname: %s"
+                                   % (modulename, code.co_name))
                         return self.localtrace
             else:
                 return None
@@ -632,14 +619,10 @@
             self.counts[key] = self.counts.get(key, 0) + 1
 
             if self.start_time:
-<<<<<<< HEAD
-                print('%.2f' % (time.time() - self.start_time), end=' ')
-=======
                 print '%.2f' % (time.time() - self.start_time),
->>>>>>> 4f5f3481
             bname = os.path.basename(filename)
-            print("%s(%d): %s" % (bname, lineno,
-                                  linecache.getline(filename, lineno)), end='')
+            print "%s(%d): %s" % (bname, lineno,
+                                  linecache.getline(filename, lineno)),
         return self.localtrace
 
     def localtrace_trace(self, frame, why, arg):
@@ -649,14 +632,10 @@
             lineno = frame.f_lineno
 
             if self.start_time:
-<<<<<<< HEAD
-                print('%.2f' % (time.time() - self.start_time), end=' ')
-=======
                 print '%.2f' % (time.time() - self.start_time),
->>>>>>> 4f5f3481
             bname = os.path.basename(filename)
-            print("%s(%d): %s" % (bname, lineno,
-                                  linecache.getline(filename, lineno)), end='')
+            print "%s(%d): %s" % (bname, lineno,
+                                  linecache.getline(filename, lineno)),
         return self.localtrace
 
     def localtrace_count(self, frame, why, arg):
@@ -691,7 +670,7 @@
                                          "coverdir=", "listfuncs",
                                          "trackcalls", "timing"])
 
-    except getopt.error as msg:
+    except getopt.error, msg:
         sys.stderr.write("%s: %s\n" % (sys.argv[0], msg))
         sys.stderr.write("Try `%s --help' for more information\n"
                          % sys.argv[0])
@@ -826,11 +805,7 @@
                 '__cached__': None,
             }
             t.runctx(code, globs, globs)
-<<<<<<< HEAD
-        except IOError as err:
-=======
         except IOError, err:
->>>>>>> 4f5f3481
             _err_exit("Cannot run file %r because: %s" % (sys.argv[0], err))
         except SystemExit:
             pass
@@ -840,47 +815,5 @@
         if not no_report:
             results.write_results(missing, summary=summary, coverdir=coverdir)
 
-#  Deprecated API
-def usage(outfile):
-    _warn("The trace.usage() function is deprecated",
-         DeprecationWarning, 2)
-    _usage(outfile)
-
-class Ignore(_Ignore):
-    def __init__(self, modules=None, dirs=None):
-        _warn("The class trace.Ignore is deprecated",
-             DeprecationWarning, 2)
-        _Ignore.__init__(self, modules, dirs)
-
-def modname(path):
-    _warn("The trace.modname() function is deprecated",
-         DeprecationWarning, 2)
-    return _modname(path)
-
-def fullmodname(path):
-    _warn("The trace.fullmodname() function is deprecated",
-         DeprecationWarning, 2)
-    return _fullmodname(path)
-
-def find_lines_from_code(code, strs):
-    _warn("The trace.find_lines_from_code() function is deprecated",
-         DeprecationWarning, 2)
-    return _find_lines_from_code(code, strs)
-
-def find_lines(code, strs):
-    _warn("The trace.find_lines() function is deprecated",
-         DeprecationWarning, 2)
-    return _find_lines(code, strs)
-
-def find_strings(filename, encoding=None):
-    _warn("The trace.find_strings() function is deprecated",
-         DeprecationWarning, 2)
-    return _find_strings(filename, encoding=None)
-
-def find_executable_linenos(filename):
-    _warn("The trace.find_executable_linenos() function is deprecated",
-         DeprecationWarning, 2)
-    return _find_executable_linenos(filename)
-
 if __name__=='__main__':
     main()
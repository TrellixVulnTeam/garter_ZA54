--- conflicted
+++ resolved
@@ -21,9 +21,8 @@
 # input. The resulting code (xx 90 90) would appear to be interpreted as an
 # escaped *value* of 0x90. All coders I've seen appear to ignore this nicety...
 #
-import io
+import sys
 import os
-import sys
 import struct
 import binascii
 
@@ -36,15 +35,13 @@
 [_DID_HEADER, _DID_DATA, _DID_RSRC] = range(3)
 
 # Various constants
-REASONABLY_LARGE = 32768  # Minimal amount we pass the rle-coder
-LINELEN = 64
-RUNCHAR = b"\x90"
+REASONABLY_LARGE=32768  # Minimal amount we pass the rle-coder
+LINELEN=64
+RUNCHAR=chr(0x90)   # run-length introducer
 
 #
 # This code is no longer byte-order dependent
 
-<<<<<<< HEAD
-=======
 #
 # Workarounds for non-mac machines.
 try:
@@ -101,54 +98,29 @@
     class openrsrc:
         def __init__(self, *args):
             pass
->>>>>>> 4f5f3481
-
-class FInfo:
-    def __init__(self):
-        self.Type = '????'
-        self.Creator = '????'
-        self.Flags = 0
-
-def getfileinfo(name):
-    finfo = FInfo()
-    fp = io.open(name, 'rb')
-    # Quick check for textfile
-    data = fp.read(512)
-    if 0 not in data:
-        finfo.Type = 'TEXT'
-    fp.seek(0, 2)
-    dsize = fp.tell()
-    fp.close()
-    dir, file = os.path.split(name)
-    file = file.replace(':', '-', 1)
-    return file, finfo, dsize, 0
-
-class openrsrc:
-    def __init__(self, *args):
-        pass
-
-    def read(self, *args):
-        return b''
-
-    def write(self, *args):
-        pass
-
-    def close(self):
-        pass
+
+        def read(self, *args):
+            return ''
+
+        def write(self, *args):
+            pass
+
+        def close(self):
+            pass
 
 class _Hqxcoderengine:
     """Write data to the coder in 3-byte chunks"""
 
     def __init__(self, ofp):
         self.ofp = ofp
-        self.data = b''
-        self.hqxdata = b''
-        self.linelen = LINELEN - 1
+        self.data = ''
+        self.hqxdata = ''
+        self.linelen = LINELEN-1
 
     def write(self, data):
         self.data = self.data + data
         datalen = len(self.data)
-        todo = (datalen // 3) * 3
+        todo = (datalen//3)*3
         data = self.data[:todo]
         self.data = self.data[todo:]
         if not data:
@@ -158,18 +130,19 @@
 
     def _flush(self, force):
         first = 0
-        while first <= len(self.hqxdata) - self.linelen:
+        while first <= len(self.hqxdata)-self.linelen:
             last = first + self.linelen
-            self.ofp.write(self.hqxdata[first:last] + b'\n')
+            self.ofp.write(self.hqxdata[first:last]+'\n')
             self.linelen = LINELEN
             first = last
         self.hqxdata = self.hqxdata[first:]
         if force:
-            self.ofp.write(self.hqxdata + b':\n')
+            self.ofp.write(self.hqxdata + ':\n')
 
     def close(self):
         if self.data:
-            self.hqxdata = self.hqxdata + binascii.b2a_hqx(self.data)
+            self.hqxdata = \
+                 self.hqxdata + binascii.b2a_hqx(self.data)
         self._flush(1)
         self.ofp.close()
         del self.ofp
@@ -179,7 +152,7 @@
 
     def __init__(self, ofp):
         self.ofp = ofp
-        self.data = b''
+        self.data = ''
 
     def write(self, data):
         self.data = self.data + data
@@ -187,7 +160,7 @@
             return
         rledata = binascii.rlecode_hqx(self.data)
         self.ofp.write(rledata)
-        self.data = b''
+        self.data = ''
 
     def close(self):
         if self.data:
@@ -199,17 +172,10 @@
 class BinHex:
     def __init__(self, name_finfo_dlen_rlen, ofp):
         name, finfo, dlen, rlen = name_finfo_dlen_rlen
-<<<<<<< HEAD
-        if isinstance(ofp, str):
-            ofname = ofp
-            ofp = io.open(ofname, 'wb')
-        ofp.write(b'(This file must be converted with BinHex 4.0)\r\r:')
-=======
         if type(ofp) == type(''):
             ofname = ofp
             ofp = open(ofname, 'w')
         ofp.write('(This file must be converted with BinHex 4.0)\n\n:')
->>>>>>> 4f5f3481
         hqxer = _Hqxcoderengine(ofp)
         self.ofp = _Rlecoderengine(hqxer)
         self.crc = 0
@@ -223,14 +189,9 @@
     def _writeinfo(self, name, finfo):
         nl = len(name)
         if nl > 63:
-            raise Error('Filename too long')
-        d = bytes([nl]) + name.encode("latin-1") + b'\0'
-        tp, cr = finfo.Type, finfo.Creator
-        if isinstance(tp, str):
-            tp = tp.encode("latin-1")
-        if isinstance(cr, str):
-            cr = cr.encode("latin-1")
-        d2 = tp + cr
+            raise Error, 'Filename too long'
+        d = chr(nl) + name + '\0'
+        d2 = finfo.Type + finfo.Creator
 
         # Force all structs to be packed with big-endian
         d3 = struct.pack('>h', finfo.Flags)
@@ -255,13 +216,13 @@
 
     def write(self, data):
         if self.state != _DID_HEADER:
-            raise Error('Writing data at the wrong time')
+            raise Error, 'Writing data at the wrong time'
         self.dlen = self.dlen - len(data)
         self._write(data)
 
     def close_data(self):
         if self.dlen != 0:
-            raise Error('Incorrect data size, diff=%r' % (self.rlen,))
+            raise Error, 'Incorrect data size, diff=%r' % (self.rlen,)
         self._writecrc()
         self.state = _DID_DATA
 
@@ -269,7 +230,7 @@
         if self.state < _DID_DATA:
             self.close_data()
         if self.state != _DID_DATA:
-            raise Error('Writing resource data at the wrong time')
+            raise Error, 'Writing resource data at the wrong time'
         self.rlen = self.rlen - len(data)
         self._write(data)
 
@@ -277,22 +238,23 @@
         if self.state < _DID_DATA:
             self.close_data()
         if self.state != _DID_DATA:
-            raise Error('Close at the wrong time')
+            raise Error, 'Close at the wrong time'
         if self.rlen != 0:
-            raise Error("Incorrect resource-datasize, diff=%r" % (self.rlen,))
+            raise Error, \
+                  "Incorrect resource-datasize, diff=%r" % (self.rlen,)
         self._writecrc()
         self.ofp.close()
         self.state = None
         del self.ofp
 
 def binhex(inp, out):
-    """binhex(infilename, outfilename): create binhex-encoded copy of a file"""
+    """(infilename, outfilename) - Create binhex-encoded copy of a file"""
     finfo = getfileinfo(inp)
     ofp = BinHex(finfo, out)
 
-    ifp = io.open(inp, 'rb')
+    ifp = open(inp, 'rb')
     # XXXX Do textfile translation on non-mac systems
-    while True:
+    while 1:
         d = ifp.read(128000)
         if not d: break
         ofp.write(d)
@@ -300,7 +262,7 @@
     ifp.close()
 
     ifp = openrsrc(inp, 'rb')
-    while True:
+    while 1:
         d = ifp.read(128000)
         if not d: break
         ofp.write_rsrc(d)
@@ -316,34 +278,36 @@
 
     def read(self, totalwtd):
         """Read at least wtd bytes (or until EOF)"""
-        decdata = b''
+        decdata = ''
         wtd = totalwtd
         #
         # The loop here is convoluted, since we don't really now how
         # much to decode: there may be newlines in the incoming data.
         while wtd > 0:
             if self.eof: return decdata
-            wtd = ((wtd + 2) // 3) * 4
+            wtd = ((wtd+2)//3)*4
             data = self.ifp.read(wtd)
             #
             # Next problem: there may not be a complete number of
             # bytes in what we pass to a2b. Solve by yet another
             # loop.
             #
-            while True:
+            while 1:
                 try:
-                    decdatacur, self.eof = binascii.a2b_hqx(data)
+                    decdatacur, self.eof = \
+                            binascii.a2b_hqx(data)
                     break
                 except binascii.Incomplete:
                     pass
                 newdata = self.ifp.read(1)
                 if not newdata:
-                    raise Error('Premature EOF on binhex file')
+                    raise Error, \
+                          'Premature EOF on binhex file'
                 data = data + newdata
             decdata = decdata + decdatacur
             wtd = totalwtd - len(decdata)
             if not decdata and not self.eof:
-                raise Error('Premature EOF on binhex file')
+                raise Error, 'Premature EOF on binhex file'
         return decdata
 
     def close(self):
@@ -354,23 +318,23 @@
 
     def __init__(self, ifp):
         self.ifp = ifp
-        self.pre_buffer = b''
-        self.post_buffer = b''
+        self.pre_buffer = ''
+        self.post_buffer = ''
         self.eof = 0
 
     def read(self, wtd):
         if wtd > len(self.post_buffer):
-            self._fill(wtd - len(self.post_buffer))
+            self._fill(wtd-len(self.post_buffer))
         rv = self.post_buffer[:wtd]
         self.post_buffer = self.post_buffer[wtd:]
         return rv
 
     def _fill(self, wtd):
-        self.pre_buffer = self.pre_buffer + self.ifp.read(wtd + 4)
+        self.pre_buffer = self.pre_buffer + self.ifp.read(wtd+4)
         if self.ifp.eof:
             self.post_buffer = self.post_buffer + \
                 binascii.rledecode_hqx(self.pre_buffer)
-            self.pre_buffer = b''
+            self.pre_buffer = ''
             return
 
         #
@@ -385,13 +349,13 @@
         # otherwise: keep 1 byte.
         #
         mark = len(self.pre_buffer)
-        if self.pre_buffer[-3:] == RUNCHAR + b'\0' + RUNCHAR:
+        if self.pre_buffer[-3:] == RUNCHAR + '\0' + RUNCHAR:
             mark = mark - 3
-        elif self.pre_buffer[-1:] == RUNCHAR:
+        elif self.pre_buffer[-1] == RUNCHAR:
             mark = mark - 2
-        elif self.pre_buffer[-2:] == RUNCHAR + b'\0':
+        elif self.pre_buffer[-2:] == RUNCHAR + '\0':
             mark = mark - 2
-        elif self.pre_buffer[-2:-1] == RUNCHAR:
+        elif self.pre_buffer[-2] == RUNCHAR:
             pass # Decode all
         else:
             mark = mark - 1
@@ -405,21 +369,23 @@
 
 class HexBin:
     def __init__(self, ifp):
-        if isinstance(ifp, str):
-            ifp = io.open(ifp, 'rb')
+        if type(ifp) == type(''):
+            ifp = open(ifp)
         #
         # Find initial colon.
         #
-        while True:
+        while 1:
             ch = ifp.read(1)
             if not ch:
-                raise Error("No binhex data found")
+                raise Error, "No binhex data found"
             # Cater for \r\n terminated lines (which show up as \n\r, hence
             # all lines start with \r)
-            if ch == b'\r':
+            if ch == '\r':
                 continue
-            if ch == b':':
+            if ch == ':':
                 break
+            if ch != '\n':
+                dummy = ifp.readline()
 
         hqxifp = _Hqxdecoderengine(ifp)
         self.ifp = _Rledecoderengine(hqxifp)
@@ -437,14 +403,14 @@
         # XXXX Is this needed??
         self.crc = self.crc & 0xffff
         if filecrc != self.crc:
-            raise Error('CRC error, computed %x, read %x'
-                        % (self.crc, filecrc))
+            raise Error, 'CRC error, computed %x, read %x' \
+                  %(self.crc, filecrc)
         self.crc = 0
 
     def _readheader(self):
         len = self._read(1)
         fname = self._read(ord(len))
-        rest = self._read(1 + 4 + 4 + 2 + 4 + 4)
+        rest = self._read(1+4+4+2+4+4)
         self._checkcrc()
 
         type = rest[1:5]
@@ -463,13 +429,13 @@
 
     def read(self, *n):
         if self.state != _DID_HEADER:
-            raise Error('Read data at wrong time')
+            raise Error, 'Read data at wrong time'
         if n:
             n = n[0]
             n = min(n, self.dlen)
         else:
             n = self.dlen
-        rv = b''
+        rv = ''
         while len(rv) < n:
             rv = rv + self._read(n-len(rv))
         self.dlen = self.dlen - n
@@ -477,7 +443,7 @@
 
     def close_data(self):
         if self.state != _DID_HEADER:
-            raise Error('close_data at wrong time')
+            raise Error, 'close_data at wrong time'
         if self.dlen:
             dummy = self._read(self.dlen)
         self._checkcrc()
@@ -487,7 +453,7 @@
         if self.state == _DID_HEADER:
             self.close_data()
         if self.state != _DID_DATA:
-            raise Error('Read resource data at wrong time')
+            raise Error, 'Read resource data at wrong time'
         if n:
             n = n[0]
             n = min(n, self.rlen)
@@ -504,15 +470,15 @@
         self.ifp.close()
 
 def hexbin(inp, out):
-    """hexbin(infilename, outfilename) - Decode binhexed file"""
+    """(infilename, outfilename) - Decode binhexed file"""
     ifp = HexBin(inp)
     finfo = ifp.FInfo
     if not out:
         out = ifp.FName
 
-    ofp = io.open(out, 'wb')
+    ofp = open(out, 'wb')
     # XXXX Do translation on non-mac systems
-    while True:
+    while 1:
         d = ifp.read(128000)
         if not d: break
         ofp.write(d)
@@ -523,15 +489,12 @@
     if d:
         ofp = openrsrc(out, 'wb')
         ofp.write(d)
-        while True:
+        while 1:
             d = ifp.read_rsrc(128000)
             if not d: break
             ofp.write(d)
         ofp.close()
 
-<<<<<<< HEAD
-    ifp.close()
-=======
     ifp.close()
 
 def _test():
@@ -542,5 +505,4 @@
     sys.exit(1)
 
 if __name__ == '__main__':
-    _test()
->>>>>>> 4f5f3481
+    _test()
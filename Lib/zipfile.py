"""
Read and write ZIP files.

XXX references to utf-8 need further investigation.
"""
import io
import os
import re
import imp
import sys
import time
import stat
import shutil
import struct
import binascii


try:
    import zlib # We may need its compression method
    crc32 = zlib.crc32
except ImportError:
    zlib = None
    crc32 = binascii.crc32

__all__ = ["BadZipFile", "BadZipfile", "error", "ZIP_STORED", "ZIP_DEFLATED",
           "is_zipfile", "ZipInfo", "ZipFile", "PyZipFile", "LargeZipFile"]

class BadZipFile(Exception):
    pass


class LargeZipFile(Exception):
    """
    Raised when writing a zipfile, the zipfile requires ZIP64 extensions
    and those extensions are disabled.
    """

error = BadZipfile = BadZipFile      # Pre-3.2 compatibility names


ZIP64_LIMIT = (1 << 31) - 1
ZIP_FILECOUNT_LIMIT = 1 << 16
ZIP_MAX_COMMENT = (1 << 16) - 1

# constants for Zip file compression methods
ZIP_STORED = 0
ZIP_DEFLATED = 8
# Other ZIP compression methods not supported

# Below are some formats and associated data for reading/writing headers using
# the struct module.  The names and structures of headers/records are those used
# in the PKWARE description of the ZIP file format:
#     http://www.pkware.com/documents/casestudies/APPNOTE.TXT
# (URL valid as of January 2008)

# The "end of central directory" structure, magic number, size, and indices
# (section V.I in the format document)
structEndArchive = b"<4s4H2LH"
stringEndArchive = b"PK\005\006"
sizeEndCentDir = struct.calcsize(structEndArchive)

_ECD_SIGNATURE = 0
_ECD_DISK_NUMBER = 1
_ECD_DISK_START = 2
_ECD_ENTRIES_THIS_DISK = 3
_ECD_ENTRIES_TOTAL = 4
_ECD_SIZE = 5
_ECD_OFFSET = 6
_ECD_COMMENT_SIZE = 7
# These last two indices are not part of the structure as defined in the
# spec, but they are used internally by this module as a convenience
_ECD_COMMENT = 8
_ECD_LOCATION = 9

# The "central directory" structure, magic number, size, and indices
# of entries in the structure (section V.F in the format document)
structCentralDir = "<4s4B4HL2L5H2L"
stringCentralDir = b"PK\001\002"
sizeCentralDir = struct.calcsize(structCentralDir)

# indexes of entries in the central directory structure
_CD_SIGNATURE = 0
_CD_CREATE_VERSION = 1
_CD_CREATE_SYSTEM = 2
_CD_EXTRACT_VERSION = 3
_CD_EXTRACT_SYSTEM = 4
_CD_FLAG_BITS = 5
_CD_COMPRESS_TYPE = 6
_CD_TIME = 7
_CD_DATE = 8
_CD_CRC = 9
_CD_COMPRESSED_SIZE = 10
_CD_UNCOMPRESSED_SIZE = 11
_CD_FILENAME_LENGTH = 12
_CD_EXTRA_FIELD_LENGTH = 13
_CD_COMMENT_LENGTH = 14
_CD_DISK_NUMBER_START = 15
_CD_INTERNAL_FILE_ATTRIBUTES = 16
_CD_EXTERNAL_FILE_ATTRIBUTES = 17
_CD_LOCAL_HEADER_OFFSET = 18

# The "local file header" structure, magic number, size, and indices
# (section V.A in the format document)
structFileHeader = "<4s2B4HL2L2H"
stringFileHeader = b"PK\003\004"
sizeFileHeader = struct.calcsize(structFileHeader)

_FH_SIGNATURE = 0
_FH_EXTRACT_VERSION = 1
_FH_EXTRACT_SYSTEM = 2
_FH_GENERAL_PURPOSE_FLAG_BITS = 3
_FH_COMPRESSION_METHOD = 4
_FH_LAST_MOD_TIME = 5
_FH_LAST_MOD_DATE = 6
_FH_CRC = 7
_FH_COMPRESSED_SIZE = 8
_FH_UNCOMPRESSED_SIZE = 9
_FH_FILENAME_LENGTH = 10
_FH_EXTRA_FIELD_LENGTH = 11

# The "Zip64 end of central directory locator" structure, magic number, and size
structEndArchive64Locator = "<4sLQL"
stringEndArchive64Locator = b"PK\x06\x07"
sizeEndCentDir64Locator = struct.calcsize(structEndArchive64Locator)

# The "Zip64 end of central directory" record, magic number, size, and indices
# (section V.G in the format document)
structEndArchive64 = "<4sQ2H2L4Q"
stringEndArchive64 = b"PK\x06\x06"
sizeEndCentDir64 = struct.calcsize(structEndArchive64)

_CD64_SIGNATURE = 0
_CD64_DIRECTORY_RECSIZE = 1
_CD64_CREATE_VERSION = 2
_CD64_EXTRACT_VERSION = 3
_CD64_DISK_NUMBER = 4
_CD64_DISK_NUMBER_START = 5
_CD64_NUMBER_ENTRIES_THIS_DISK = 6
_CD64_NUMBER_ENTRIES_TOTAL = 7
_CD64_DIRECTORY_SIZE = 8
_CD64_OFFSET_START_CENTDIR = 9

def _check_zipfile(fp):
    try:
        if _EndRecData(fp):
            return True         # file has correct magic number
    except IOError:
        pass
    return False

def is_zipfile(filename):
    """Quickly see if a file is a ZIP file by checking the magic number.

    The filename argument may be a file or file-like object too.
    """
    result = False
    try:
        if hasattr(filename, "read"):
            result = _check_zipfile(fp=filename)
        else:
            with open(filename, "rb") as fp:
                result = _check_zipfile(fp)
    except IOError:
        pass
    return result

def _EndRecData64(fpin, offset, endrec):
    """
    Read the ZIP64 end-of-archive records and use that to update endrec
    """
    try:
        fpin.seek(offset - sizeEndCentDir64Locator, 2)
    except IOError:
        # If the seek fails, the file is not large enough to contain a ZIP64
        # end-of-archive record, so just return the end record we were given.
        return endrec

    data = fpin.read(sizeEndCentDir64Locator)
    sig, diskno, reloff, disks = struct.unpack(structEndArchive64Locator, data)
    if sig != stringEndArchive64Locator:
        return endrec

    if diskno != 0 or disks != 1:
        raise BadZipFile("zipfiles that span multiple disks are not supported")

    # Assume no 'zip64 extensible data'
    fpin.seek(offset - sizeEndCentDir64Locator - sizeEndCentDir64, 2)
    data = fpin.read(sizeEndCentDir64)
    sig, sz, create_version, read_version, disk_num, disk_dir, \
            dircount, dircount2, dirsize, diroffset = \
            struct.unpack(structEndArchive64, data)
    if sig != stringEndArchive64:
        return endrec

    # Update the original endrec using data from the ZIP64 record
    endrec[_ECD_SIGNATURE] = sig
    endrec[_ECD_DISK_NUMBER] = disk_num
    endrec[_ECD_DISK_START] = disk_dir
    endrec[_ECD_ENTRIES_THIS_DISK] = dircount
    endrec[_ECD_ENTRIES_TOTAL] = dircount2
    endrec[_ECD_SIZE] = dirsize
    endrec[_ECD_OFFSET] = diroffset
    return endrec


def _EndRecData(fpin):
    """Return data from the "End of Central Directory" record, or None.

    The data is a list of the nine items in the ZIP "End of central dir"
    record followed by a tenth item, the file seek offset of this record."""

    # Determine file size
    fpin.seek(0, 2)
    filesize = fpin.tell()

    # Check to see if this is ZIP file with no archive comment (the
    # "end of central directory" structure should be the last item in the
    # file if this is the case).
    try:
        fpin.seek(-sizeEndCentDir, 2)
    except IOError:
        return None
    data = fpin.read()
    if data[0:4] == stringEndArchive and data[-2:] == b"\000\000":
        # the signature is correct and there's no comment, unpack structure
        endrec = struct.unpack(structEndArchive, data)
        endrec=list(endrec)

        # Append a blank comment and record start offset
        endrec.append(b"")
        endrec.append(filesize - sizeEndCentDir)

        # Try to read the "Zip64 end of central directory" structure
        return _EndRecData64(fpin, -sizeEndCentDir, endrec)

    # Either this is not a ZIP file, or it is a ZIP file with an archive
    # comment.  Search the end of the file for the "end of central directory"
    # record signature. The comment is the last item in the ZIP file and may be
    # up to 64K long.  It is assumed that the "end of central directory" magic
    # number does not appear in the comment.
    maxCommentStart = max(filesize - (1 << 16) - sizeEndCentDir, 0)
    fpin.seek(maxCommentStart, 0)
    data = fpin.read()
    start = data.rfind(stringEndArchive)
    if start >= 0:
        # found the magic number; attempt to unpack and interpret
        recData = data[start:start+sizeEndCentDir]
        endrec = list(struct.unpack(structEndArchive, recData))
        comment = data[start+sizeEndCentDir:]
        # check that comment length is correct
        if endrec[_ECD_COMMENT_SIZE] == len(comment):
            # Append the archive comment and start offset
            endrec.append(comment)
            endrec.append(maxCommentStart + start)

            # Try to read the "Zip64 end of central directory" structure
            return _EndRecData64(fpin, maxCommentStart + start - filesize,
                                 endrec)

    # Unable to find a valid end of central directory structure
    return


class ZipInfo (object):
    """Class with attributes describing each file in the ZIP archive."""

    __slots__ = (
            'orig_filename',
            'filename',
            'date_time',
            'compress_type',
            'comment',
            'extra',
            'create_system',
            'create_version',
            'extract_version',
            'reserved',
            'flag_bits',
            'volume',
            'internal_attr',
            'external_attr',
            'header_offset',
            'CRC',
            'compress_size',
            'file_size',
            '_raw_time',
        )

    def __init__(self, filename="NoName", date_time=(1980,1,1,0,0,0)):
        self.orig_filename = filename   # Original file name in archive

        # Terminate the file name at the first null byte.  Null bytes in file
        # names are used as tricks by viruses in archives.
        null_byte = filename.find(chr(0))
        if null_byte >= 0:
            filename = filename[0:null_byte]
        # This is used to ensure paths in generated ZIP files always use
        # forward slashes as the directory separator, as required by the
        # ZIP format specification.
        if os.sep != "/" and os.sep in filename:
            filename = filename.replace(os.sep, "/")

        self.filename = filename        # Normalized file name
        self.date_time = date_time      # year, month, day, hour, min, sec
        # Standard values:
        self.compress_type = ZIP_STORED # Type of compression for the file
        self.comment = b""              # Comment for each file
        self.extra = b""                # ZIP extra data
        if sys.platform == 'win32':
            self.create_system = 0          # System which created ZIP archive
        else:
            # Assume everything else is unix-y
            self.create_system = 3          # System which created ZIP archive
        self.create_version = 20        # Version which created ZIP archive
        self.extract_version = 20       # Version needed to extract archive
        self.reserved = 0               # Must be zero
        self.flag_bits = 0              # ZIP flag bits
        self.volume = 0                 # Volume number of file header
        self.internal_attr = 0          # Internal attributes
        self.external_attr = 0          # External file attributes
        # Other attributes are set by class ZipFile:
        # header_offset         Byte offset to the file header
        # CRC                   CRC-32 of the uncompressed file
        # compress_size         Size of the compressed file
        # file_size             Size of the uncompressed file

    def FileHeader(self):
        """Return the per-file header as a string."""
        dt = self.date_time
        dosdate = (dt[0] - 1980) << 9 | dt[1] << 5 | dt[2]
        dostime = dt[3] << 11 | dt[4] << 5 | (dt[5] // 2)
        if self.flag_bits & 0x08:
            # Set these to zero because we write them after the file data
            CRC = compress_size = file_size = 0
        else:
            CRC = self.CRC
            compress_size = self.compress_size
            file_size = self.file_size

        extra = self.extra

        if file_size > ZIP64_LIMIT or compress_size > ZIP64_LIMIT:
            # File is larger than what fits into a 4 byte integer,
            # fall back to the ZIP64 extension
            fmt = '<HHQQ'
            extra = extra + struct.pack(fmt,
                    1, struct.calcsize(fmt)-4, file_size, compress_size)
            file_size = 0xffffffff
            compress_size = 0xffffffff
            self.extract_version = max(45, self.extract_version)
            self.create_version = max(45, self.extract_version)

        filename, flag_bits = self._encodeFilenameFlags()
        header = struct.pack(structFileHeader, stringFileHeader,
                 self.extract_version, self.reserved, flag_bits,
                 self.compress_type, dostime, dosdate, CRC,
                 compress_size, file_size,
                 len(filename), len(extra))
        return header + filename + extra

    def _encodeFilenameFlags(self):
        try:
            return self.filename.encode('ascii'), self.flag_bits
        except UnicodeEncodeError:
            return self.filename.encode('utf-8'), self.flag_bits | 0x800

    def _decodeExtra(self):
        # Try to decode the extra field.
        extra = self.extra
        unpack = struct.unpack
        while extra:
            tp, ln = unpack('<HH', extra[:4])
            if tp == 1:
                if ln >= 24:
                    counts = unpack('<QQQ', extra[4:28])
                elif ln == 16:
                    counts = unpack('<QQ', extra[4:20])
                elif ln == 8:
                    counts = unpack('<Q', extra[4:12])
                elif ln == 0:
                    counts = ()
                else:
                    raise RuntimeError("Corrupt extra field %s"%(ln,))

                idx = 0

                # ZIP64 extension (large files and/or large archives)
                if self.file_size in (0xffffffffffffffff, 0xffffffff):
                    self.file_size = counts[idx]
                    idx += 1

                if self.compress_size == 0xFFFFFFFF:
                    self.compress_size = counts[idx]
                    idx += 1

                if self.header_offset == 0xffffffff:
                    old = self.header_offset
                    self.header_offset = counts[idx]
                    idx+=1

            extra = extra[ln+4:]


class _ZipDecrypter:
    """Class to handle decryption of files stored within a ZIP archive.

    ZIP supports a password-based form of encryption. Even though known
    plaintext attacks have been found against it, it is still useful
    to be able to get data out of such a file.

    Usage:
        zd = _ZipDecrypter(mypwd)
        plain_char = zd(cypher_char)
        plain_text = map(zd, cypher_text)
    """

    def _GenerateCRCTable():
        """Generate a CRC-32 table.

        ZIP encryption uses the CRC32 one-byte primitive for scrambling some
        internal keys. We noticed that a direct implementation is faster than
        relying on binascii.crc32().
        """
        poly = 0xedb88320
        table = [0] * 256
        for i in range(256):
            crc = i
            for j in range(8):
                if crc & 1:
                    crc = ((crc >> 1) & 0x7FFFFFFF) ^ poly
                else:
                    crc = ((crc >> 1) & 0x7FFFFFFF)
            table[i] = crc
        return table
    crctable = _GenerateCRCTable()

    def _crc32(self, ch, crc):
        """Compute the CRC32 primitive on one byte."""
        return ((crc >> 8) & 0xffffff) ^ self.crctable[(crc ^ ch) & 0xff]

    def __init__(self, pwd):
        self.key0 = 305419896
        self.key1 = 591751049
        self.key2 = 878082192
        for p in pwd:
            self._UpdateKeys(p)

    def _UpdateKeys(self, c):
        self.key0 = self._crc32(c, self.key0)
        self.key1 = (self.key1 + (self.key0 & 255)) & 4294967295
        self.key1 = (self.key1 * 134775813 + 1) & 4294967295
        self.key2 = self._crc32((self.key1 >> 24) & 255, self.key2)

    def __call__(self, c):
        """Decrypt a single character."""
        assert isinstance(c, int)
        k = self.key2 | 2
        c = c ^ (((k * (k^1)) >> 8) & 255)
        self._UpdateKeys(c)
        return c

class ZipExtFile(io.BufferedIOBase):
    """File-like object for reading an archive member.
       Is returned by ZipFile.open().
    """

    # Max size supported by decompressor.
    MAX_N = 1 << 31 - 1

    # Read from compressed files in 4k blocks.
    MIN_READ_SIZE = 4096

    # Search for universal newlines or line chunks.
    PATTERN = re.compile(br'^(?P<chunk>[^\r\n]+)|(?P<newline>\n|\r\n?)')

    def __init__(self, fileobj, mode, zipinfo, decrypter=None,
                 close_fileobj=False):
        self._fileobj = fileobj
        self._decrypter = decrypter
        self._close_fileobj = close_fileobj

        self._compress_type = zipinfo.compress_type
        self._compress_size = zipinfo.compress_size
        self._compress_left = zipinfo.compress_size

        if self._compress_type == ZIP_DEFLATED:
            self._decompressor = zlib.decompressobj(-15)
        self._unconsumed = b''

        self._readbuffer = b''
        self._offset = 0

        self._universal = 'U' in mode
        self.newlines = None

        # Adjust read size for encrypted files since the first 12 bytes
        # are for the encryption/password information.
        if self._decrypter is not None:
            self._compress_left -= 12

        self.mode = mode
        self.name = zipinfo.filename

        if hasattr(zipinfo, 'CRC'):
            self._expected_crc = zipinfo.CRC
            self._running_crc = crc32(b'') & 0xffffffff
        else:
            self._expected_crc = None

    def readline(self, limit=-1):
        """Read and return a line from the stream.

        If limit is specified, at most limit bytes will be read.
        """

        if not self._universal and limit < 0:
            # Shortcut common case - newline found in buffer.
            i = self._readbuffer.find(b'\n', self._offset) + 1
            if i > 0:
                line = self._readbuffer[self._offset: i]
                self._offset = i
                return line

        if not self._universal:
            return io.BufferedIOBase.readline(self, limit)

        line = b''
        while limit < 0 or len(line) < limit:
            readahead = self.peek(2)
            if readahead == b'':
                return line

            #
            # Search for universal newlines or line chunks.
            #
            # The pattern returns either a line chunk or a newline, but not
            # both. Combined with peek(2), we are assured that the sequence
            # '\r\n' is always retrieved completely and never split into
            # separate newlines - '\r', '\n' due to coincidental readaheads.
            #
            match = self.PATTERN.search(readahead)
            newline = match.group('newline')
            if newline is not None:
                if self.newlines is None:
                    self.newlines = []
                if newline not in self.newlines:
                    self.newlines.append(newline)
                self._offset += len(newline)
                return line + b'\n'

            chunk = match.group('chunk')
            if limit >= 0:
                chunk = chunk[: limit - len(line)]

            self._offset += len(chunk)
            line += chunk

        return line

    def peek(self, n=1):
        """Returns buffered bytes without advancing the position."""
        if n > len(self._readbuffer) - self._offset:
            chunk = self.read(n)
            self._offset -= len(chunk)

        # Return up to 512 bytes to reduce allocation overhead for tight loops.
        return self._readbuffer[self._offset: self._offset + 512]

    def readable(self):
        return True

    def read(self, n=-1):
        """Read and return up to n bytes.
        If the argument is omitted, None, or negative, data is read and returned until EOF is reached..
        """
        buf = b''
        if n is None:
            n = -1
        while True:
            if n < 0:
                data = self.read1(n)
            elif n > len(buf):
                data = self.read1(n - len(buf))
            else:
                return buf
            if len(data) == 0:
                return buf
            buf += data

    def _update_crc(self, newdata, eof):
        # Update the CRC using the given data.
        if self._expected_crc is None:
            # No need to compute the CRC if we don't have a reference value
            return
        self._running_crc = crc32(newdata, self._running_crc) & 0xffffffff
        # Check the CRC if we're at the end of the file
        if eof and self._running_crc != self._expected_crc:
            raise BadZipFile("Bad CRC-32 for file %r" % self.name)

    def read1(self, n):
        """Read up to n bytes with at most one read() system call."""

        # Simplify algorithm (branching) by transforming negative n to large n.
        if n < 0 or n is None:
            n = self.MAX_N

        # Bytes available in read buffer.
        len_readbuffer = len(self._readbuffer) - self._offset

        # Read from file.
        if self._compress_left > 0 and n > len_readbuffer + len(self._unconsumed):
            nbytes = n - len_readbuffer - len(self._unconsumed)
            nbytes = max(nbytes, self.MIN_READ_SIZE)
            nbytes = min(nbytes, self._compress_left)

            data = self._fileobj.read(nbytes)
            self._compress_left -= len(data)

            if data and self._decrypter is not None:
                data = bytes(map(self._decrypter, data))

            if self._compress_type == ZIP_STORED:
                self._update_crc(data, eof=(self._compress_left==0))
                self._readbuffer = self._readbuffer[self._offset:] + data
                self._offset = 0
            else:
                # Prepare deflated bytes for decompression.
                self._unconsumed += data

        # Handle unconsumed data.
        if (len(self._unconsumed) > 0 and n > len_readbuffer and
            self._compress_type == ZIP_DEFLATED):
            data = self._decompressor.decompress(
                self._unconsumed,
                max(n - len_readbuffer, self.MIN_READ_SIZE)
            )

            self._unconsumed = self._decompressor.unconsumed_tail
            eof = len(self._unconsumed) == 0 and self._compress_left == 0
            if eof:
                data += self._decompressor.flush()

            self._update_crc(data, eof=eof)
            self._readbuffer = self._readbuffer[self._offset:] + data
            self._offset = 0

        # Read from buffer.
        data = self._readbuffer[self._offset: self._offset + n]
        self._offset += len(data)
        return data

    def close(self):
        try:
            if self._close_fileobj:
                self._fileobj.close()
        finally:
            super().close()


class ZipFile:
    """ Class with methods to open, read, write, close, list zip files.

    z = ZipFile(file, mode="r", compression=ZIP_STORED, allowZip64=False)

    file: Either the path to the file, or a file-like object.
          If it is a path, the file will be opened and closed by ZipFile.
    mode: The mode can be either read "r", write "w" or append "a".
    compression: ZIP_STORED (no compression) or ZIP_DEFLATED (requires zlib).
    allowZip64: if True ZipFile will create files with ZIP64 extensions when
                needed, otherwise it will raise an exception when this would
                be necessary.

    """

    fp = None                   # Set here since __del__ checks it

    def __init__(self, file, mode="r", compression=ZIP_STORED, allowZip64=False):
        """Open the ZIP file with mode read "r", write "w" or append "a"."""
        if mode not in ("r", "w", "a"):
            raise RuntimeError('ZipFile() requires mode "r", "w", or "a"')

        if compression == ZIP_STORED:
            pass
        elif compression == ZIP_DEFLATED:
            if not zlib:
                raise RuntimeError(
                      "Compression requires the (missing) zlib module")
        else:
            raise RuntimeError("That compression method is not supported")

        self._allowZip64 = allowZip64
        self._didModify = False
        self.debug = 0  # Level of printing: 0 through 3
        self.NameToInfo = {}    # Find file info given name
        self.filelist = []      # List of ZipInfo instances for archive
        self.compression = compression  # Method of compression
        self.mode = key = mode.replace('b', '')[0]
        self.pwd = None
        self.comment = b''

        # Check if we were passed a file-like object
        if isinstance(file, str):
            # No, it's a filename
            self._filePassed = 0
            self.filename = file
            modeDict = {'r' : 'rb', 'w': 'wb', 'a' : 'r+b'}
            try:
                self.fp = io.open(file, modeDict[mode])
            except IOError:
                if mode == 'a':
                    mode = key = 'w'
                    self.fp = io.open(file, modeDict[mode])
                else:
                    raise
        else:
            self._filePassed = 1
            self.fp = file
            self.filename = getattr(file, 'name', None)

        if key == 'r':
            self._GetContents()
        elif key == 'w':
            # set the modified flag so central directory gets written
            # even if no files are added to the archive
            self._didModify = True
        elif key == 'a':
            try:
                # See if file is a zip file
                self._RealGetContents()
                # seek to start of directory and overwrite
                self.fp.seek(self.start_dir, 0)
            except BadZipFile:
                # file is not a zip file, just append
                self.fp.seek(0, 2)

                # set the modified flag so central directory gets written
                # even if no files are added to the archive
                self._didModify = True
        else:
            if not self._filePassed:
                self.fp.close()
                self.fp = None
            raise RuntimeError('Mode must be "r", "w" or "a"')

    def __enter__(self):
        return self

    def __exit__(self, type, value, traceback):
        self.close()

    def _GetContents(self):
        """Read the directory, making sure we close the file if the format
        is bad."""
        try:
            self._RealGetContents()
        except BadZipFile:
            if not self._filePassed:
                self.fp.close()
                self.fp = None
            raise

    def _RealGetContents(self):
        """Read in the table of contents for the ZIP file."""
        fp = self.fp
        try:
            endrec = _EndRecData(fp)
        except IOError:
            raise BadZipFile("File is not a zip file")
        if not endrec:
            raise BadZipFile("File is not a zip file")
        if self.debug > 1:
            print(endrec)
        size_cd = endrec[_ECD_SIZE]             # bytes in central directory
        offset_cd = endrec[_ECD_OFFSET]         # offset of central directory
        self.comment = endrec[_ECD_COMMENT]     # archive comment

        # "concat" is zero, unless zip was concatenated to another file
        concat = endrec[_ECD_LOCATION] - size_cd - offset_cd
        if endrec[_ECD_SIGNATURE] == stringEndArchive64:
            # If Zip64 extension structures are present, account for them
            concat -= (sizeEndCentDir64 + sizeEndCentDir64Locator)

        if self.debug > 2:
            inferred = concat + offset_cd
            print("given, inferred, offset", offset_cd, inferred, concat)
        # self.start_dir:  Position of start of central directory
        self.start_dir = offset_cd + concat
        fp.seek(self.start_dir, 0)
        data = fp.read(size_cd)
        fp = io.BytesIO(data)
        total = 0
        while total < size_cd:
            centdir = fp.read(sizeCentralDir)
            if centdir[0:4] != stringCentralDir:
                raise BadZipFile("Bad magic number for central directory")
            centdir = struct.unpack(structCentralDir, centdir)
            if self.debug > 2:
                print(centdir)
            filename = fp.read(centdir[_CD_FILENAME_LENGTH])
            flags = centdir[5]
            if flags & 0x800:
                # UTF-8 file names extension
                filename = filename.decode('utf-8')
            else:
                # Historical ZIP filename encoding
                filename = filename.decode('cp437')
            # Create ZipInfo instance to store file information
            x = ZipInfo(filename)
            x.extra = fp.read(centdir[_CD_EXTRA_FIELD_LENGTH])
            x.comment = fp.read(centdir[_CD_COMMENT_LENGTH])
            x.header_offset = centdir[_CD_LOCAL_HEADER_OFFSET]
            (x.create_version, x.create_system, x.extract_version, x.reserved,
                x.flag_bits, x.compress_type, t, d,
                x.CRC, x.compress_size, x.file_size) = centdir[1:12]
            x.volume, x.internal_attr, x.external_attr = centdir[15:18]
            # Convert date/time code to (year, month, day, hour, min, sec)
            x._raw_time = t
            x.date_time = ( (d>>9)+1980, (d>>5)&0xF, d&0x1F,
                                     t>>11, (t>>5)&0x3F, (t&0x1F) * 2 )

            x._decodeExtra()
            x.header_offset = x.header_offset + concat
            self.filelist.append(x)
            self.NameToInfo[x.filename] = x

            # update total bytes read from central directory
            total = (total + sizeCentralDir + centdir[_CD_FILENAME_LENGTH]
                     + centdir[_CD_EXTRA_FIELD_LENGTH]
                     + centdir[_CD_COMMENT_LENGTH])

            if self.debug > 2:
                print("total", total)


    def namelist(self):
        """Return a list of file names in the archive."""
        l = []
        for data in self.filelist:
            l.append(data.filename)
        return l

    def infolist(self):
        """Return a list of class ZipInfo instances for files in the
        archive."""
        return self.filelist

    def printdir(self, file=None):
        """Print a table of contents for the zip file."""
        print("%-46s %19s %12s" % ("File Name", "Modified    ", "Size"),
              file=file)
        for zinfo in self.filelist:
            date = "%d-%02d-%02d %02d:%02d:%02d" % zinfo.date_time[:6]
            print("%-46s %s %12d" % (zinfo.filename, date, zinfo.file_size),
                  file=file)

    def testzip(self):
        """Read all the files and check the CRC."""
        chunk_size = 2 ** 20
        for zinfo in self.filelist:
            try:
                # Read by chunks, to avoid an OverflowError or a
                # MemoryError with very large embedded files.
                f = self.open(zinfo.filename, "r")
                while f.read(chunk_size):     # Check CRC-32
                    pass
            except BadZipFile:
                return zinfo.filename

    def getinfo(self, name):
        """Return the instance of ZipInfo given 'name'."""
        info = self.NameToInfo.get(name)
        if info is None:
            raise KeyError(
                'There is no item named %r in the archive' % name)

        return info

    def setpassword(self, pwd):
        """Set default password for encrypted files."""
        if pwd and not isinstance(pwd, bytes):
            raise TypeError("pwd: expected bytes, got %s" % type(pwd))
        if pwd:
            self.pwd = pwd
        else:
            self.pwd = None

    def read(self, name, pwd=None):
        """Return file bytes (as a string) for name."""
        with self.open(name, "r", pwd) as fp:
            return fp.read()

    def open(self, name, mode="r", pwd=None):
        """Return file-like object for 'name'."""
        if mode not in ("r", "U", "rU"):
            raise RuntimeError('open() requires mode "r", "U", or "rU"')
        if pwd and not isinstance(pwd, bytes):
            raise TypeError("pwd: expected bytes, got %s" % type(pwd))
        if not self.fp:
            raise RuntimeError(
                  "Attempt to read ZIP archive that was already closed")

        # Only open a new file for instances where we were not
        # given a file object in the constructor
        if self._filePassed:
            zef_file = self.fp
        else:
            zef_file = io.open(self.filename, 'rb')

        # Make sure we have an info object
        if isinstance(name, ZipInfo):
            # 'name' is already an info object
            zinfo = name
        else:
            # Get info object for name
            try:
                zinfo = self.getinfo(name)
            except KeyError:
                if not self._filePassed:
                    zef_file.close()
                raise
        zef_file.seek(zinfo.header_offset, 0)

        # Skip the file header:
        fheader = zef_file.read(sizeFileHeader)
        if fheader[0:4] != stringFileHeader:
            raise BadZipFile("Bad magic number for file header")

        fheader = struct.unpack(structFileHeader, fheader)
        fname = zef_file.read(fheader[_FH_FILENAME_LENGTH])
        if fheader[_FH_EXTRA_FIELD_LENGTH]:
            zef_file.read(fheader[_FH_EXTRA_FIELD_LENGTH])

        if zinfo.flag_bits & 0x800:
            # UTF-8 filename
            fname_str = fname.decode("utf-8")
        else:
            fname_str = fname.decode("cp437")

        if fname_str != zinfo.orig_filename:
<<<<<<< HEAD
            raise BadZipfile(
=======
            if not self._filePassed:
                zef_file.close()
            raise BadZipFile(
>>>>>>> 6f2771e5
                  'File name in directory %r and header %r differ.'
                  % (zinfo.orig_filename, fname))

        # check for encrypted flag & handle password
        is_encrypted = zinfo.flag_bits & 0x1
        zd = None
        if is_encrypted:
            if not pwd:
                pwd = self.pwd
            if not pwd:
                if not self._filePassed:
                    zef_file.close()
                raise RuntimeError("File %s is encrypted, "
                                   "password required for extraction" % name)

            zd = _ZipDecrypter(pwd)
            # The first 12 bytes in the cypher stream is an encryption header
            #  used to strengthen the algorithm. The first 11 bytes are
            #  completely random, while the 12th contains the MSB of the CRC,
            #  or the MSB of the file time depending on the header type
            #  and is used to check the correctness of the password.
            header = zef_file.read(12)
            h = list(map(zd, header[0:12]))
            if zinfo.flag_bits & 0x8:
                # compare against the file type from extended local headers
                check_byte = (zinfo._raw_time >> 8) & 0xff
            else:
                # compare against the CRC otherwise
                check_byte = (zinfo.CRC >> 24) & 0xff
            if h[11] != check_byte:
                if not self._filePassed:
                    zef_file.close()
                raise RuntimeError("Bad password for file", name)

        return ZipExtFile(zef_file, mode, zinfo, zd,
                          close_fileobj=not self._filePassed)

    def extract(self, member, path=None, pwd=None):
        """Extract a member from the archive to the current working directory,
           using its full name. Its file information is extracted as accurately
           as possible. `member' may be a filename or a ZipInfo object. You can
           specify a different directory using `path'.
        """
        if not isinstance(member, ZipInfo):
            member = self.getinfo(member)

        if path is None:
            path = os.getcwd()

        return self._extract_member(member, path, pwd)

    def extractall(self, path=None, members=None, pwd=None):
        """Extract all members from the archive to the current working
           directory. `path' specifies a different directory to extract to.
           `members' is optional and must be a subset of the list returned
           by namelist().
        """
        if members is None:
            members = self.namelist()

        for zipinfo in members:
            self.extract(zipinfo, path, pwd)

    def _extract_member(self, member, targetpath, pwd):
        """Extract the ZipInfo object 'member' to a physical
           file on the path targetpath.
        """
        # build the destination pathname, replacing
        # forward slashes to platform specific separators.
        # Strip trailing path separator, unless it represents the root.
        if (targetpath[-1:] in (os.path.sep, os.path.altsep)
            and len(os.path.splitdrive(targetpath)[1]) > 1):
            targetpath = targetpath[:-1]

        # don't include leading "/" from file name if present
        if member.filename[0] == '/':
            targetpath = os.path.join(targetpath, member.filename[1:])
        else:
            targetpath = os.path.join(targetpath, member.filename)

        targetpath = os.path.normpath(targetpath)

        # Create all upper directories if necessary.
        upperdirs = os.path.dirname(targetpath)
        if upperdirs and not os.path.exists(upperdirs):
            os.makedirs(upperdirs)

        if member.filename[-1] == '/':
            if not os.path.isdir(targetpath):
                os.mkdir(targetpath)
            return targetpath

        source = self.open(member, pwd=pwd)
        target = open(targetpath, "wb")
        shutil.copyfileobj(source, target)
        source.close()
        target.close()

        return targetpath

    def _writecheck(self, zinfo):
        """Check for errors before writing a file to the archive."""
        if zinfo.filename in self.NameToInfo:
            if self.debug:      # Warning for duplicate names
                print("Duplicate name:", zinfo.filename)
        if self.mode not in ("w", "a"):
            raise RuntimeError('write() requires mode "w" or "a"')
        if not self.fp:
            raise RuntimeError(
                  "Attempt to write ZIP archive that was already closed")
        if zinfo.compress_type == ZIP_DEFLATED and not zlib:
            raise RuntimeError(
                  "Compression requires the (missing) zlib module")
        if zinfo.compress_type not in (ZIP_STORED, ZIP_DEFLATED):
            raise RuntimeError("That compression method is not supported")
        if zinfo.file_size > ZIP64_LIMIT:
            if not self._allowZip64:
                raise LargeZipFile("Filesize would require ZIP64 extensions")
        if zinfo.header_offset > ZIP64_LIMIT:
            if not self._allowZip64:
                raise LargeZipFile(
                      "Zipfile size would require ZIP64 extensions")

    def write(self, filename, arcname=None, compress_type=None):
        """Put the bytes from filename into the archive under the name
        arcname."""
        if not self.fp:
            raise RuntimeError(
                  "Attempt to write to ZIP archive that was already closed")

        st = os.stat(filename)
        isdir = stat.S_ISDIR(st.st_mode)
        mtime = time.localtime(st.st_mtime)
        date_time = mtime[0:6]
        # Create ZipInfo instance to store file information
        if arcname is None:
            arcname = filename
        arcname = os.path.normpath(os.path.splitdrive(arcname)[1])
        while arcname[0] in (os.sep, os.altsep):
            arcname = arcname[1:]
        if isdir:
            arcname += '/'
        zinfo = ZipInfo(arcname, date_time)
        zinfo.external_attr = (st[0] & 0xFFFF) << 16      # Unix attributes
        if compress_type is None:
            zinfo.compress_type = self.compression
        else:
            zinfo.compress_type = compress_type

        zinfo.file_size = st.st_size
        zinfo.flag_bits = 0x00
        zinfo.header_offset = self.fp.tell()    # Start of header bytes

        self._writecheck(zinfo)
        self._didModify = True

        if isdir:
            zinfo.file_size = 0
            zinfo.compress_size = 0
            zinfo.CRC = 0
            self.filelist.append(zinfo)
            self.NameToInfo[zinfo.filename] = zinfo
            self.fp.write(zinfo.FileHeader())
            return

        with open(filename, "rb") as fp:
            # Must overwrite CRC and sizes with correct data later
            zinfo.CRC = CRC = 0
            zinfo.compress_size = compress_size = 0
            zinfo.file_size = file_size = 0
            self.fp.write(zinfo.FileHeader())
            if zinfo.compress_type == ZIP_DEFLATED:
                cmpr = zlib.compressobj(zlib.Z_DEFAULT_COMPRESSION,
                     zlib.DEFLATED, -15)
            else:
                cmpr = None
            while 1:
                buf = fp.read(1024 * 8)
                if not buf:
                    break
                file_size = file_size + len(buf)
                CRC = crc32(buf, CRC) & 0xffffffff
                if cmpr:
                    buf = cmpr.compress(buf)
                    compress_size = compress_size + len(buf)
                self.fp.write(buf)
        if cmpr:
            buf = cmpr.flush()
            compress_size = compress_size + len(buf)
            self.fp.write(buf)
            zinfo.compress_size = compress_size
        else:
            zinfo.compress_size = file_size
        zinfo.CRC = CRC
        zinfo.file_size = file_size
        # Seek backwards and write CRC and file sizes
        position = self.fp.tell()       # Preserve current position in file
        self.fp.seek(zinfo.header_offset + 14, 0)
        self.fp.write(struct.pack("<LLL", zinfo.CRC, zinfo.compress_size,
              zinfo.file_size))
        self.fp.seek(position, 0)
        self.filelist.append(zinfo)
        self.NameToInfo[zinfo.filename] = zinfo

    def writestr(self, zinfo_or_arcname, data, compress_type=None):
        """Write a file into the archive.  The contents is 'data', which
        may be either a 'str' or a 'bytes' instance; if it is a 'str',
        it is encoded as UTF-8 first.
        'zinfo_or_arcname' is either a ZipInfo instance or
        the name of the file in the archive."""
        if isinstance(data, str):
            data = data.encode("utf-8")
        if not isinstance(zinfo_or_arcname, ZipInfo):
            zinfo = ZipInfo(filename=zinfo_or_arcname,
                            date_time=time.localtime(time.time())[:6])
            zinfo.compress_type = self.compression
            zinfo.external_attr = 0o600 << 16
        else:
            zinfo = zinfo_or_arcname

        if not self.fp:
            raise RuntimeError(
                  "Attempt to write to ZIP archive that was already closed")

        zinfo.file_size = len(data)            # Uncompressed size
        zinfo.header_offset = self.fp.tell()    # Start of header data
        if compress_type is not None:
            zinfo.compress_type = compress_type

        self._writecheck(zinfo)
        self._didModify = True
        zinfo.CRC = crc32(data) & 0xffffffff       # CRC-32 checksum
        if zinfo.compress_type == ZIP_DEFLATED:
            co = zlib.compressobj(zlib.Z_DEFAULT_COMPRESSION,
                 zlib.DEFLATED, -15)
            data = co.compress(data) + co.flush()
            zinfo.compress_size = len(data)    # Compressed size
        else:
            zinfo.compress_size = zinfo.file_size
        zinfo.header_offset = self.fp.tell()    # Start of header data
        self.fp.write(zinfo.FileHeader())
        self.fp.write(data)
        self.fp.flush()
        if zinfo.flag_bits & 0x08:
            # Write CRC and file sizes after the file data
            self.fp.write(struct.pack("<LLL", zinfo.CRC, zinfo.compress_size,
                  zinfo.file_size))
        self.filelist.append(zinfo)
        self.NameToInfo[zinfo.filename] = zinfo

    def __del__(self):
        """Call the "close()" method in case the user forgot."""
        self.close()

    def close(self):
        """Close the file, and for mode "w" and "a" write the ending
        records."""
        if self.fp is None:
            return

        if self.mode in ("w", "a") and self._didModify: # write ending records
            count = 0
            pos1 = self.fp.tell()
            for zinfo in self.filelist:         # write central directory
                count = count + 1
                dt = zinfo.date_time
                dosdate = (dt[0] - 1980) << 9 | dt[1] << 5 | dt[2]
                dostime = dt[3] << 11 | dt[4] << 5 | (dt[5] // 2)
                extra = []
                if zinfo.file_size > ZIP64_LIMIT \
                        or zinfo.compress_size > ZIP64_LIMIT:
                    extra.append(zinfo.file_size)
                    extra.append(zinfo.compress_size)
                    file_size = 0xffffffff
                    compress_size = 0xffffffff
                else:
                    file_size = zinfo.file_size
                    compress_size = zinfo.compress_size

                if zinfo.header_offset > ZIP64_LIMIT:
                    extra.append(zinfo.header_offset)
                    header_offset = 0xffffffff
                else:
                    header_offset = zinfo.header_offset

                extra_data = zinfo.extra
                if extra:
                    # Append a ZIP64 field to the extra's
                    extra_data = struct.pack(
                            '<HH' + 'Q'*len(extra),
                            1, 8*len(extra), *extra) + extra_data

                    extract_version = max(45, zinfo.extract_version)
                    create_version = max(45, zinfo.create_version)
                else:
                    extract_version = zinfo.extract_version
                    create_version = zinfo.create_version

                try:
                    filename, flag_bits = zinfo._encodeFilenameFlags()
                    centdir = struct.pack(structCentralDir,
                        stringCentralDir, create_version,
                        zinfo.create_system, extract_version, zinfo.reserved,
                        flag_bits, zinfo.compress_type, dostime, dosdate,
                        zinfo.CRC, compress_size, file_size,
                        len(filename), len(extra_data), len(zinfo.comment),
                        0, zinfo.internal_attr, zinfo.external_attr,
                        header_offset)
                except DeprecationWarning:
                    print((structCentralDir, stringCentralDir, create_version,
                        zinfo.create_system, extract_version, zinfo.reserved,
                        zinfo.flag_bits, zinfo.compress_type, dostime, dosdate,
                        zinfo.CRC, compress_size, file_size,
                        len(zinfo.filename), len(extra_data), len(zinfo.comment),
                        0, zinfo.internal_attr, zinfo.external_attr,
                        header_offset), file=sys.stderr)
                    raise
                self.fp.write(centdir)
                self.fp.write(filename)
                self.fp.write(extra_data)
                self.fp.write(zinfo.comment)

            pos2 = self.fp.tell()
            # Write end-of-zip-archive record
            centDirCount = count
            centDirSize = pos2 - pos1
            centDirOffset = pos1
            if (centDirCount >= ZIP_FILECOUNT_LIMIT or
                centDirOffset > ZIP64_LIMIT or
                centDirSize > ZIP64_LIMIT):
                # Need to write the ZIP64 end-of-archive records
                zip64endrec = struct.pack(
                        structEndArchive64, stringEndArchive64,
                        44, 45, 45, 0, 0, centDirCount, centDirCount,
                        centDirSize, centDirOffset)
                self.fp.write(zip64endrec)

                zip64locrec = struct.pack(
                        structEndArchive64Locator,
                        stringEndArchive64Locator, 0, pos2, 1)
                self.fp.write(zip64locrec)
                centDirCount = min(centDirCount, 0xFFFF)
                centDirSize = min(centDirSize, 0xFFFFFFFF)
                centDirOffset = min(centDirOffset, 0xFFFFFFFF)

            # check for valid comment length
            if len(self.comment) >= ZIP_MAX_COMMENT:
                if self.debug > 0:
                    msg = 'Archive comment is too long; truncating to %d bytes' \
                          % ZIP_MAX_COMMENT
                self.comment = self.comment[:ZIP_MAX_COMMENT]

            endrec = struct.pack(structEndArchive, stringEndArchive,
                                 0, 0, centDirCount, centDirCount,
                                 centDirSize, centDirOffset, len(self.comment))
            self.fp.write(endrec)
            self.fp.write(self.comment)
            self.fp.flush()

        if not self._filePassed:
            self.fp.close()
        self.fp = None


class PyZipFile(ZipFile):
    """Class to create ZIP archives with Python library files and packages."""

    def __init__(self, file, mode="r", compression=ZIP_STORED,
                 allowZip64=False, optimize=-1):
        ZipFile.__init__(self, file, mode=mode, compression=compression,
                         allowZip64=allowZip64)
        self._optimize = optimize

    def writepy(self, pathname, basename=""):
        """Add all files from "pathname" to the ZIP archive.

        If pathname is a package directory, search the directory and
        all package subdirectories recursively for all *.py and enter
        the modules into the archive.  If pathname is a plain
        directory, listdir *.py and enter all modules.  Else, pathname
        must be a Python *.py file and the module will be put into the
        archive.  Added modules are always module.pyo or module.pyc.
        This method will compile the module.py into module.pyc if
        necessary.
        """
        dir, name = os.path.split(pathname)
        if os.path.isdir(pathname):
            initname = os.path.join(pathname, "__init__.py")
            if os.path.isfile(initname):
                # This is a package directory, add it
                if basename:
                    basename = "%s/%s" % (basename, name)
                else:
                    basename = name
                if self.debug:
                    print("Adding package in", pathname, "as", basename)
                fname, arcname = self._get_codename(initname[0:-3], basename)
                if self.debug:
                    print("Adding", arcname)
                self.write(fname, arcname)
                dirlist = os.listdir(pathname)
                dirlist.remove("__init__.py")
                # Add all *.py files and package subdirectories
                for filename in dirlist:
                    path = os.path.join(pathname, filename)
                    root, ext = os.path.splitext(filename)
                    if os.path.isdir(path):
                        if os.path.isfile(os.path.join(path, "__init__.py")):
                            # This is a package directory, add it
                            self.writepy(path, basename)  # Recursive call
                    elif ext == ".py":
                        fname, arcname = self._get_codename(path[0:-3],
                                         basename)
                        if self.debug:
                            print("Adding", arcname)
                        self.write(fname, arcname)
            else:
                # This is NOT a package directory, add its files at top level
                if self.debug:
                    print("Adding files from directory", pathname)
                for filename in os.listdir(pathname):
                    path = os.path.join(pathname, filename)
                    root, ext = os.path.splitext(filename)
                    if ext == ".py":
                        fname, arcname = self._get_codename(path[0:-3],
                                         basename)
                        if self.debug:
                            print("Adding", arcname)
                        self.write(fname, arcname)
        else:
            if pathname[-3:] != ".py":
                raise RuntimeError(
                      'Files added with writepy() must end with ".py"')
            fname, arcname = self._get_codename(pathname[0:-3], basename)
            if self.debug:
                print("Adding file", arcname)
            self.write(fname, arcname)

    def _get_codename(self, pathname, basename):
        """Return (filename, archivename) for the path.

        Given a module name path, return the correct file path and
        archive name, compiling if necessary.  For example, given
        /python/lib/string, return (/python/lib/string.pyc, string).
        """
        def _compile(file, optimize=-1):
            import py_compile
            if self.debug:
                print("Compiling", file)
            try:
                py_compile.compile(file, doraise=True, optimize=optimize)
            except py_compile.PyCompileError as error:
                print(err.msg)
                return False
            return True

        file_py  = pathname + ".py"
        file_pyc = pathname + ".pyc"
        file_pyo = pathname + ".pyo"
        pycache_pyc = imp.cache_from_source(file_py, True)
        pycache_pyo = imp.cache_from_source(file_py, False)
        if self._optimize == -1:
            # legacy mode: use whatever file is present
            if (os.path.isfile(file_pyo) and
                os.stat(file_pyo).st_mtime >= os.stat(file_py).st_mtime):
                # Use .pyo file.
                arcname = fname = file_pyo
            elif (os.path.isfile(file_pyc) and
                  os.stat(file_pyc).st_mtime >= os.stat(file_py).st_mtime):
                # Use .pyc file.
                arcname = fname = file_pyc
            elif (os.path.isfile(pycache_pyc) and
                  os.stat(pycache_pyc).st_mtime >= os.stat(file_py).st_mtime):
                # Use the __pycache__/*.pyc file, but write it to the legacy pyc
                # file name in the archive.
                fname = pycache_pyc
                arcname = file_pyc
            elif (os.path.isfile(pycache_pyo) and
                  os.stat(pycache_pyo).st_mtime >= os.stat(file_py).st_mtime):
                # Use the __pycache__/*.pyo file, but write it to the legacy pyo
                # file name in the archive.
                fname = pycache_pyo
                arcname = file_pyo
            else:
                # Compile py into PEP 3147 pyc file.
                if _compile(file_py):
                    fname = (pycache_pyc if __debug__ else pycache_pyo)
                    arcname = (file_pyc if __debug__ else file_pyo)
                else:
                    fname = arcname = file_py
        else:
            # new mode: use given optimization level
            if self._optimize == 0:
                fname = pycache_pyc
                arcname = file_pyc
            else:
                fname = pycache_pyo
                arcname = file_pyo
            if not (os.path.isfile(fname) and
                    os.stat(fname).st_mtime >= os.stat(file_py).st_mtime):
                if not _compile(file_py, optimize=self._optimize):
                    fname = arcname = file_py
        archivename = os.path.split(arcname)[1]
        if basename:
            archivename = "%s/%s" % (basename, archivename)
        return (fname, archivename)


def main(args = None):
    import textwrap
    USAGE=textwrap.dedent("""\
        Usage:
            zipfile.py -l zipfile.zip        # Show listing of a zipfile
            zipfile.py -t zipfile.zip        # Test if a zipfile is valid
            zipfile.py -e zipfile.zip target # Extract zipfile into target dir
            zipfile.py -c zipfile.zip src ... # Create zipfile from sources
        """)
    if args is None:
        args = sys.argv[1:]

    if not args or args[0] not in ('-l', '-c', '-e', '-t'):
        print(USAGE)
        sys.exit(1)

    if args[0] == '-l':
        if len(args) != 2:
            print(USAGE)
            sys.exit(1)
        zf = ZipFile(args[1], 'r')
        zf.printdir()
        zf.close()

    elif args[0] == '-t':
        if len(args) != 2:
            print(USAGE)
            sys.exit(1)
        zf = ZipFile(args[1], 'r')
        badfile = zf.testzip()
        if badfile:
            print("The following enclosed file is corrupted: {!r}".format(badfile))
        print("Done testing")

    elif args[0] == '-e':
        if len(args) != 3:
            print(USAGE)
            sys.exit(1)

        zf = ZipFile(args[1], 'r')
        out = args[2]
        for path in zf.namelist():
            if path.startswith('./'):
                tgt = os.path.join(out, path[2:])
            else:
                tgt = os.path.join(out, path)

            tgtdir = os.path.dirname(tgt)
            if not os.path.exists(tgtdir):
                os.makedirs(tgtdir)
            with open(tgt, 'wb') as fp:
                fp.write(zf.read(path))
        zf.close()

    elif args[0] == '-c':
        if len(args) < 3:
            print(USAGE)
            sys.exit(1)

        def addToZip(zf, path, zippath):
            if os.path.isfile(path):
                zf.write(path, zippath, ZIP_DEFLATED)
            elif os.path.isdir(path):
                for nm in os.listdir(path):
                    addToZip(zf,
                            os.path.join(path, nm), os.path.join(zippath, nm))
            # else: ignore

        zf = ZipFile(args[1], 'w', allowZip64=True)
        for src in args[2:]:
            addToZip(zf, src, os.path.basename(src))

        zf.close()

if __name__ == "__main__":
    main()<|MERGE_RESOLUTION|>--- conflicted
+++ resolved
@@ -937,13 +937,9 @@
             fname_str = fname.decode("cp437")
 
         if fname_str != zinfo.orig_filename:
-<<<<<<< HEAD
-            raise BadZipfile(
-=======
             if not self._filePassed:
                 zef_file.close()
             raise BadZipFile(
->>>>>>> 6f2771e5
                   'File name in directory %r and header %r differ.'
                   % (zinfo.orig_filename, fname))
 

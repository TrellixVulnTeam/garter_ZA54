"""Stuff to parse AIFF-C and AIFF files.

Unless explicitly stated otherwise, the description below is true
both for AIFF-C files and AIFF files.

An AIFF-C file has the following structure.

  +-----------------+
  | FORM            |
  +-----------------+
  | <size>          |
  +----+------------+
  |    | AIFC       |
  |    +------------+
  |    | <chunks>   |
  |    |    .       |
  |    |    .       |
  |    |    .       |
  +----+------------+

An AIFF file has the string "AIFF" instead of "AIFC".

A chunk consists of an identifier (4 bytes) followed by a size (4 bytes,
big endian order), followed by the data.  The size field does not include
the size of the 8 byte header.

The following chunk types are recognized.

  FVER
      <version number of AIFF-C defining document> (AIFF-C only).
  MARK
      <# of markers> (2 bytes)
      list of markers:
          <marker ID> (2 bytes, must be > 0)
          <position> (4 bytes)
          <marker name> ("pstring")
  COMM
      <# of channels> (2 bytes)
      <# of sound frames> (4 bytes)
      <size of the samples> (2 bytes)
      <sampling frequency> (10 bytes, IEEE 80-bit extended
          floating point)
      in AIFF-C files only:
      <compression type> (4 bytes)
      <human-readable version of compression type> ("pstring")
  SSND
      <offset> (4 bytes, not used by this program)
      <blocksize> (4 bytes, not used by this program)
      <sound data>

A pstring consists of 1 byte length, a string of characters, and 0 or 1
byte pad to make the total length even.

Usage.

Reading AIFF files:
  f = aifc.open(file, 'r')
where file is either the name of a file or an open file pointer.
The open file pointer must have methods read(), seek(), and close().
In some types of audio files, if the setpos() method is not used,
the seek() method is not necessary.

This returns an instance of a class with the following public methods:
  getnchannels()  -- returns number of audio channels (1 for
             mono, 2 for stereo)
  getsampwidth()  -- returns sample width in bytes
  getframerate()  -- returns sampling frequency
  getnframes()    -- returns number of audio frames
  getcomptype()   -- returns compression type ('NONE' for AIFF files)
  getcompname()   -- returns human-readable version of
             compression type ('not compressed' for AIFF files)
  getparams() -- returns a tuple consisting of all of the
             above in the above order
  getmarkers()    -- get the list of marks in the audio file or None
             if there are no marks
  getmark(id) -- get mark with the specified id (raises an error
             if the mark does not exist)
  readframes(n)   -- returns at most n frames of audio
  rewind()    -- rewind to the beginning of the audio stream
  setpos(pos) -- seek to the specified position
  tell()      -- return the current position
  close()     -- close the instance (make it unusable)
The position returned by tell(), the position given to setpos() and
the position of marks are all compatible and have nothing to do with
the actual position in the file.
The close() method is called automatically when the class instance
is destroyed.

Writing AIFF files:
  f = aifc.open(file, 'w')
where file is either the name of a file or an open file pointer.
The open file pointer must have methods write(), tell(), seek(), and
close().

This returns an instance of a class with the following public methods:
  aiff()      -- create an AIFF file (AIFF-C default)
  aifc()      -- create an AIFF-C file
  setnchannels(n) -- set the number of channels
  setsampwidth(n) -- set the sample width
  setframerate(n) -- set the frame rate
  setnframes(n)   -- set the number of frames
  setcomptype(type, name)
          -- set the compression type and the
             human-readable compression type
  setparams(tuple)
          -- set all parameters at once
  setmark(id, pos, name)
          -- add specified mark to the list of marks
  tell()      -- return current position in output file (useful
             in combination with setmark())
  writeframesraw(data)
          -- write audio frames without pathing up the
             file header
  writeframes(data)
          -- write audio frames and patch up the file header
  close()     -- patch up the file header and close the
             output file
You should set the parameters before the first writeframesraw or
writeframes.  The total number of frames does not need to be set,
but when it is set to the correct value, the header does not have to
be patched up.
It is best to first set all parameters, perhaps possibly the
compression type, and then write audio frames using writeframesraw.
When all frames have been written, either call writeframes('') or
close() to patch up the sizes in the header.
Marks can be added anytime.  If there are any marks, ypu must call
close() after all frames have been written.
The close() method is called automatically when the class instance
is destroyed.

When a file is opened with the extension '.aiff', an AIFF file is
written, otherwise an AIFF-C file is written.  This default can be
changed by calling aiff() or aifc() before the first writeframes or
writeframesraw.
"""

import struct
import builtins

__all__ = ["Error", "open", "openfp"]

class Error(Exception):
    pass

<<<<<<< HEAD
_AIFC_version = 0xA2805140     # Version 1 of AIFF-C
=======
_AIFC_version = 0xA2805140L     # Version 1 of AIFF-C
>>>>>>> 4f5f3481

def _read_long(file):
    try:
        return struct.unpack('>l', file.read(4))[0]
    except struct.error:
        raise EOFError

def _read_ulong(file):
    try:
        return struct.unpack('>L', file.read(4))[0]
    except struct.error:
        raise EOFError

def _read_short(file):
    try:
        return struct.unpack('>h', file.read(2))[0]
    except struct.error:
        raise EOFError

def _read_ushort(file):
    try:
        return struct.unpack('>H', file.read(2))[0]
    except struct.error:
        raise EOFError

def _read_string(file):
    length = ord(file.read(1))
    if length == 0:
        data = b''
    else:
        data = file.read(length)
    if length & 1 == 0:
        dummy = file.read(1)
    return data

_HUGE_VAL = 1.79769313486231e+308 # See <limits.h>

def _read_float(f): # 10 bytes
    expon = _read_short(f) # 2 bytes
    sign = 1
    if expon < 0:
        sign = -1
        expon = expon + 0x8000
    himant = _read_ulong(f) # 4 bytes
    lomant = _read_ulong(f) # 4 bytes
    if expon == himant == lomant == 0:
        f = 0.0
    elif expon == 0x7FFF:
        f = _HUGE_VAL
    else:
        expon = expon - 16383
        f = (himant * 0x100000000 + lomant) * pow(2.0, expon - 63)
    return sign * f

def _write_short(f, x):
    f.write(struct.pack('>h', x))

def _write_ushort(f, x):
    f.write(struct.pack('>H', x))

def _write_long(f, x):
    f.write(struct.pack('>l', x))

def _write_ulong(f, x):
    f.write(struct.pack('>L', x))

def _write_string(f, s):
    if len(s) > 255:
        raise ValueError("string exceeds maximum pstring length")
<<<<<<< HEAD
    f.write(struct.pack('b', len(s)))
=======
    f.write(struct.pack('B', len(s)))
>>>>>>> 4f5f3481
    f.write(s)
    if len(s) & 1 == 0:
        f.write(b'\x00')

def _write_float(f, x):
    import math
    if x < 0:
        sign = 0x8000
        x = x * -1
    else:
        sign = 0
    if x == 0:
        expon = 0
        himant = 0
        lomant = 0
    else:
        fmant, expon = math.frexp(x)
        if expon > 16384 or fmant >= 1 or fmant != fmant: # Infinity or NaN
            expon = sign|0x7FFF
            himant = 0
            lomant = 0
        else:                   # Finite
            expon = expon + 16382
            if expon < 0:           # denormalized
                fmant = math.ldexp(fmant, expon)
                expon = 0
            expon = expon | sign
            fmant = math.ldexp(fmant, 32)
            fsmant = math.floor(fmant)
            himant = int(fsmant)
            fmant = math.ldexp(fmant - fsmant, 32)
            fsmant = math.floor(fmant)
<<<<<<< HEAD
            lomant = int(fsmant)
    _write_short(f, expon)
    _write_long(f, himant)
    _write_long(f, lomant)
=======
            lomant = long(fsmant)
    _write_ushort(f, expon)
    _write_ulong(f, himant)
    _write_ulong(f, lomant)
>>>>>>> 4f5f3481

from chunk import Chunk

class Aifc_read:
    # Variables used in this class:
    #
    # These variables are available to the user though appropriate
    # methods of this class:
    # _file -- the open file with methods read(), close(), and seek()
    #       set through the __init__() method
    # _nchannels -- the number of audio channels
    #       available through the getnchannels() method
    # _nframes -- the number of audio frames
    #       available through the getnframes() method
    # _sampwidth -- the number of bytes per audio sample
    #       available through the getsampwidth() method
    # _framerate -- the sampling frequency
    #       available through the getframerate() method
    # _comptype -- the AIFF-C compression type ('NONE' if AIFF)
    #       available through the getcomptype() method
    # _compname -- the human-readable AIFF-C compression type
    #       available through the getcomptype() method
    # _markers -- the marks in the audio file
    #       available through the getmarkers() and getmark()
    #       methods
    # _soundpos -- the position in the audio stream
    #       available through the tell() method, set through the
    #       setpos() method
    #
    # These variables are used internally only:
    # _version -- the AIFF-C version number
    # _decomp -- the decompressor from builtin module cl
    # _comm_chunk_read -- 1 iff the COMM chunk has been read
    # _aifc -- 1 iff reading an AIFF-C file
    # _ssnd_seek_needed -- 1 iff positioned correctly in audio
    #       file for readframes()
    # _ssnd_chunk -- instantiation of a chunk class for the SSND chunk
    # _framesize -- size of one frame in the file

    def initfp(self, file):
        self._version = 0
        self._convert = None
        self._markers = []
        self._soundpos = 0
        self._file = file
        chunk = Chunk(file)
<<<<<<< HEAD
        if chunk.getname() != b'FORM':
            raise Error('file does not start with FORM id')
        formdata = chunk.read(4)
        if formdata == b'AIFF':
=======
        if chunk.getname() != 'FORM':
            raise Error, 'file does not start with FORM id'
        formdata = chunk.read(4)
        if formdata == 'AIFF':
>>>>>>> 4f5f3481
            self._aifc = 0
        elif formdata == b'AIFC':
            self._aifc = 1
        else:
            raise Error('not an AIFF or AIFF-C file')
        self._comm_chunk_read = 0
        while 1:
            self._ssnd_seek_needed = 1
            try:
                chunk = Chunk(self._file)
            except EOFError:
                break
            chunkname = chunk.getname()
            if chunkname == b'COMM':
                self._read_comm_chunk(chunk)
                self._comm_chunk_read = 1
            elif chunkname == b'SSND':
                self._ssnd_chunk = chunk
                dummy = chunk.read(8)
                self._ssnd_seek_needed = 0
            elif chunkname == b'FVER':
                self._version = _read_ulong(chunk)
            elif chunkname == b'MARK':
                self._readmark(chunk)
            chunk.skip()
        if not self._comm_chunk_read or not self._ssnd_chunk:
            raise Error('COMM chunk and/or SSND chunk missing')

    def __init__(self, f):
        if isinstance(f, str):
            f = builtins.open(f, 'rb')
        # else, assume it is an open file object already
        self.initfp(f)

    #
    # User visible methods.
    #
    def getfp(self):
        return self._file

    def rewind(self):
        self._ssnd_seek_needed = 1
        self._soundpos = 0

    def close(self):
<<<<<<< HEAD
=======
        if self._decomp:
            self._decomp.CloseDecompressor()
            self._decomp = None
>>>>>>> 4f5f3481
        self._file.close()

    def tell(self):
        return self._soundpos

    def getnchannels(self):
        return self._nchannels

    def getnframes(self):
        return self._nframes

    def getsampwidth(self):
        return self._sampwidth

    def getframerate(self):
        return self._framerate

    def getcomptype(self):
        return self._comptype

    def getcompname(self):
        return self._compname

##  def getversion(self):
##      return self._version

    def getparams(self):
        return self.getnchannels(), self.getsampwidth(), \
              self.getframerate(), self.getnframes(), \
              self.getcomptype(), self.getcompname()

    def getmarkers(self):
        if len(self._markers) == 0:
            return None
        return self._markers

    def getmark(self, id):
        for marker in self._markers:
            if id == marker[0]:
                return marker
        raise Error('marker {0!r} does not exist'.format(id))

    def setpos(self, pos):
        if pos < 0 or pos > self._nframes:
            raise Error('position not in range')
        self._soundpos = pos
        self._ssnd_seek_needed = 1

    def readframes(self, nframes):
        if self._ssnd_seek_needed:
            self._ssnd_chunk.seek(0)
            dummy = self._ssnd_chunk.read(8)
            pos = self._soundpos * self._framesize
            if pos:
                self._ssnd_chunk.seek(pos + 8)
            self._ssnd_seek_needed = 0
        if nframes == 0:
            return b''
        data = self._ssnd_chunk.read(nframes * self._framesize)
        if self._convert and data:
            data = self._convert(data)
<<<<<<< HEAD
        self._soundpos = self._soundpos + len(data) // (self._nchannels
                                                        * self._sampwidth)
=======
        self._soundpos = self._soundpos + len(data) // (self._nchannels * self._sampwidth)
>>>>>>> 4f5f3481
        return data

    #
    # Internal methods.
    #

<<<<<<< HEAD
    def _alaw2lin(self, data):
        import audioop
        return audioop.alaw2lin(data, 2)
=======
    def _decomp_data(self, data):
        import cl
        dummy = self._decomp.SetParam(cl.FRAME_BUFFER_SIZE,
                          len(data) * 2)
        return self._decomp.Decompress(len(data) // self._nchannels,
                           data)
>>>>>>> 4f5f3481

    def _ulaw2lin(self, data):
        import audioop
        return audioop.ulaw2lin(data, 2)

    def _adpcm2lin(self, data):
        import audioop
        if not hasattr(self, '_adpcmstate'):
            # first time
            self._adpcmstate = None
        data, self._adpcmstate = audioop.adpcm2lin(data, 2, self._adpcmstate)
        return data

    def _read_comm_chunk(self, chunk):
        self._nchannels = _read_short(chunk)
        self._nframes = _read_long(chunk)
        self._sampwidth = (_read_short(chunk) + 7) // 8
        self._framerate = int(_read_float(chunk))
        self._framesize = self._nchannels * self._sampwidth
        if self._aifc:
            #DEBUG: SGI's soundeditor produces a bad size :-(
            kludge = 0
            if chunk.chunksize == 18:
                kludge = 1
                print('Warning: bad COMM chunk size')
                chunk.chunksize = 23
            #DEBUG end
            self._comptype = chunk.read(4)
            #DEBUG start
            if kludge:
                length = ord(chunk.file.read(1))
                if length & 1 == 0:
                    length = length + 1
                chunk.chunksize = chunk.chunksize + length
                chunk.file.seek(-1, 1)
            #DEBUG end
            self._compname = _read_string(chunk)
<<<<<<< HEAD
            if self._comptype != b'NONE':
                if self._comptype == b'G722':
                    self._convert = self._adpcm2lin
                    self._framesize = self._framesize // 4
                elif self._comptype in (b'ulaw', b'ULAW'):
                    self._convert = self._ulaw2lin
                    self._framesize = self._framesize // 2
                elif self._comptype in (b'alaw', b'ALAW'):
                    self._convert = self._alaw2lin
=======
            if self._comptype != 'NONE':
                if self._comptype == 'G722':
                    try:
                        import audioop
                    except ImportError:
                        pass
                    else:
                        self._convert = self._adpcm2lin
                        self._framesize = self._framesize // 4
                        return
                # for ULAW and ALAW try Compression Library
                try:
                    import cl
                except ImportError:
                    if self._comptype == 'ULAW':
                        try:
                            import audioop
                            self._convert = self._ulaw2lin
                            self._framesize = self._framesize // 2
                            return
                        except ImportError:
                            pass
                    raise Error, 'cannot read compressed AIFF-C files'
                if self._comptype == 'ULAW':
                    scheme = cl.G711_ULAW
                    self._framesize = self._framesize // 2
                elif self._comptype == 'ALAW':
                    scheme = cl.G711_ALAW
>>>>>>> 4f5f3481
                    self._framesize = self._framesize // 2
                else:
                    raise Error('unsupported compression type')
        else:
            self._comptype = b'NONE'
            self._compname = b'not compressed'

    def _readmark(self, chunk):
        nmarkers = _read_short(chunk)
        # Some files appear to contain invalid counts.
        # Cope with this by testing for EOF.
        try:
            for i in range(nmarkers):
                id = _read_short(chunk)
                pos = _read_long(chunk)
                name = _read_string(chunk)
                if pos or name:
                    # some files appear to have
                    # dummy markers consisting of
                    # a position 0 and name ''
                    self._markers.append((id, pos, name))
        except EOFError:
            print('Warning: MARK chunk contains only', end=' ')
            print(len(self._markers), end=' ')
            if len(self._markers) == 1: print('marker', end=' ')
            else: print('markers', end=' ')
            print('instead of', nmarkers)

class Aifc_write:
    # Variables used in this class:
    #
    # These variables are user settable through appropriate methods
    # of this class:
    # _file -- the open file with methods write(), close(), tell(), seek()
    #       set through the __init__() method
    # _comptype -- the AIFF-C compression type ('NONE' in AIFF)
    #       set through the setcomptype() or setparams() method
    # _compname -- the human-readable AIFF-C compression type
    #       set through the setcomptype() or setparams() method
    # _nchannels -- the number of audio channels
    #       set through the setnchannels() or setparams() method
    # _sampwidth -- the number of bytes per audio sample
    #       set through the setsampwidth() or setparams() method
    # _framerate -- the sampling frequency
    #       set through the setframerate() or setparams() method
    # _nframes -- the number of audio frames written to the header
    #       set through the setnframes() or setparams() method
    # _aifc -- whether we're writing an AIFF-C file or an AIFF file
    #       set through the aifc() method, reset through the
    #       aiff() method
    #
    # These variables are used internally only:
    # _version -- the AIFF-C version number
    # _comp -- the compressor from builtin module cl
    # _nframeswritten -- the number of audio frames actually written
    # _datalength -- the size of the audio samples written to the header
    # _datawritten -- the size of the audio samples actually written

    def __init__(self, f):
        if isinstance(f, str):
            filename = f
            f = builtins.open(f, 'wb')
        else:
            # else, assume it is an open file object already
            filename = '???'
        self.initfp(f)
        if filename[-5:] == '.aiff':
            self._aifc = 0
        else:
            self._aifc = 1

    def initfp(self, file):
        self._file = file
        self._version = _AIFC_version
        self._comptype = b'NONE'
        self._compname = b'not compressed'
        self._convert = None
        self._nchannels = 0
        self._sampwidth = 0
        self._framerate = 0
        self._nframes = 0
        self._nframeswritten = 0
        self._datawritten = 0
        self._datalength = 0
        self._markers = []
        self._marklength = 0
        self._aifc = 1      # AIFF-C is default

    def __del__(self):
        if self._file:
            self.close()

    #
    # User visible methods.
    #
    def aiff(self):
        if self._nframeswritten:
            raise Error('cannot change parameters after starting to write')
        self._aifc = 0

    def aifc(self):
        if self._nframeswritten:
            raise Error('cannot change parameters after starting to write')
        self._aifc = 1

    def setnchannels(self, nchannels):
        if self._nframeswritten:
            raise Error('cannot change parameters after starting to write')
        if nchannels < 1:
            raise Error('bad # of channels')
        self._nchannels = nchannels

    def getnchannels(self):
        if not self._nchannels:
            raise Error('number of channels not set')
        return self._nchannels

    def setsampwidth(self, sampwidth):
        if self._nframeswritten:
            raise Error('cannot change parameters after starting to write')
        if sampwidth < 1 or sampwidth > 4:
            raise Error('bad sample width')
        self._sampwidth = sampwidth

    def getsampwidth(self):
        if not self._sampwidth:
            raise Error('sample width not set')
        return self._sampwidth

    def setframerate(self, framerate):
        if self._nframeswritten:
            raise Error('cannot change parameters after starting to write')
        if framerate <= 0:
            raise Error('bad frame rate')
        self._framerate = framerate

    def getframerate(self):
        if not self._framerate:
            raise Error('frame rate not set')
        return self._framerate

    def setnframes(self, nframes):
        if self._nframeswritten:
            raise Error('cannot change parameters after starting to write')
        self._nframes = nframes

    def getnframes(self):
        return self._nframeswritten

    def setcomptype(self, comptype, compname):
        if self._nframeswritten:
            raise Error('cannot change parameters after starting to write')
        if comptype not in (b'NONE', b'ulaw', b'ULAW',
                            b'alaw', b'ALAW', b'G722'):
            raise Error('unsupported compression type')
        self._comptype = comptype
        self._compname = compname

    def getcomptype(self):
        return self._comptype

    def getcompname(self):
        return self._compname

##  def setversion(self, version):
##      if self._nframeswritten:
##          raise Error, 'cannot change parameters after starting to write'
##      self._version = version

<<<<<<< HEAD
    def setparams(self, params):
        nchannels, sampwidth, framerate, nframes, comptype, compname = params
=======
    def setparams(self, info):
        nchannels, sampwidth, framerate, nframes, comptype, compname = info
>>>>>>> 4f5f3481
        if self._nframeswritten:
            raise Error('cannot change parameters after starting to write')
        if comptype not in (b'NONE', b'ulaw', b'ULAW',
                            b'alaw', b'ALAW', b'G722'):
            raise Error('unsupported compression type')
        self.setnchannels(nchannels)
        self.setsampwidth(sampwidth)
        self.setframerate(framerate)
        self.setnframes(nframes)
        self.setcomptype(comptype, compname)

    def getparams(self):
        if not self._nchannels or not self._sampwidth or not self._framerate:
            raise Error('not all parameters set')
        return self._nchannels, self._sampwidth, self._framerate, \
              self._nframes, self._comptype, self._compname

    def setmark(self, id, pos, name):
        if id <= 0:
            raise Error('marker ID must be > 0')
        if pos < 0:
            raise Error('marker position must be >= 0')
        if not isinstance(name, str):
            raise Error('marker name must be a string')
        for i in range(len(self._markers)):
            if id == self._markers[i][0]:
                self._markers[i] = id, pos, name
                return
        self._markers.append((id, pos, name))

    def getmark(self, id):
        for marker in self._markers:
            if id == marker[0]:
                return marker
        raise Error('marker {0!r} does not exist'.format(id))

    def getmarkers(self):
        if len(self._markers) == 0:
            return None
        return self._markers

    def tell(self):
        return self._nframeswritten

    def writeframesraw(self, data):
        self._ensure_header_written(len(data))
        nframes = len(data) // (self._sampwidth * self._nchannels)
        if self._convert:
            data = self._convert(data)
        self._file.write(data)
        self._nframeswritten = self._nframeswritten + nframes
        self._datawritten = self._datawritten + len(data)

    def writeframes(self, data):
        self.writeframesraw(data)
        if self._nframeswritten != self._nframes or \
              self._datalength != self._datawritten:
            self._patchheader()

    def close(self):
        self._ensure_header_written(0)
        if self._datawritten & 1:
            # quick pad to even size
            self._file.write(b'\x00')
            self._datawritten = self._datawritten + 1
        self._writemarkers()
        if self._nframeswritten != self._nframes or \
              self._datalength != self._datawritten or \
              self._marklength:
            self._patchheader()
<<<<<<< HEAD
=======
        if self._comp:
            self._comp.CloseCompressor()
            self._comp = None
>>>>>>> 4f5f3481
        # Prevent ref cycles
        self._convert = None
        self._file.close()

    #
    # Internal methods.
    #

    def _lin2alaw(self, data):
        import audioop
        return audioop.lin2alaw(data, 2)

    def _lin2ulaw(self, data):
        import audioop
        return audioop.lin2ulaw(data, 2)

    def _lin2adpcm(self, data):
        import audioop
        if not hasattr(self, '_adpcmstate'):
            self._adpcmstate = None
        data, self._adpcmstate = audioop.lin2adpcm(data, 2, self._adpcmstate)
        return data

    def _ensure_header_written(self, datasize):
        if not self._nframeswritten:
            if self._comptype in (b'ULAW', b'ALAW'):
                if not self._sampwidth:
                    self._sampwidth = 2
                if self._sampwidth != 2:
                    raise Error('sample width must be 2 when compressing '
                                'with ulaw/ULAW or alaw/ALAW')
            if self._comptype == b'G722':
                if not self._sampwidth:
                    self._sampwidth = 2
                if self._sampwidth != 2:
                    raise Error('sample width must be 2 when compressing '
                                'with G7.22 (ADPCM)')
            if not self._nchannels:
                raise Error('# channels not specified')
            if not self._sampwidth:
                raise Error('sample width not specified')
            if not self._framerate:
                raise Error('sampling rate not specified')
            self._write_header(datasize)

    def _init_compression(self):
        if self._comptype == b'G722':
            self._convert = self._lin2adpcm
        elif self._comptype in (b'ulaw', b'ULAW'):
            self._convert = self._lin2ulaw
        elif self._comptype in (b'alaw', b'ALAW'):
            self._convert = self._lin2alaw
        else:
            raise Error('unsupported compression type')

    def _write_header(self, initlength):
        if self._aifc and self._comptype != b'NONE':
            self._init_compression()
        self._file.write(b'FORM')
        if not self._nframes:
            self._nframes = initlength // (self._nchannels * self._sampwidth)
        self._datalength = self._nframes * self._nchannels * self._sampwidth
        if self._datalength & 1:
            self._datalength = self._datalength + 1
        if self._aifc:
<<<<<<< HEAD
            if self._comptype in (b'ulaw', b'ULAW', b'alaw', b'ALAW'):
                self._datalength = self._datalength // 2
                if self._datalength & 1:
                    self._datalength = self._datalength + 1
            elif self._comptype == b'G722':
=======
            if self._comptype in ('ULAW', 'ALAW'):
                self._datalength = self._datalength // 2
                if self._datalength & 1:
                    self._datalength = self._datalength + 1
            elif self._comptype == 'G722':
>>>>>>> 4f5f3481
                self._datalength = (self._datalength + 3) // 4
                if self._datalength & 1:
                    self._datalength = self._datalength + 1
        self._form_length_pos = self._file.tell()
        commlength = self._write_form_length(self._datalength)
        if self._aifc:
<<<<<<< HEAD
            self._file.write(b'AIFC')
            self._file.write(b'FVER')
            _write_long(self._file, 4)
            _write_long(self._file, self._version)
        else:
            self._file.write(b'AIFF')
        self._file.write(b'COMM')
        _write_long(self._file, commlength)
=======
            self._file.write('AIFC')
            self._file.write('FVER')
            _write_ulong(self._file, 4)
            _write_ulong(self._file, self._version)
        else:
            self._file.write('AIFF')
        self._file.write('COMM')
        _write_ulong(self._file, commlength)
>>>>>>> 4f5f3481
        _write_short(self._file, self._nchannels)
        self._nframes_pos = self._file.tell()
        _write_ulong(self._file, self._nframes)
        _write_short(self._file, self._sampwidth * 8)
        _write_float(self._file, self._framerate)
        if self._aifc:
            self._file.write(self._comptype)
            _write_string(self._file, self._compname)
        self._file.write(b'SSND')
        self._ssnd_length_pos = self._file.tell()
        _write_ulong(self._file, self._datalength + 8)
        _write_ulong(self._file, 0)
        _write_ulong(self._file, 0)

    def _write_form_length(self, datalength):
        if self._aifc:
            commlength = 18 + 5 + len(self._compname)
            if commlength & 1:
                commlength = commlength + 1
            verslength = 12
        else:
            commlength = 18
            verslength = 0
        _write_ulong(self._file, 4 + verslength + self._marklength + \
                     8 + commlength + 16 + datalength)
        return commlength

    def _patchheader(self):
        curpos = self._file.tell()
        if self._datawritten & 1:
            datalength = self._datawritten + 1
            self._file.write(b'\x00')
        else:
            datalength = self._datawritten
        if datalength == self._datalength and \
              self._nframes == self._nframeswritten and \
              self._marklength == 0:
            self._file.seek(curpos, 0)
            return
        self._file.seek(self._form_length_pos, 0)
        dummy = self._write_form_length(datalength)
        self._file.seek(self._nframes_pos, 0)
        _write_ulong(self._file, self._nframeswritten)
        self._file.seek(self._ssnd_length_pos, 0)
        _write_ulong(self._file, datalength + 8)
        self._file.seek(curpos, 0)
        self._nframes = self._nframeswritten
        self._datalength = datalength

    def _writemarkers(self):
        if len(self._markers) == 0:
            return
        self._file.write(b'MARK')
        length = 2
        for marker in self._markers:
            id, pos, name = marker
            length = length + len(name) + 1 + 6
            if len(name) & 1 == 0:
                length = length + 1
        _write_ulong(self._file, length)
        self._marklength = length + 8
        _write_short(self._file, len(self._markers))
        for marker in self._markers:
            id, pos, name = marker
            _write_short(self._file, id)
            _write_ulong(self._file, pos)
            _write_string(self._file, name)

def open(f, mode=None):
    if mode is None:
        if hasattr(f, 'mode'):
            mode = f.mode
        else:
            mode = 'rb'
    if mode in ('r', 'rb'):
        return Aifc_read(f)
    elif mode in ('w', 'wb'):
        return Aifc_write(f)
    else:
        raise Error("mode must be 'r', 'rb', 'w', or 'wb'")

openfp = open # B/W compatibility

if __name__ == '__main__':
    import sys
    if not sys.argv[1:]:
        sys.argv.append('/usr/demos/data/audio/bach.aiff')
    fn = sys.argv[1]
    f = open(fn, 'r')
    print("Reading", fn)
    print("nchannels =", f.getnchannels())
    print("nframes   =", f.getnframes())
    print("sampwidth =", f.getsampwidth())
    print("framerate =", f.getframerate())
    print("comptype  =", f.getcomptype())
    print("compname  =", f.getcompname())
    if sys.argv[2:]:
        gn = sys.argv[2]
        print("Writing", gn)
        g = open(gn, 'w')
        g.setparams(f.getparams())
        while 1:
            data = f.readframes(1024)
            if not data:
                break
            g.writeframes(data)
        g.close()
        f.close()
        print("Done.")<|MERGE_RESOLUTION|>--- conflicted
+++ resolved
@@ -135,18 +135,14 @@
 """
 
 import struct
-import builtins
-
-__all__ = ["Error", "open", "openfp"]
+import __builtin__
+
+__all__ = ["Error","open","openfp"]
 
 class Error(Exception):
     pass
 
-<<<<<<< HEAD
-_AIFC_version = 0xA2805140     # Version 1 of AIFF-C
-=======
 _AIFC_version = 0xA2805140L     # Version 1 of AIFF-C
->>>>>>> 4f5f3481
 
 def _read_long(file):
     try:
@@ -175,7 +171,7 @@
 def _read_string(file):
     length = ord(file.read(1))
     if length == 0:
-        data = b''
+        data = ''
     else:
         data = file.read(length)
     if length & 1 == 0:
@@ -198,7 +194,7 @@
         f = _HUGE_VAL
     else:
         expon = expon - 16383
-        f = (himant * 0x100000000 + lomant) * pow(2.0, expon - 63)
+        f = (himant * 0x100000000L + lomant) * pow(2.0, expon - 63)
     return sign * f
 
 def _write_short(f, x):
@@ -216,14 +212,10 @@
 def _write_string(f, s):
     if len(s) > 255:
         raise ValueError("string exceeds maximum pstring length")
-<<<<<<< HEAD
-    f.write(struct.pack('b', len(s)))
-=======
     f.write(struct.pack('B', len(s)))
->>>>>>> 4f5f3481
     f.write(s)
     if len(s) & 1 == 0:
-        f.write(b'\x00')
+        f.write(chr(0))
 
 def _write_float(f, x):
     import math
@@ -250,20 +242,13 @@
             expon = expon | sign
             fmant = math.ldexp(fmant, 32)
             fsmant = math.floor(fmant)
-            himant = int(fsmant)
+            himant = long(fsmant)
             fmant = math.ldexp(fmant - fsmant, 32)
             fsmant = math.floor(fmant)
-<<<<<<< HEAD
-            lomant = int(fsmant)
-    _write_short(f, expon)
-    _write_long(f, himant)
-    _write_long(f, lomant)
-=======
             lomant = long(fsmant)
     _write_ushort(f, expon)
     _write_ulong(f, himant)
     _write_ulong(f, lomant)
->>>>>>> 4f5f3481
 
 from chunk import Chunk
 
@@ -305,27 +290,21 @@
 
     def initfp(self, file):
         self._version = 0
+        self._decomp = None
         self._convert = None
         self._markers = []
         self._soundpos = 0
         self._file = file
         chunk = Chunk(file)
-<<<<<<< HEAD
-        if chunk.getname() != b'FORM':
-            raise Error('file does not start with FORM id')
-        formdata = chunk.read(4)
-        if formdata == b'AIFF':
-=======
         if chunk.getname() != 'FORM':
             raise Error, 'file does not start with FORM id'
         formdata = chunk.read(4)
         if formdata == 'AIFF':
->>>>>>> 4f5f3481
             self._aifc = 0
-        elif formdata == b'AIFC':
+        elif formdata == 'AIFC':
             self._aifc = 1
         else:
-            raise Error('not an AIFF or AIFF-C file')
+            raise Error, 'not an AIFF or AIFF-C file'
         self._comm_chunk_read = 0
         while 1:
             self._ssnd_seek_needed = 1
@@ -334,24 +313,36 @@
             except EOFError:
                 break
             chunkname = chunk.getname()
-            if chunkname == b'COMM':
+            if chunkname == 'COMM':
                 self._read_comm_chunk(chunk)
                 self._comm_chunk_read = 1
-            elif chunkname == b'SSND':
+            elif chunkname == 'SSND':
                 self._ssnd_chunk = chunk
                 dummy = chunk.read(8)
                 self._ssnd_seek_needed = 0
-            elif chunkname == b'FVER':
+            elif chunkname == 'FVER':
                 self._version = _read_ulong(chunk)
-            elif chunkname == b'MARK':
+            elif chunkname == 'MARK':
                 self._readmark(chunk)
             chunk.skip()
         if not self._comm_chunk_read or not self._ssnd_chunk:
-            raise Error('COMM chunk and/or SSND chunk missing')
+            raise Error, 'COMM chunk and/or SSND chunk missing'
+        if self._aifc and self._decomp:
+            import cl
+            params = [cl.ORIGINAL_FORMAT, 0,
+                  cl.BITS_PER_COMPONENT, self._sampwidth * 8,
+                  cl.FRAME_RATE, self._framerate]
+            if self._nchannels == 1:
+                params[1] = cl.MONO
+            elif self._nchannels == 2:
+                params[1] = cl.STEREO_INTERLEAVED
+            else:
+                raise Error, 'cannot compress more than 2 channels'
+            self._decomp.SetParams(params)
 
     def __init__(self, f):
-        if isinstance(f, str):
-            f = builtins.open(f, 'rb')
+        if type(f) == type(''):
+            f = __builtin__.open(f, 'rb')
         # else, assume it is an open file object already
         self.initfp(f)
 
@@ -366,12 +357,9 @@
         self._soundpos = 0
 
     def close(self):
-<<<<<<< HEAD
-=======
         if self._decomp:
             self._decomp.CloseDecompressor()
             self._decomp = None
->>>>>>> 4f5f3481
         self._file.close()
 
     def tell(self):
@@ -412,11 +400,11 @@
         for marker in self._markers:
             if id == marker[0]:
                 return marker
-        raise Error('marker {0!r} does not exist'.format(id))
+        raise Error, 'marker %r does not exist' % (id,)
 
     def setpos(self, pos):
         if pos < 0 or pos > self._nframes:
-            raise Error('position not in range')
+            raise Error, 'position not in range'
         self._soundpos = pos
         self._ssnd_seek_needed = 1
 
@@ -429,34 +417,23 @@
                 self._ssnd_chunk.seek(pos + 8)
             self._ssnd_seek_needed = 0
         if nframes == 0:
-            return b''
+            return ''
         data = self._ssnd_chunk.read(nframes * self._framesize)
         if self._convert and data:
             data = self._convert(data)
-<<<<<<< HEAD
-        self._soundpos = self._soundpos + len(data) // (self._nchannels
-                                                        * self._sampwidth)
-=======
         self._soundpos = self._soundpos + len(data) // (self._nchannels * self._sampwidth)
->>>>>>> 4f5f3481
         return data
 
     #
     # Internal methods.
     #
 
-<<<<<<< HEAD
-    def _alaw2lin(self, data):
-        import audioop
-        return audioop.alaw2lin(data, 2)
-=======
     def _decomp_data(self, data):
         import cl
         dummy = self._decomp.SetParam(cl.FRAME_BUFFER_SIZE,
                           len(data) * 2)
         return self._decomp.Decompress(len(data) // self._nchannels,
                            data)
->>>>>>> 4f5f3481
 
     def _ulaw2lin(self, data):
         import audioop
@@ -467,7 +444,8 @@
         if not hasattr(self, '_adpcmstate'):
             # first time
             self._adpcmstate = None
-        data, self._adpcmstate = audioop.adpcm2lin(data, 2, self._adpcmstate)
+        data, self._adpcmstate = audioop.adpcm2lin(data, 2,
+                               self._adpcmstate)
         return data
 
     def _read_comm_chunk(self, chunk):
@@ -481,7 +459,7 @@
             kludge = 0
             if chunk.chunksize == 18:
                 kludge = 1
-                print('Warning: bad COMM chunk size')
+                print 'Warning: bad COMM chunk size'
                 chunk.chunksize = 23
             #DEBUG end
             self._comptype = chunk.read(4)
@@ -494,17 +472,6 @@
                 chunk.file.seek(-1, 1)
             #DEBUG end
             self._compname = _read_string(chunk)
-<<<<<<< HEAD
-            if self._comptype != b'NONE':
-                if self._comptype == b'G722':
-                    self._convert = self._adpcm2lin
-                    self._framesize = self._framesize // 4
-                elif self._comptype in (b'ulaw', b'ULAW'):
-                    self._convert = self._ulaw2lin
-                    self._framesize = self._framesize // 2
-                elif self._comptype in (b'alaw', b'ALAW'):
-                    self._convert = self._alaw2lin
-=======
             if self._comptype != 'NONE':
                 if self._comptype == 'G722':
                     try:
@@ -533,13 +500,14 @@
                     self._framesize = self._framesize // 2
                 elif self._comptype == 'ALAW':
                     scheme = cl.G711_ALAW
->>>>>>> 4f5f3481
                     self._framesize = self._framesize // 2
                 else:
-                    raise Error('unsupported compression type')
+                    raise Error, 'unsupported compression type'
+                self._decomp = cl.OpenDecompressor(scheme)
+                self._convert = self._decomp_data
         else:
-            self._comptype = b'NONE'
-            self._compname = b'not compressed'
+            self._comptype = 'NONE'
+            self._compname = 'not compressed'
 
     def _readmark(self, chunk):
         nmarkers = _read_short(chunk)
@@ -556,11 +524,11 @@
                     # a position 0 and name ''
                     self._markers.append((id, pos, name))
         except EOFError:
-            print('Warning: MARK chunk contains only', end=' ')
-            print(len(self._markers), end=' ')
-            if len(self._markers) == 1: print('marker', end=' ')
-            else: print('markers', end=' ')
-            print('instead of', nmarkers)
+            print 'Warning: MARK chunk contains only',
+            print len(self._markers),
+            if len(self._markers) == 1: print 'marker',
+            else: print 'markers',
+            print 'instead of', nmarkers
 
 class Aifc_write:
     # Variables used in this class:
@@ -593,9 +561,9 @@
     # _datawritten -- the size of the audio samples actually written
 
     def __init__(self, f):
-        if isinstance(f, str):
+        if type(f) == type(''):
             filename = f
-            f = builtins.open(f, 'wb')
+            f = __builtin__.open(f, 'wb')
         else:
             # else, assume it is an open file object already
             filename = '???'
@@ -608,8 +576,9 @@
     def initfp(self, file):
         self._file = file
         self._version = _AIFC_version
-        self._comptype = b'NONE'
-        self._compname = b'not compressed'
+        self._comptype = 'NONE'
+        self._compname = 'not compressed'
+        self._comp = None
         self._convert = None
         self._nchannels = 0
         self._sampwidth = 0
@@ -631,53 +600,53 @@
     #
     def aiff(self):
         if self._nframeswritten:
-            raise Error('cannot change parameters after starting to write')
+            raise Error, 'cannot change parameters after starting to write'
         self._aifc = 0
 
     def aifc(self):
         if self._nframeswritten:
-            raise Error('cannot change parameters after starting to write')
+            raise Error, 'cannot change parameters after starting to write'
         self._aifc = 1
 
     def setnchannels(self, nchannels):
         if self._nframeswritten:
-            raise Error('cannot change parameters after starting to write')
+            raise Error, 'cannot change parameters after starting to write'
         if nchannels < 1:
-            raise Error('bad # of channels')
+            raise Error, 'bad # of channels'
         self._nchannels = nchannels
 
     def getnchannels(self):
         if not self._nchannels:
-            raise Error('number of channels not set')
+            raise Error, 'number of channels not set'
         return self._nchannels
 
     def setsampwidth(self, sampwidth):
         if self._nframeswritten:
-            raise Error('cannot change parameters after starting to write')
+            raise Error, 'cannot change parameters after starting to write'
         if sampwidth < 1 or sampwidth > 4:
-            raise Error('bad sample width')
+            raise Error, 'bad sample width'
         self._sampwidth = sampwidth
 
     def getsampwidth(self):
         if not self._sampwidth:
-            raise Error('sample width not set')
+            raise Error, 'sample width not set'
         return self._sampwidth
 
     def setframerate(self, framerate):
         if self._nframeswritten:
-            raise Error('cannot change parameters after starting to write')
+            raise Error, 'cannot change parameters after starting to write'
         if framerate <= 0:
-            raise Error('bad frame rate')
+            raise Error, 'bad frame rate'
         self._framerate = framerate
 
     def getframerate(self):
         if not self._framerate:
-            raise Error('frame rate not set')
+            raise Error, 'frame rate not set'
         return self._framerate
 
     def setnframes(self, nframes):
         if self._nframeswritten:
-            raise Error('cannot change parameters after starting to write')
+            raise Error, 'cannot change parameters after starting to write'
         self._nframes = nframes
 
     def getnframes(self):
@@ -685,10 +654,9 @@
 
     def setcomptype(self, comptype, compname):
         if self._nframeswritten:
-            raise Error('cannot change parameters after starting to write')
-        if comptype not in (b'NONE', b'ulaw', b'ULAW',
-                            b'alaw', b'ALAW', b'G722'):
-            raise Error('unsupported compression type')
+            raise Error, 'cannot change parameters after starting to write'
+        if comptype not in ('NONE', 'ULAW', 'ALAW', 'G722'):
+            raise Error, 'unsupported compression type'
         self._comptype = comptype
         self._compname = compname
 
@@ -703,18 +671,12 @@
 ##          raise Error, 'cannot change parameters after starting to write'
 ##      self._version = version
 
-<<<<<<< HEAD
-    def setparams(self, params):
-        nchannels, sampwidth, framerate, nframes, comptype, compname = params
-=======
     def setparams(self, info):
         nchannels, sampwidth, framerate, nframes, comptype, compname = info
->>>>>>> 4f5f3481
         if self._nframeswritten:
-            raise Error('cannot change parameters after starting to write')
-        if comptype not in (b'NONE', b'ulaw', b'ULAW',
-                            b'alaw', b'ALAW', b'G722'):
-            raise Error('unsupported compression type')
+            raise Error, 'cannot change parameters after starting to write'
+        if comptype not in ('NONE', 'ULAW', 'ALAW', 'G722'):
+            raise Error, 'unsupported compression type'
         self.setnchannels(nchannels)
         self.setsampwidth(sampwidth)
         self.setframerate(framerate)
@@ -723,17 +685,17 @@
 
     def getparams(self):
         if not self._nchannels or not self._sampwidth or not self._framerate:
-            raise Error('not all parameters set')
+            raise Error, 'not all parameters set'
         return self._nchannels, self._sampwidth, self._framerate, \
               self._nframes, self._comptype, self._compname
 
     def setmark(self, id, pos, name):
         if id <= 0:
-            raise Error('marker ID must be > 0')
+            raise Error, 'marker ID must be > 0'
         if pos < 0:
-            raise Error('marker position must be >= 0')
-        if not isinstance(name, str):
-            raise Error('marker name must be a string')
+            raise Error, 'marker position must be >= 0'
+        if type(name) != type(''):
+            raise Error, 'marker name must be a string'
         for i in range(len(self._markers)):
             if id == self._markers[i][0]:
                 self._markers[i] = id, pos, name
@@ -744,7 +706,7 @@
         for marker in self._markers:
             if id == marker[0]:
                 return marker
-        raise Error('marker {0!r} does not exist'.format(id))
+        raise Error, 'marker %r does not exist' % (id,)
 
     def getmarkers(self):
         if len(self._markers) == 0:
@@ -773,19 +735,16 @@
         self._ensure_header_written(0)
         if self._datawritten & 1:
             # quick pad to even size
-            self._file.write(b'\x00')
+            self._file.write(chr(0))
             self._datawritten = self._datawritten + 1
         self._writemarkers()
         if self._nframeswritten != self._nframes or \
               self._datalength != self._datawritten or \
               self._marklength:
             self._patchheader()
-<<<<<<< HEAD
-=======
         if self._comp:
             self._comp.CloseCompressor()
             self._comp = None
->>>>>>> 4f5f3481
         # Prevent ref cycles
         self._convert = None
         self._file.close()
@@ -794,9 +753,11 @@
     # Internal methods.
     #
 
-    def _lin2alaw(self, data):
-        import audioop
-        return audioop.lin2alaw(data, 2)
+    def _comp_data(self, data):
+        import cl
+        dummy = self._comp.SetParam(cl.FRAME_BUFFER_SIZE, len(data))
+        dummy = self._comp.SetParam(cl.COMPRESSED_BUFFER_SIZE, len(data))
+        return self._comp.Compress(self._nframes, data)
 
     def _lin2ulaw(self, data):
         import audioop
@@ -806,80 +767,89 @@
         import audioop
         if not hasattr(self, '_adpcmstate'):
             self._adpcmstate = None
-        data, self._adpcmstate = audioop.lin2adpcm(data, 2, self._adpcmstate)
+        data, self._adpcmstate = audioop.lin2adpcm(data, 2,
+                               self._adpcmstate)
         return data
 
     def _ensure_header_written(self, datasize):
         if not self._nframeswritten:
-            if self._comptype in (b'ULAW', b'ALAW'):
+            if self._comptype in ('ULAW', 'ALAW'):
                 if not self._sampwidth:
                     self._sampwidth = 2
                 if self._sampwidth != 2:
-                    raise Error('sample width must be 2 when compressing '
-                                'with ulaw/ULAW or alaw/ALAW')
-            if self._comptype == b'G722':
+                    raise Error, 'sample width must be 2 when compressing with ULAW or ALAW'
+            if self._comptype == 'G722':
                 if not self._sampwidth:
                     self._sampwidth = 2
                 if self._sampwidth != 2:
-                    raise Error('sample width must be 2 when compressing '
-                                'with G7.22 (ADPCM)')
+                    raise Error, 'sample width must be 2 when compressing with G7.22 (ADPCM)'
             if not self._nchannels:
-                raise Error('# channels not specified')
+                raise Error, '# channels not specified'
             if not self._sampwidth:
-                raise Error('sample width not specified')
+                raise Error, 'sample width not specified'
             if not self._framerate:
-                raise Error('sampling rate not specified')
+                raise Error, 'sampling rate not specified'
             self._write_header(datasize)
 
     def _init_compression(self):
-        if self._comptype == b'G722':
+        if self._comptype == 'G722':
             self._convert = self._lin2adpcm
-        elif self._comptype in (b'ulaw', b'ULAW'):
-            self._convert = self._lin2ulaw
-        elif self._comptype in (b'alaw', b'ALAW'):
-            self._convert = self._lin2alaw
+            return
+        try:
+            import cl
+        except ImportError:
+            if self._comptype == 'ULAW':
+                try:
+                    import audioop
+                    self._convert = self._lin2ulaw
+                    return
+                except ImportError:
+                    pass
+            raise Error, 'cannot write compressed AIFF-C files'
+        if self._comptype == 'ULAW':
+            scheme = cl.G711_ULAW
+        elif self._comptype == 'ALAW':
+            scheme = cl.G711_ALAW
         else:
-            raise Error('unsupported compression type')
+            raise Error, 'unsupported compression type'
+        self._comp = cl.OpenCompressor(scheme)
+        params = [cl.ORIGINAL_FORMAT, 0,
+              cl.BITS_PER_COMPONENT, self._sampwidth * 8,
+              cl.FRAME_RATE, self._framerate,
+              cl.FRAME_BUFFER_SIZE, 100,
+              cl.COMPRESSED_BUFFER_SIZE, 100]
+        if self._nchannels == 1:
+            params[1] = cl.MONO
+        elif self._nchannels == 2:
+            params[1] = cl.STEREO_INTERLEAVED
+        else:
+            raise Error, 'cannot compress more than 2 channels'
+        self._comp.SetParams(params)
+        # the compressor produces a header which we ignore
+        dummy = self._comp.Compress(0, '')
+        self._convert = self._comp_data
 
     def _write_header(self, initlength):
-        if self._aifc and self._comptype != b'NONE':
+        if self._aifc and self._comptype != 'NONE':
             self._init_compression()
-        self._file.write(b'FORM')
+        self._file.write('FORM')
         if not self._nframes:
             self._nframes = initlength // (self._nchannels * self._sampwidth)
         self._datalength = self._nframes * self._nchannels * self._sampwidth
         if self._datalength & 1:
             self._datalength = self._datalength + 1
         if self._aifc:
-<<<<<<< HEAD
-            if self._comptype in (b'ulaw', b'ULAW', b'alaw', b'ALAW'):
-                self._datalength = self._datalength // 2
-                if self._datalength & 1:
-                    self._datalength = self._datalength + 1
-            elif self._comptype == b'G722':
-=======
             if self._comptype in ('ULAW', 'ALAW'):
                 self._datalength = self._datalength // 2
                 if self._datalength & 1:
                     self._datalength = self._datalength + 1
             elif self._comptype == 'G722':
->>>>>>> 4f5f3481
                 self._datalength = (self._datalength + 3) // 4
                 if self._datalength & 1:
                     self._datalength = self._datalength + 1
         self._form_length_pos = self._file.tell()
         commlength = self._write_form_length(self._datalength)
         if self._aifc:
-<<<<<<< HEAD
-            self._file.write(b'AIFC')
-            self._file.write(b'FVER')
-            _write_long(self._file, 4)
-            _write_long(self._file, self._version)
-        else:
-            self._file.write(b'AIFF')
-        self._file.write(b'COMM')
-        _write_long(self._file, commlength)
-=======
             self._file.write('AIFC')
             self._file.write('FVER')
             _write_ulong(self._file, 4)
@@ -888,7 +858,6 @@
             self._file.write('AIFF')
         self._file.write('COMM')
         _write_ulong(self._file, commlength)
->>>>>>> 4f5f3481
         _write_short(self._file, self._nchannels)
         self._nframes_pos = self._file.tell()
         _write_ulong(self._file, self._nframes)
@@ -897,7 +866,7 @@
         if self._aifc:
             self._file.write(self._comptype)
             _write_string(self._file, self._compname)
-        self._file.write(b'SSND')
+        self._file.write('SSND')
         self._ssnd_length_pos = self._file.tell()
         _write_ulong(self._file, self._datalength + 8)
         _write_ulong(self._file, 0)
@@ -920,7 +889,7 @@
         curpos = self._file.tell()
         if self._datawritten & 1:
             datalength = self._datawritten + 1
-            self._file.write(b'\x00')
+            self._file.write(chr(0))
         else:
             datalength = self._datawritten
         if datalength == self._datalength and \
@@ -941,7 +910,7 @@
     def _writemarkers(self):
         if len(self._markers) == 0:
             return
-        self._file.write(b'MARK')
+        self._file.write('MARK')
         length = 2
         for marker in self._markers:
             id, pos, name = marker
@@ -968,7 +937,7 @@
     elif mode in ('w', 'wb'):
         return Aifc_write(f)
     else:
-        raise Error("mode must be 'r', 'rb', 'w', or 'wb'")
+        raise Error, "mode must be 'r', 'rb', 'w', or 'wb'"
 
 openfp = open # B/W compatibility
 
@@ -978,16 +947,16 @@
         sys.argv.append('/usr/demos/data/audio/bach.aiff')
     fn = sys.argv[1]
     f = open(fn, 'r')
-    print("Reading", fn)
-    print("nchannels =", f.getnchannels())
-    print("nframes   =", f.getnframes())
-    print("sampwidth =", f.getsampwidth())
-    print("framerate =", f.getframerate())
-    print("comptype  =", f.getcomptype())
-    print("compname  =", f.getcompname())
+    print "Reading", fn
+    print "nchannels =", f.getnchannels()
+    print "nframes   =", f.getnframes()
+    print "sampwidth =", f.getsampwidth()
+    print "framerate =", f.getframerate()
+    print "comptype  =", f.getcomptype()
+    print "compname  =", f.getcompname()
     if sys.argv[2:]:
         gn = sys.argv[2]
-        print("Writing", gn)
+        print "Writing", gn
         g = open(gn, 'w')
         g.setparams(f.getparams())
         while 1:
@@ -997,4 +966,4 @@
             g.writeframes(data)
         g.close()
         f.close()
-        print("Done.")+        print "Done."
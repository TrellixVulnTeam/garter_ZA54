--- conflicted
+++ resolved
@@ -575,12 +575,8 @@
         self._chunksize = chunksize
         if chunksize <= 0:
             self._number_left = 0
-<<<<<<< HEAD
-            self._ready = True
+            self._event.set()
             del cache[self._job]
-=======
-            self._event.set()
->>>>>>> ad12e63d
         else:
             self._number_left = length//chunksize + bool(length % chunksize)
 

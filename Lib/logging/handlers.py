# Copyright 2001-2012 by Vinay Sajip. All Rights Reserved.
#
# Permission to use, copy, modify, and distribute this software and its
# documentation for any purpose and without fee is hereby granted,
# provided that the above copyright notice appear in all copies and that
# both that copyright notice and this permission notice appear in
# supporting documentation, and that the name of Vinay Sajip
# not be used in advertising or publicity pertaining to distribution
# of the software without specific, written prior permission.
# VINAY SAJIP DISCLAIMS ALL WARRANTIES WITH REGARD TO THIS SOFTWARE, INCLUDING
# ALL IMPLIED WARRANTIES OF MERCHANTABILITY AND FITNESS. IN NO EVENT SHALL
# VINAY SAJIP BE LIABLE FOR ANY SPECIAL, INDIRECT OR CONSEQUENTIAL DAMAGES OR
# ANY DAMAGES WHATSOEVER RESULTING FROM LOSS OF USE, DATA OR PROFITS, WHETHER
# IN AN ACTION OF CONTRACT, NEGLIGENCE OR OTHER TORTIOUS ACTION, ARISING OUT
# OF OR IN CONNECTION WITH THE USE OR PERFORMANCE OF THIS SOFTWARE.

"""
Additional handlers for the logging package for Python. The core package is
based on PEP 282 and comments thereto in comp.lang.python.

Copyright (C) 2001-2012 Vinay Sajip. All Rights Reserved.

To use, simply 'import logging.handlers' and log away!
"""

import logging, socket, os, pickle, struct, time, re
from codecs import BOM_UTF8
from stat import ST_DEV, ST_INO, ST_MTIME
import queue
try:
    import threading
except ImportError: #pragma: no cover
    threading = None

#
# Some constants...
#

DEFAULT_TCP_LOGGING_PORT    = 9020
DEFAULT_UDP_LOGGING_PORT    = 9021
DEFAULT_HTTP_LOGGING_PORT   = 9022
DEFAULT_SOAP_LOGGING_PORT   = 9023
SYSLOG_UDP_PORT             = 514
SYSLOG_TCP_PORT             = 514

_MIDNIGHT = 24 * 60 * 60  # number of seconds in a day

class BaseRotatingHandler(logging.FileHandler):
    """
    Base class for handlers that rotate log files at a certain point.
    Not meant to be instantiated directly.  Instead, use RotatingFileHandler
    or TimedRotatingFileHandler.
    """
    def __init__(self, filename, mode, encoding=None, delay=False):
        """
        Use the specified filename for streamed logging
        """
        logging.FileHandler.__init__(self, filename, mode, encoding, delay)
        self.mode = mode
        self.encoding = encoding
        self.namer = None
        self.rotator = None

    def emit(self, record):
        """
        Emit a record.

        Output the record to the file, catering for rollover as described
        in doRollover().
        """
        try:
            if self.shouldRollover(record):
                self.doRollover()
            logging.FileHandler.emit(self, record)
        except (KeyboardInterrupt, SystemExit): #pragma: no cover
            raise
        except:
            self.handleError(record)

    def rotation_filename(self, default_name):
        """
        Modify the filename of a log file when rotating.

        This is provided so that a custom filename can be provided.

        The default implementation calls the 'namer' attribute of the
        handler, if it's callable, passing the default name to
        it. If the attribute isn't callable (the default is None), the name
        is returned unchanged.

        :param default_name: The default name for the log file.
        """
        if not callable(self.namer):
            result = default_name
        else:
            result = self.namer(default_name)
        return result

    def rotate(self, source, dest):
        """
        When rotating, rotate the current log.

        The default implementation calls the 'rotator' attribute of the
        handler, if it's callable, passing the source and dest arguments to
        it. If the attribute isn't callable (the default is None), the source
        is simply renamed to the destination.

        :param source: The source filename. This is normally the base
                       filename, e.g. 'test.log'
        :param dest:   The destination filename. This is normally
                       what the source is rotated to, e.g. 'test.log.1'.
        """
        if not callable(self.rotator):
            os.rename(source, dest)
        else:
            self.rotator(source, dest)

class RotatingFileHandler(BaseRotatingHandler):
    """
    Handler for logging to a set of files, which switches from one file
    to the next when the current file reaches a certain size.
    """
    def __init__(self, filename, mode='a', maxBytes=0, backupCount=0, encoding=None, delay=False):
        """
        Open the specified file and use it as the stream for logging.

        By default, the file grows indefinitely. You can specify particular
        values of maxBytes and backupCount to allow the file to rollover at
        a predetermined size.

        Rollover occurs whenever the current log file is nearly maxBytes in
        length. If backupCount is >= 1, the system will successively create
        new files with the same pathname as the base file, but with extensions
        ".1", ".2" etc. appended to it. For example, with a backupCount of 5
        and a base file name of "app.log", you would get "app.log",
        "app.log.1", "app.log.2", ... through to "app.log.5". The file being
        written to is always "app.log" - when it gets filled up, it is closed
        and renamed to "app.log.1", and if files "app.log.1", "app.log.2" etc.
        exist, then they are renamed to "app.log.2", "app.log.3" etc.
        respectively.

        If maxBytes is zero, rollover never occurs.
        """
        # If rotation/rollover is wanted, it doesn't make sense to use another
        # mode. If for example 'w' were specified, then if there were multiple
        # runs of the calling application, the logs from previous runs would be
        # lost if the 'w' is respected, because the log file would be truncated
        # on each run.
        if maxBytes > 0:
            mode = 'a'
        BaseRotatingHandler.__init__(self, filename, mode, encoding, delay)
        self.maxBytes = maxBytes
        self.backupCount = backupCount

    def doRollover(self):
        """
        Do a rollover, as described in __init__().
        """
        if self.stream:
            self.stream.close()
            self.stream = None
        if self.backupCount > 0:
            for i in range(self.backupCount - 1, 0, -1):
                sfn = self.rotation_filename("%s.%d" % (self.baseFilename, i))
                dfn = self.rotation_filename("%s.%d" % (self.baseFilename,
                                                        i + 1))
                if os.path.exists(sfn):
                    if os.path.exists(dfn):
                        os.remove(dfn)
                    os.rename(sfn, dfn)
            dfn = self.rotation_filename(self.baseFilename + ".1")
            if os.path.exists(dfn):
                os.remove(dfn)
            self.rotate(self.baseFilename, dfn)
        self.mode = 'w'
        self.stream = self._open()

    def shouldRollover(self, record):
        """
        Determine if rollover should occur.

        Basically, see if the supplied record would cause the file to exceed
        the size limit we have.
        """
        if self.stream is None:                 # delay was set...
            self.stream = self._open()
        if self.maxBytes > 0:                   # are we rolling over?
            msg = "%s\n" % self.format(record)
            self.stream.seek(0, 2)  #due to non-posix-compliant Windows feature
            if self.stream.tell() + len(msg) >= self.maxBytes:
                return 1
        return 0

class TimedRotatingFileHandler(BaseRotatingHandler):
    """
    Handler for logging to a file, rotating the log file at certain timed
    intervals.

    If backupCount is > 0, when rollover is done, no more than backupCount
    files are kept - the oldest ones are deleted.
    """
    def __init__(self, filename, when='h', interval=1, backupCount=0, encoding=None, delay=False, utc=False):
        BaseRotatingHandler.__init__(self, filename, 'a', encoding, delay)
        self.when = when.upper()
        self.backupCount = backupCount
        self.utc = utc
        # Calculate the real rollover interval, which is just the number of
        # seconds between rollovers.  Also set the filename suffix used when
        # a rollover occurs.  Current 'when' events supported:
        # S - Seconds
        # M - Minutes
        # H - Hours
        # D - Days
        # midnight - roll over at midnight
        # W{0-6} - roll over on a certain day; 0 - Monday
        #
        # Case of the 'when' specifier is not important; lower or upper case
        # will work.
        if self.when == 'S':
            self.interval = 1 # one second
            self.suffix = "%Y-%m-%d_%H-%M-%S"
            self.extMatch = r"^\d{4}-\d{2}-\d{2}_\d{2}-\d{2}-\d{2}(\.\w+)?$"
        elif self.when == 'M':
            self.interval = 60 # one minute
            self.suffix = "%Y-%m-%d_%H-%M"
            self.extMatch = r"^\d{4}-\d{2}-\d{2}_\d{2}-\d{2}(\.\w+)?$"
        elif self.when == 'H':
            self.interval = 60 * 60 # one hour
            self.suffix = "%Y-%m-%d_%H"
            self.extMatch = r"^\d{4}-\d{2}-\d{2}_\d{2}(\.\w+)?$"
        elif self.when == 'D' or self.when == 'MIDNIGHT':
            self.interval = 60 * 60 * 24 # one day
            self.suffix = "%Y-%m-%d"
            self.extMatch = r"^\d{4}-\d{2}-\d{2}(\.\w+)?$"
        elif self.when.startswith('W'):
            self.interval = 60 * 60 * 24 * 7 # one week
            if len(self.when) != 2:
                raise ValueError("You must specify a day for weekly rollover from 0 to 6 (0 is Monday): %s" % self.when)
            if self.when[1] < '0' or self.when[1] > '6':
                raise ValueError("Invalid day specified for weekly rollover: %s" % self.when)
            self.dayOfWeek = int(self.when[1])
            self.suffix = "%Y-%m-%d"
            self.extMatch = r"^\d{4}-\d{2}-\d{2}(\.\w+)?$"
        else:
            raise ValueError("Invalid rollover interval specified: %s" % self.when)

        self.extMatch = re.compile(self.extMatch, re.ASCII)
        self.interval = self.interval * interval # multiply by units requested
        if os.path.exists(filename):
            t = os.stat(filename)[ST_MTIME]
        else:
            t = int(time.time())
        self.rolloverAt = self.computeRollover(t)

    def computeRollover(self, currentTime):
        """
        Work out the rollover time based on the specified time.
        """
        result = currentTime + self.interval
        # If we are rolling over at midnight or weekly, then the interval is already known.
        # What we need to figure out is WHEN the next interval is.  In other words,
        # if you are rolling over at midnight, then your base interval is 1 day,
        # but you want to start that one day clock at midnight, not now.  So, we
        # have to fudge the rolloverAt value in order to trigger the first rollover
        # at the right time.  After that, the regular interval will take care of
        # the rest.  Note that this code doesn't care about leap seconds. :)
        if self.when == 'MIDNIGHT' or self.when.startswith('W'):
            # This could be done with less code, but I wanted it to be clear
            if self.utc:
                t = time.gmtime(currentTime)
            else:
                t = time.localtime(currentTime)
            currentHour = t[3]
            currentMinute = t[4]
            currentSecond = t[5]
            # r is the number of seconds left between now and midnight
            r = _MIDNIGHT - ((currentHour * 60 + currentMinute) * 60 +
                    currentSecond)
            result = currentTime + r
            # If we are rolling over on a certain day, add in the number of days until
            # the next rollover, but offset by 1 since we just calculated the time
            # until the next day starts.  There are three cases:
            # Case 1) The day to rollover is today; in this case, do nothing
            # Case 2) The day to rollover is further in the interval (i.e., today is
            #         day 2 (Wednesday) and rollover is on day 6 (Sunday).  Days to
            #         next rollover is simply 6 - 2 - 1, or 3.
            # Case 3) The day to rollover is behind us in the interval (i.e., today
            #         is day 5 (Saturday) and rollover is on day 3 (Thursday).
            #         Days to rollover is 6 - 5 + 3, or 4.  In this case, it's the
            #         number of days left in the current week (1) plus the number
            #         of days in the next week until the rollover day (3).
            # The calculations described in 2) and 3) above need to have a day added.
            # This is because the above time calculation takes us to midnight on this
            # day, i.e. the start of the next day.
            if self.when.startswith('W'):
                day = t[6] # 0 is Monday
                if day != self.dayOfWeek:
                    if day < self.dayOfWeek:
                        daysToWait = self.dayOfWeek - day
                    else:
                        daysToWait = 6 - day + self.dayOfWeek + 1
                    newRolloverAt = result + (daysToWait * (60 * 60 * 24))
                    if not self.utc:
                        dstNow = t[-1]
                        dstAtRollover = time.localtime(newRolloverAt)[-1]
                        if dstNow != dstAtRollover:
                            if not dstNow:  # DST kicks in before next rollover, so we need to deduct an hour
                                addend = -3600
                            else:           # DST bows out before next rollover, so we need to add an hour
                                addend = 3600
                            newRolloverAt += addend
                    result = newRolloverAt
        return result

    def shouldRollover(self, record):
        """
        Determine if rollover should occur.

        record is not used, as we are just comparing times, but it is needed so
        the method signatures are the same
        """
        t = int(time.time())
        if t >= self.rolloverAt:
            return 1
        return 0

    def getFilesToDelete(self):
        """
        Determine the files to delete when rolling over.

        More specific than the earlier method, which just used glob.glob().
        """
        dirName, baseName = os.path.split(self.baseFilename)
        fileNames = os.listdir(dirName)
        result = []
        prefix = baseName + "."
        plen = len(prefix)
        for fileName in fileNames:
            if fileName[:plen] == prefix:
                suffix = fileName[plen:]
                if self.extMatch.match(suffix):
                    result.append(os.path.join(dirName, fileName))
        result.sort()
        if len(result) < self.backupCount:
            result = []
        else:
            result = result[:len(result) - self.backupCount]
        return result

    def doRollover(self):
        """
        do a rollover; in this case, a date/time stamp is appended to the filename
        when the rollover happens.  However, you want the file to be named for the
        start of the interval, not the current time.  If there is a backup count,
        then we have to get a list of matching filenames, sort them and remove
        the one with the oldest suffix.
        """
        if self.stream:
            self.stream.close()
            self.stream = None
        # get the time that this sequence started at and make it a TimeTuple
        currentTime = int(time.time())
        dstNow = time.localtime(currentTime)[-1]
        t = self.rolloverAt - self.interval
        if self.utc:
            timeTuple = time.gmtime(t)
        else:
            timeTuple = time.localtime(t)
<<<<<<< HEAD
=======
            dstThen = timeTuple[-1]
            if dstNow != dstThen:
                if dstNow:
                    addend = 3600
                else:
                    addend = -3600
                timeTuple = time.localtime(t + addend)
>>>>>>> af592d1d
        dfn = self.rotation_filename(self.baseFilename + "." +
                                     time.strftime(self.suffix, timeTuple))
        if os.path.exists(dfn):
            os.remove(dfn)
        self.rotate(self.baseFilename, dfn)
        if self.backupCount > 0:
            for s in self.getFilesToDelete():
                os.remove(s)
        self.mode = 'w'
        self.stream = self._open()
        newRolloverAt = self.computeRollover(currentTime)
        while newRolloverAt <= currentTime:
            newRolloverAt = newRolloverAt + self.interval
        #If DST changes and midnight or weekly rollover, adjust for this.
        if (self.when == 'MIDNIGHT' or self.when.startswith('W')) and not self.utc:
            dstAtRollover = time.localtime(newRolloverAt)[-1]
            if dstNow != dstAtRollover:
                if not dstNow:  # DST kicks in before next rollover, so we need to deduct an hour
                    addend = -3600
                else:           # DST bows out before next rollover, so we need to add an hour
                    addend = 3600
                newRolloverAt += addend
        self.rolloverAt = newRolloverAt

class WatchedFileHandler(logging.FileHandler):
    """
    A handler for logging to a file, which watches the file
    to see if it has changed while in use. This can happen because of
    usage of programs such as newsyslog and logrotate which perform
    log file rotation. This handler, intended for use under Unix,
    watches the file to see if it has changed since the last emit.
    (A file has changed if its device or inode have changed.)
    If it has changed, the old file stream is closed, and the file
    opened to get a new stream.

    This handler is not appropriate for use under Windows, because
    under Windows open files cannot be moved or renamed - logging
    opens the files with exclusive locks - and so there is no need
    for such a handler. Furthermore, ST_INO is not supported under
    Windows; stat always returns zero for this value.

    This handler is based on a suggestion and patch by Chad J.
    Schroeder.
    """
    def __init__(self, filename, mode='a', encoding=None, delay=False):
        logging.FileHandler.__init__(self, filename, mode, encoding, delay)
        if not os.path.exists(self.baseFilename):
            self.dev, self.ino = -1, -1
        else:
            stat = os.stat(self.baseFilename)
            self.dev, self.ino = stat[ST_DEV], stat[ST_INO]

    def emit(self, record):
        """
        Emit a record.

        First check if the underlying file has changed, and if it
        has, close the old stream and reopen the file to get the
        current stream.
        """
        if not os.path.exists(self.baseFilename):
            stat = None
            changed = True
        else:
            stat = os.stat(self.baseFilename)
            changed = (stat[ST_DEV] != self.dev) or (stat[ST_INO] != self.ino)
        if changed and self.stream is not None:
            self.stream.flush()
            self.stream.close()
            self.stream = self._open()
            if stat is None:
                stat = os.stat(self.baseFilename)
            self.dev, self.ino = stat[ST_DEV], stat[ST_INO]
        logging.FileHandler.emit(self, record)

class SocketHandler(logging.Handler):
    """
    A handler class which writes logging records, in pickle format, to
    a streaming socket. The socket is kept open across logging calls.
    If the peer resets it, an attempt is made to reconnect on the next call.
    The pickle which is sent is that of the LogRecord's attribute dictionary
    (__dict__), so that the receiver does not need to have the logging module
    installed in order to process the logging event.

    To unpickle the record at the receiving end into a LogRecord, use the
    makeLogRecord function.
    """

    def __init__(self, host, port):
        """
        Initializes the handler with a specific host address and port.

        When the attribute *closeOnError* is set to True - if a socket error
        occurs, the socket is silently closed and then reopened on the next
        logging call.
        """
        logging.Handler.__init__(self)
        self.host = host
        self.port = port
        self.sock = None
        self.closeOnError = False
        self.retryTime = None
        #
        # Exponential backoff parameters.
        #
        self.retryStart = 1.0
        self.retryMax = 30.0
        self.retryFactor = 2.0

    def makeSocket(self, timeout=1):
        """
        A factory method which allows subclasses to define the precise
        type of socket they want.
        """
        s = socket.socket(socket.AF_INET, socket.SOCK_STREAM)
        if hasattr(s, 'settimeout'):
            s.settimeout(timeout)
        try:
            s.connect((self.host, self.port))
            return s
        except socket.error:
            s.close()
            raise

    def createSocket(self):
        """
        Try to create a socket, using an exponential backoff with
        a max retry time. Thanks to Robert Olson for the original patch
        (SF #815911) which has been slightly refactored.
        """
        now = time.time()
        # Either retryTime is None, in which case this
        # is the first time back after a disconnect, or
        # we've waited long enough.
        if self.retryTime is None:
            attempt = True
        else:
            attempt = (now >= self.retryTime)
        if attempt:
            try:
                self.sock = self.makeSocket()
                self.retryTime = None # next time, no delay before trying
            except socket.error:
                #Creation failed, so set the retry time and return.
                if self.retryTime is None:
                    self.retryPeriod = self.retryStart
                else:
                    self.retryPeriod = self.retryPeriod * self.retryFactor
                    if self.retryPeriod > self.retryMax:
                        self.retryPeriod = self.retryMax
                self.retryTime = now + self.retryPeriod

    def send(self, s):
        """
        Send a pickled string to the socket.

        This function allows for partial sends which can happen when the
        network is busy.
        """
        if self.sock is None:
            self.createSocket()
        #self.sock can be None either because we haven't reached the retry
        #time yet, or because we have reached the retry time and retried,
        #but are still unable to connect.
        if self.sock:
            try:
                if hasattr(self.sock, "sendall"):
                    self.sock.sendall(s)
                else: #pragma: no cover
                    sentsofar = 0
                    left = len(s)
                    while left > 0:
                        sent = self.sock.send(s[sentsofar:])
                        sentsofar = sentsofar + sent
                        left = left - sent
            except socket.error: #pragma: no cover
                self.sock.close()
                self.sock = None  # so we can call createSocket next time

    def makePickle(self, record):
        """
        Pickles the record in binary format with a length prefix, and
        returns it ready for transmission across the socket.
        """
        ei = record.exc_info
        if ei:
            dummy = self.format(record) # just to get traceback text into record.exc_text
            record.exc_info = None  # to avoid Unpickleable error
        s = pickle.dumps(record.__dict__, 1)
        if ei:
            record.exc_info = ei  # for next handler
        slen = struct.pack(">L", len(s))
        return slen + s

    def handleError(self, record):
        """
        Handle an error during logging.

        An error has occurred during logging. Most likely cause -
        connection lost. Close the socket so that we can retry on the
        next event.
        """
        if self.closeOnError and self.sock:
            self.sock.close()
            self.sock = None        #try to reconnect next time
        else:
            logging.Handler.handleError(self, record)

    def emit(self, record):
        """
        Emit a record.

        Pickles the record and writes it to the socket in binary format.
        If there is an error with the socket, silently drop the packet.
        If there was a problem with the socket, re-establishes the
        socket.
        """
        try:
            s = self.makePickle(record)
            self.send(s)
        except (KeyboardInterrupt, SystemExit): #pragma: no cover
            raise
        except:
            self.handleError(record)

    def close(self):
        """
        Closes the socket.
        """
        self.acquire()
        try:
            if self.sock:
                self.sock.close()
                self.sock = None
            logging.Handler.close(self)
        finally:
            self.release()

class DatagramHandler(SocketHandler):
    """
    A handler class which writes logging records, in pickle format, to
    a datagram socket.  The pickle which is sent is that of the LogRecord's
    attribute dictionary (__dict__), so that the receiver does not need to
    have the logging module installed in order to process the logging event.

    To unpickle the record at the receiving end into a LogRecord, use the
    makeLogRecord function.

    """
    def __init__(self, host, port):
        """
        Initializes the handler with a specific host address and port.
        """
        SocketHandler.__init__(self, host, port)
        self.closeOnError = False

    def makeSocket(self):
        """
        The factory method of SocketHandler is here overridden to create
        a UDP socket (SOCK_DGRAM).
        """
        s = socket.socket(socket.AF_INET, socket.SOCK_DGRAM)
        return s

    def send(self, s):
        """
        Send a pickled string to a socket.

        This function no longer allows for partial sends which can happen
        when the network is busy - UDP does not guarantee delivery and
        can deliver packets out of sequence.
        """
        if self.sock is None:
            self.createSocket()
        self.sock.sendto(s, (self.host, self.port))

class SysLogHandler(logging.Handler):
    """
    A handler class which sends formatted logging records to a syslog
    server. Based on Sam Rushing's syslog module:
    http://www.nightmare.com/squirl/python-ext/misc/syslog.py
    Contributed by Nicolas Untz (after which minor refactoring changes
    have been made).
    """

    # from <linux/sys/syslog.h>:
    # ======================================================================
    # priorities/facilities are encoded into a single 32-bit quantity, where
    # the bottom 3 bits are the priority (0-7) and the top 28 bits are the
    # facility (0-big number). Both the priorities and the facilities map
    # roughly one-to-one to strings in the syslogd(8) source code.  This
    # mapping is included in this file.
    #
    # priorities (these are ordered)

    LOG_EMERG     = 0       #  system is unusable
    LOG_ALERT     = 1       #  action must be taken immediately
    LOG_CRIT      = 2       #  critical conditions
    LOG_ERR       = 3       #  error conditions
    LOG_WARNING   = 4       #  warning conditions
    LOG_NOTICE    = 5       #  normal but significant condition
    LOG_INFO      = 6       #  informational
    LOG_DEBUG     = 7       #  debug-level messages

    #  facility codes
    LOG_KERN      = 0       #  kernel messages
    LOG_USER      = 1       #  random user-level messages
    LOG_MAIL      = 2       #  mail system
    LOG_DAEMON    = 3       #  system daemons
    LOG_AUTH      = 4       #  security/authorization messages
    LOG_SYSLOG    = 5       #  messages generated internally by syslogd
    LOG_LPR       = 6       #  line printer subsystem
    LOG_NEWS      = 7       #  network news subsystem
    LOG_UUCP      = 8       #  UUCP subsystem
    LOG_CRON      = 9       #  clock daemon
    LOG_AUTHPRIV  = 10      #  security/authorization messages (private)
    LOG_FTP       = 11      #  FTP daemon

    #  other codes through 15 reserved for system use
    LOG_LOCAL0    = 16      #  reserved for local use
    LOG_LOCAL1    = 17      #  reserved for local use
    LOG_LOCAL2    = 18      #  reserved for local use
    LOG_LOCAL3    = 19      #  reserved for local use
    LOG_LOCAL4    = 20      #  reserved for local use
    LOG_LOCAL5    = 21      #  reserved for local use
    LOG_LOCAL6    = 22      #  reserved for local use
    LOG_LOCAL7    = 23      #  reserved for local use

    priority_names = {
        "alert":    LOG_ALERT,
        "crit":     LOG_CRIT,
        "critical": LOG_CRIT,
        "debug":    LOG_DEBUG,
        "emerg":    LOG_EMERG,
        "err":      LOG_ERR,
        "error":    LOG_ERR,        #  DEPRECATED
        "info":     LOG_INFO,
        "notice":   LOG_NOTICE,
        "panic":    LOG_EMERG,      #  DEPRECATED
        "warn":     LOG_WARNING,    #  DEPRECATED
        "warning":  LOG_WARNING,
        }

    facility_names = {
        "auth":     LOG_AUTH,
        "authpriv": LOG_AUTHPRIV,
        "cron":     LOG_CRON,
        "daemon":   LOG_DAEMON,
        "ftp":      LOG_FTP,
        "kern":     LOG_KERN,
        "lpr":      LOG_LPR,
        "mail":     LOG_MAIL,
        "news":     LOG_NEWS,
        "security": LOG_AUTH,       #  DEPRECATED
        "syslog":   LOG_SYSLOG,
        "user":     LOG_USER,
        "uucp":     LOG_UUCP,
        "local0":   LOG_LOCAL0,
        "local1":   LOG_LOCAL1,
        "local2":   LOG_LOCAL2,
        "local3":   LOG_LOCAL3,
        "local4":   LOG_LOCAL4,
        "local5":   LOG_LOCAL5,
        "local6":   LOG_LOCAL6,
        "local7":   LOG_LOCAL7,
        }

    #The map below appears to be trivially lowercasing the key. However,
    #there's more to it than meets the eye - in some locales, lowercasing
    #gives unexpected results. See SF #1524081: in the Turkish locale,
    #"INFO".lower() != "info"
    priority_map = {
        "DEBUG" : "debug",
        "INFO" : "info",
        "WARNING" : "warning",
        "ERROR" : "error",
        "CRITICAL" : "critical"
    }

    def __init__(self, address=('localhost', SYSLOG_UDP_PORT),
                 facility=LOG_USER, socktype=socket.SOCK_DGRAM):
        """
        Initialize a handler.

        If address is specified as a string, a UNIX socket is used. To log to a
        local syslogd, "SysLogHandler(address="/dev/log")" can be used.
        If facility is not specified, LOG_USER is used.
        """
        logging.Handler.__init__(self)

        self.address = address
        self.facility = facility
        self.socktype = socktype

        if isinstance(address, str):
            self.unixsocket = True
            self._connect_unixsocket(address)
        else:
            self.unixsocket = False
            self.socket = socket.socket(socket.AF_INET, socktype)
            if socktype == socket.SOCK_STREAM:
                self.socket.connect(address)
        self.formatter = None

    def _connect_unixsocket(self, address):
        self.socket = socket.socket(socket.AF_UNIX, socket.SOCK_DGRAM)
        # syslog may require either DGRAM or STREAM sockets
        try:
            self.socket.connect(address)
        except socket.error:
            self.socket.close()
            self.socket = socket.socket(socket.AF_UNIX, socket.SOCK_STREAM)
            self.socket.connect(address)

    def encodePriority(self, facility, priority):
        """
        Encode the facility and priority. You can pass in strings or
        integers - if strings are passed, the facility_names and
        priority_names mapping dictionaries are used to convert them to
        integers.
        """
        if isinstance(facility, str):
            facility = self.facility_names[facility]
        if isinstance(priority, str):
            priority = self.priority_names[priority]
        return (facility << 3) | priority

    def close (self):
        """
        Closes the socket.
        """
        self.acquire()
        try:
            self.socket.close()
            logging.Handler.close(self)
        finally:
            self.release()

    def mapPriority(self, levelName):
        """
        Map a logging level name to a key in the priority_names map.
        This is useful in two scenarios: when custom levels are being
        used, and in the case where you can't do a straightforward
        mapping by lowercasing the logging level name because of locale-
        specific issues (see SF #1524081).
        """
        return self.priority_map.get(levelName, "warning")

    ident = ''          # prepended to all messages
    append_nul = True   # some old syslog daemons expect a NUL terminator

    def emit(self, record):
        """
        Emit a record.

        The record is formatted, and then sent to the syslog server. If
        exception information is present, it is NOT sent to the server.
        """
        msg = self.format(record)
        if self.ident:
            msg = self.ident + msg
        if self.append_nul:
            msg += '\000'
        """
        We need to convert record level to lowercase, maybe this will
        change in the future.
        """
        prio = '<%d>' % self.encodePriority(self.facility,
                                            self.mapPriority(record.levelname))
        prio = prio.encode('utf-8')
        # Message is a string. Convert to bytes as required by RFC 5424
        msg = msg.encode('utf-8')
        msg = prio + BOM_UTF8 + msg
        try:
            if self.unixsocket:
                try:
                    self.socket.send(msg)
                except socket.error:
                    self._connect_unixsocket(self.address)
                    self.socket.send(msg)
            elif self.socktype == socket.SOCK_DGRAM:
                self.socket.sendto(msg, self.address)
            else:
                self.socket.sendall(msg)
        except (KeyboardInterrupt, SystemExit): #pragma: no cover
            raise
        except:
            self.handleError(record)

class SMTPHandler(logging.Handler):
    """
    A handler class which sends an SMTP email for each logging event.
    """
    def __init__(self, mailhost, fromaddr, toaddrs, subject,
                 credentials=None, secure=None):
        """
        Initialize the handler.

        Initialize the instance with the from and to addresses and subject
        line of the email. To specify a non-standard SMTP port, use the
        (host, port) tuple format for the mailhost argument. To specify
        authentication credentials, supply a (username, password) tuple
        for the credentials argument. To specify the use of a secure
        protocol (TLS), pass in a tuple for the secure argument. This will
        only be used when authentication credentials are supplied. The tuple
        will be either an empty tuple, or a single-value tuple with the name
        of a keyfile, or a 2-value tuple with the names of the keyfile and
        certificate file. (This tuple is passed to the `starttls` method).
        """
        logging.Handler.__init__(self)
        if isinstance(mailhost, tuple):
            self.mailhost, self.mailport = mailhost
        else:
            self.mailhost, self.mailport = mailhost, None
        if isinstance(credentials, tuple):
            self.username, self.password = credentials
        else:
            self.username = None
        self.fromaddr = fromaddr
        if isinstance(toaddrs, str):
            toaddrs = [toaddrs]
        self.toaddrs = toaddrs
        self.subject = subject
        self.secure = secure

    def getSubject(self, record):
        """
        Determine the subject for the email.

        If you want to specify a subject line which is record-dependent,
        override this method.
        """
        return self.subject

    def emit(self, record):
        """
        Emit a record.

        Format the record and send it to the specified addressees.
        """
        try:
            import smtplib
            from email.utils import formatdate
            port = self.mailport
            if not port:
                port = smtplib.SMTP_PORT
            smtp = smtplib.SMTP(self.mailhost, port)
            msg = self.format(record)
            msg = "From: %s\r\nTo: %s\r\nSubject: %s\r\nDate: %s\r\n\r\n%s" % (
                            self.fromaddr,
                            ",".join(self.toaddrs),
                            self.getSubject(record),
                            formatdate(), msg)
            if self.username:
                if self.secure is not None:
                    smtp.ehlo()
                    smtp.starttls(*self.secure)
                    smtp.ehlo()
                smtp.login(self.username, self.password)
            smtp.sendmail(self.fromaddr, self.toaddrs, msg)
            smtp.quit()
        except (KeyboardInterrupt, SystemExit): #pragma: no cover
            raise
        except:
            self.handleError(record)

class NTEventLogHandler(logging.Handler):
    """
    A handler class which sends events to the NT Event Log. Adds a
    registry entry for the specified application name. If no dllname is
    provided, win32service.pyd (which contains some basic message
    placeholders) is used. Note that use of these placeholders will make
    your event logs big, as the entire message source is held in the log.
    If you want slimmer logs, you have to pass in the name of your own DLL
    which contains the message definitions you want to use in the event log.
    """
    def __init__(self, appname, dllname=None, logtype="Application"):
        logging.Handler.__init__(self)
        try:
            import win32evtlogutil, win32evtlog
            self.appname = appname
            self._welu = win32evtlogutil
            if not dllname:
                dllname = os.path.split(self._welu.__file__)
                dllname = os.path.split(dllname[0])
                dllname = os.path.join(dllname[0], r'win32service.pyd')
            self.dllname = dllname
            self.logtype = logtype
            self._welu.AddSourceToRegistry(appname, dllname, logtype)
            self.deftype = win32evtlog.EVENTLOG_ERROR_TYPE
            self.typemap = {
                logging.DEBUG   : win32evtlog.EVENTLOG_INFORMATION_TYPE,
                logging.INFO    : win32evtlog.EVENTLOG_INFORMATION_TYPE,
                logging.WARNING : win32evtlog.EVENTLOG_WARNING_TYPE,
                logging.ERROR   : win32evtlog.EVENTLOG_ERROR_TYPE,
                logging.CRITICAL: win32evtlog.EVENTLOG_ERROR_TYPE,
         }
        except ImportError:
            print("The Python Win32 extensions for NT (service, event "\
                        "logging) appear not to be available.")
            self._welu = None

    def getMessageID(self, record):
        """
        Return the message ID for the event record. If you are using your
        own messages, you could do this by having the msg passed to the
        logger being an ID rather than a formatting string. Then, in here,
        you could use a dictionary lookup to get the message ID. This
        version returns 1, which is the base message ID in win32service.pyd.
        """
        return 1

    def getEventCategory(self, record):
        """
        Return the event category for the record.

        Override this if you want to specify your own categories. This version
        returns 0.
        """
        return 0

    def getEventType(self, record):
        """
        Return the event type for the record.

        Override this if you want to specify your own types. This version does
        a mapping using the handler's typemap attribute, which is set up in
        __init__() to a dictionary which contains mappings for DEBUG, INFO,
        WARNING, ERROR and CRITICAL. If you are using your own levels you will
        either need to override this method or place a suitable dictionary in
        the handler's typemap attribute.
        """
        return self.typemap.get(record.levelno, self.deftype)

    def emit(self, record):
        """
        Emit a record.

        Determine the message ID, event category and event type. Then
        log the message in the NT event log.
        """
        if self._welu:
            try:
                id = self.getMessageID(record)
                cat = self.getEventCategory(record)
                type = self.getEventType(record)
                msg = self.format(record)
                self._welu.ReportEvent(self.appname, id, cat, type, [msg])
            except (KeyboardInterrupt, SystemExit): #pragma: no cover
                raise
            except:
                self.handleError(record)

    def close(self):
        """
        Clean up this handler.

        You can remove the application name from the registry as a
        source of event log entries. However, if you do this, you will
        not be able to see the events as you intended in the Event Log
        Viewer - it needs to be able to access the registry to get the
        DLL name.
        """
        #self._welu.RemoveSourceFromRegistry(self.appname, self.logtype)
        logging.Handler.close(self)

class HTTPHandler(logging.Handler):
    """
    A class which sends records to a Web server, using either GET or
    POST semantics.
    """
    def __init__(self, host, url, method="GET", secure=False, credentials=None):
        """
        Initialize the instance with the host, the request URL, and the method
        ("GET" or "POST")
        """
        logging.Handler.__init__(self)
        method = method.upper()
        if method not in ["GET", "POST"]:
            raise ValueError("method must be GET or POST")
        self.host = host
        self.url = url
        self.method = method
        self.secure = secure
        self.credentials = credentials

    def mapLogRecord(self, record):
        """
        Default implementation of mapping the log record into a dict
        that is sent as the CGI data. Overwrite in your class.
        Contributed by Franz Glasner.
        """
        return record.__dict__

    def emit(self, record):
        """
        Emit a record.

        Send the record to the Web server as a percent-encoded dictionary
        """
        try:
            import http.client, urllib.parse
            host = self.host
            if self.secure:
                h = http.client.HTTPSConnection(host)
            else:
                h = http.client.HTTPConnection(host)
            url = self.url
            data = urllib.parse.urlencode(self.mapLogRecord(record))
            if self.method == "GET":
                if (url.find('?') >= 0):
                    sep = '&'
                else:
                    sep = '?'
                url = url + "%c%s" % (sep, data)
            h.putrequest(self.method, url)
            # support multiple hosts on one IP address...
            # need to strip optional :port from host, if present
            i = host.find(":")
            if i >= 0:
                host = host[:i]
            h.putheader("Host", host)
            if self.method == "POST":
                h.putheader("Content-type",
                            "application/x-www-form-urlencoded")
                h.putheader("Content-length", str(len(data)))
            if self.credentials:
                import base64
                s = ('u%s:%s' % self.credentials).encode('utf-8')
                s = 'Basic ' + base64.b64encode(s).strip()
                h.putheader('Authorization', s)
            h.endheaders()
            if self.method == "POST":
                h.send(data.encode('utf-8'))
            h.getresponse()    #can't do anything with the result
        except (KeyboardInterrupt, SystemExit): #pragma: no cover
            raise
        except:
            self.handleError(record)

class BufferingHandler(logging.Handler):
    """
  A handler class which buffers logging records in memory. Whenever each
  record is added to the buffer, a check is made to see if the buffer should
  be flushed. If it should, then flush() is expected to do what's needed.
    """
    def __init__(self, capacity):
        """
        Initialize the handler with the buffer size.
        """
        logging.Handler.__init__(self)
        self.capacity = capacity
        self.buffer = []

    def shouldFlush(self, record):
        """
        Should the handler flush its buffer?

        Returns true if the buffer is up to capacity. This method can be
        overridden to implement custom flushing strategies.
        """
        return (len(self.buffer) >= self.capacity)

    def emit(self, record):
        """
        Emit a record.

        Append the record. If shouldFlush() tells us to, call flush() to process
        the buffer.
        """
        self.buffer.append(record)
        if self.shouldFlush(record):
            self.flush()

    def flush(self):
        """
        Override to implement custom flushing behaviour.

        This version just zaps the buffer to empty.
        """
        self.acquire()
        try:
            self.buffer = []
        finally:
            self.release()

    def close(self):
        """
        Close the handler.

        This version just flushes and chains to the parent class' close().
        """
        self.flush()
        logging.Handler.close(self)

class MemoryHandler(BufferingHandler):
    """
    A handler class which buffers logging records in memory, periodically
    flushing them to a target handler. Flushing occurs whenever the buffer
    is full, or when an event of a certain severity or greater is seen.
    """
    def __init__(self, capacity, flushLevel=logging.ERROR, target=None):
        """
        Initialize the handler with the buffer size, the level at which
        flushing should occur and an optional target.

        Note that without a target being set either here or via setTarget(),
        a MemoryHandler is no use to anyone!
        """
        BufferingHandler.__init__(self, capacity)
        self.flushLevel = flushLevel
        self.target = target

    def shouldFlush(self, record):
        """
        Check for buffer full or a record at the flushLevel or higher.
        """
        return (len(self.buffer) >= self.capacity) or \
                (record.levelno >= self.flushLevel)

    def setTarget(self, target):
        """
        Set the target handler for this handler.
        """
        self.target = target

    def flush(self):
        """
        For a MemoryHandler, flushing means just sending the buffered
        records to the target, if there is one. Override if you want
        different behaviour.

        The record buffer is also cleared by this operation.
        """
        self.acquire()
        try:
            if self.target:
                for record in self.buffer:
                    self.target.handle(record)
                self.buffer = []
        finally:
            self.release()

    def close(self):
        """
        Flush, set the target to None and lose the buffer.
        """
        self.flush()
        self.acquire()
        try:
            self.target = None
            BufferingHandler.close(self)
        finally:
            self.release()


class QueueHandler(logging.Handler):
    """
    This handler sends events to a queue. Typically, it would be used together
    with a multiprocessing Queue to centralise logging to file in one process
    (in a multi-process application), so as to avoid file write contention
    between processes.

    This code is new in Python 3.2, but this class can be copy pasted into
    user code for use with earlier Python versions.
    """

    def __init__(self, queue):
        """
        Initialise an instance, using the passed queue.
        """
        logging.Handler.__init__(self)
        self.queue = queue

    def enqueue(self, record):
        """
        Enqueue a record.

        The base implementation uses put_nowait. You may want to override
        this method if you want to use blocking, timeouts or custom queue
        implementations.
        """
        self.queue.put_nowait(record)

    def prepare(self, record):
        """
        Prepares a record for queuing. The object returned by this method is
        enqueued.

        The base implementation formats the record to merge the message
        and arguments, and removes unpickleable items from the record
        in-place.

        You might want to override this method if you want to convert
        the record to a dict or JSON string, or send a modified copy
        of the record while leaving the original intact.
        """
        # The format operation gets traceback text into record.exc_text
        # (if there's exception data), and also puts the message into
        # record.message. We can then use this to replace the original
        # msg + args, as these might be unpickleable. We also zap the
        # exc_info attribute, as it's no longer needed and, if not None,
        # will typically not be pickleable.
        self.format(record)
        record.msg = record.message
        record.args = None
        record.exc_info = None
        return record

    def emit(self, record):
        """
        Emit a record.

        Writes the LogRecord to the queue, preparing it for pickling first.
        """
        try:
            self.enqueue(self.prepare(record))
        except (KeyboardInterrupt, SystemExit): #pragma: no cover
            raise
        except:
            self.handleError(record)

if threading:
    class QueueListener(object):
        """
        This class implements an internal threaded listener which watches for
        LogRecords being added to a queue, removes them and passes them to a
        list of handlers for processing.
        """
        _sentinel = None

        def __init__(self, queue, *handlers):
            """
            Initialise an instance with the specified queue and
            handlers.
            """
            self.queue = queue
            self.handlers = handlers
            self._stop = threading.Event()
            self._thread = None

        def dequeue(self, block):
            """
            Dequeue a record and return it, optionally blocking.

            The base implementation uses get. You may want to override this method
            if you want to use timeouts or work with custom queue implementations.
            """
            return self.queue.get(block)

        def start(self):
            """
            Start the listener.

            This starts up a background thread to monitor the queue for
            LogRecords to process.
            """
            self._thread = t = threading.Thread(target=self._monitor)
            t.setDaemon(True)
            t.start()

        def prepare(self , record):
            """
            Prepare a record for handling.

            This method just returns the passed-in record. You may want to
            override this method if you need to do any custom marshalling or
            manipulation of the record before passing it to the handlers.
            """
            return record

        def handle(self, record):
            """
            Handle a record.

            This just loops through the handlers offering them the record
            to handle.
            """
            record = self.prepare(record)
            for handler in self.handlers:
                handler.handle(record)

        def _monitor(self):
            """
            Monitor the queue for records, and ask the handler
            to deal with them.

            This method runs on a separate, internal thread.
            The thread will terminate if it sees a sentinel object in the queue.
            """
            q = self.queue
            has_task_done = hasattr(q, 'task_done')
            while not self._stop.isSet():
                try:
                    record = self.dequeue(True)
                    if record is self._sentinel:
                        break
                    self.handle(record)
                    if has_task_done:
                        q.task_done()
                except queue.Empty:
                    pass
            # There might still be records in the queue.
            while True:
                try:
                    record = self.dequeue(False)
                    if record is self._sentinel:
                        break
                    self.handle(record)
                    if has_task_done:
                        q.task_done()
                except queue.Empty:
                    break

        def enqueue_sentinel(self):
            """
            This is used to enqueue the sentinel record.

            The base implementation uses put_nowait. You may want to override this
            method if you want to use timeouts or work with custom queue
            implementations.
            """
            self.queue.put_nowait(self._sentinel)

        def stop(self):
            """
            Stop the listener.

            This asks the thread to terminate, and then waits for it to do so.
            Note that if you don't call this before your application exits, there
            may be some records still left on the queue, which won't be processed.
            """
            self._stop.set()
            self.enqueue_sentinel()
            self._thread.join()
            self._thread = None<|MERGE_RESOLUTION|>--- conflicted
+++ resolved
@@ -366,8 +366,6 @@
             timeTuple = time.gmtime(t)
         else:
             timeTuple = time.localtime(t)
-<<<<<<< HEAD
-=======
             dstThen = timeTuple[-1]
             if dstNow != dstThen:
                 if dstNow:
@@ -375,7 +373,6 @@
                 else:
                     addend = -3600
                 timeTuple = time.localtime(t + addend)
->>>>>>> af592d1d
         dfn = self.rotation_filename(self.baseFilename + "." +
                                      time.strftime(self.suffix, timeTuple))
         if os.path.exists(dfn):

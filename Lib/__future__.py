--- conflicted
+++ resolved
@@ -55,10 +55,6 @@
     "with_statement",
     "print_function",
     "unicode_literals",
-<<<<<<< HEAD
-    "barry_as_FLUFL",
-=======
->>>>>>> 4f5f3481
 ]
 
 __all__ = ["all_feature_names"] + all_feature_names
@@ -74,10 +70,6 @@
 CO_FUTURE_WITH_STATEMENT  = 0x8000   # with statement
 CO_FUTURE_PRINT_FUNCTION  = 0x10000   # print function
 CO_FUTURE_UNICODE_LITERALS = 0x20000 # unicode string literals
-<<<<<<< HEAD
-CO_FUTURE_BARRY_AS_BDFL = 0x40000
-=======
->>>>>>> 4f5f3481
 
 class _Feature:
     def __init__(self, optionalRelease, mandatoryRelease, compiler_flag):
@@ -120,11 +112,7 @@
                     CO_FUTURE_DIVISION)
 
 absolute_import = _Feature((2, 5, 0, "alpha", 1),
-<<<<<<< HEAD
-                           (2, 7, 0, "alpha", 0),
-=======
                            (3, 0, 0, "alpha", 0),
->>>>>>> 4f5f3481
                            CO_FUTURE_ABSOLUTE_IMPORT)
 
 with_statement = _Feature((2, 5, 0, "alpha", 1),
@@ -137,12 +125,4 @@
 
 unicode_literals = _Feature((2, 6, 0, "alpha", 2),
                             (3, 0, 0, "alpha", 0),
-<<<<<<< HEAD
-                            CO_FUTURE_UNICODE_LITERALS)
-
-barry_as_FLUFL = _Feature((3, 1, 0, "alpha", 2),
-                         (3, 9, 0, "alpha", 0),
-                         CO_FUTURE_BARRY_AS_BDFL)
-=======
-                            CO_FUTURE_UNICODE_LITERALS)
->>>>>>> 4f5f3481
+                            CO_FUTURE_UNICODE_LITERALS)
--- conflicted
+++ resolved
@@ -102,11 +102,7 @@
 def html(einfo, context=5):
     """Return a nice HTML document describing a given traceback."""
     etype, evalue, etb = einfo
-<<<<<<< HEAD
-    if isinstance(etype, type):
-=======
     if type(etype) is types.ClassType:
->>>>>>> 4f5f3481
         etype = etype.__name__
     pyver = 'Python ' + sys.version.split()[0] + ': ' + sys.executable
     date = time.ctime(time.time())
@@ -176,18 +172,11 @@
 
     exception = ['<p>%s: %s' % (strong(pydoc.html.escape(str(etype))),
                                 pydoc.html.escape(str(evalue)))]
-<<<<<<< HEAD
-    for name in dir(evalue):
-        if name[:1] == '_': continue
-        value = pydoc.html.repr(getattr(evalue, name))
-        exception.append('\n<br>%s%s&nbsp;=\n%s' % (indent, name, value))
-=======
     if isinstance(evalue, BaseException):
         for name in dir(evalue):
             if name[:1] == '_': continue
             value = pydoc.html.repr(getattr(evalue, name))
             exception.append('\n<br>%s%s&nbsp;=\n%s' % (indent, name, value))
->>>>>>> 4f5f3481
 
     return head + ''.join(frames) + ''.join(exception) + '''
 
@@ -204,11 +193,7 @@
 def text(einfo, context=5):
     """Return a plain text document describing a given traceback."""
     etype, evalue, etb = einfo
-<<<<<<< HEAD
-    if isinstance(etype, type):
-=======
     if type(etype) is types.ClassType:
->>>>>>> 4f5f3481
         etype = etype.__name__
     pyver = 'Python ' + sys.version.split()[0] + ': ' + sys.executable
     date = time.ctime(time.time())
@@ -258,16 +243,10 @@
         frames.append('\n%s\n' % '\n'.join(rows))
 
     exception = ['%s: %s' % (str(etype), str(evalue))]
-<<<<<<< HEAD
-    for name in dir(evalue):
-        value = pydoc.text.repr(getattr(evalue, name))
-        exception.append('\n%s%s = %s' % (" "*4, name, value))
-=======
     if isinstance(evalue, BaseException):
         for name in dir(evalue):
             value = pydoc.text.repr(getattr(evalue, name))
             exception.append('\n%s%s = %s' % (" "*4, name, value))
->>>>>>> 4f5f3481
 
     return head + ''.join(frames) + ''.join(exception) + '''
 

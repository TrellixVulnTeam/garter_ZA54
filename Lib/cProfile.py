#! /usr/bin/env python3

"""Python interface for the 'lsprof' profiler.
   Compatible with the 'profile' module.
"""

__all__ = ["run", "runctx", "Profile"]

import _lsprof

# ____________________________________________________________
# Simple interface

def run(statement, filename=None, sort=-1):
    """Run statement under profiler optionally saving results in filename

    This function takes a single argument that can be passed to the
    "exec" statement, and an optional file name.  In all cases this
    routine attempts to "exec" its first argument and gather profiling
    statistics from the execution. If no file name is present, then this
    function automatically prints a simple profiling report, sorted by the
    standard name string (file/line/function-name) that is presented in
    each line.
    """
    prof = Profile()
    result = None
    try:
        try:
            prof = prof.run(statement)
        except SystemExit:
            pass
    finally:
        if filename is not None:
            prof.dump_stats(filename)
        else:
            result = prof.print_stats(sort)
    return result

def runctx(statement, globals, locals, filename=None, sort=-1):
    """Run statement under profiler, supplying your own globals and locals,
    optionally saving results in filename.

    statement and filename have the same semantics as profile.run
    """
    prof = Profile()
    result = None
    try:
        try:
            prof = prof.runctx(statement, globals, locals)
        except SystemExit:
            pass
    finally:
        if filename is not None:
            prof.dump_stats(filename)
        else:
            result = prof.print_stats(sort)
    return result

# ____________________________________________________________

class Profile(_lsprof.Profiler):
    """Profile(custom_timer=None, time_unit=None, subcalls=True, builtins=True)

    Builds a profiler object using the specified timer function.
    The default timer is a fast built-in one based on real time.
    For custom timer functions returning integers, time_unit can
    be a float specifying a scale (i.e. how long each integer unit
    is, in seconds).
    """

    # Most of the functionality is in the base class.
    # This subclass only adds convenient and backward-compatible methods.

    def print_stats(self, sort=-1):
        import pstats
        pstats.Stats(self).strip_dirs().sort_stats(sort).print_stats()

    def dump_stats(self, file):
        import marshal
        f = open(file, 'wb')
        self.create_stats()
        marshal.dump(self.stats, f)
        f.close()

    def create_stats(self):
        self.disable()
        self.snapshot_stats()

    def snapshot_stats(self):
        entries = self.getstats()
        self.stats = {}
        callersdicts = {}
        # call information
        for entry in entries:
            func = label(entry.code)
            nc = entry.callcount         # ncalls column of pstats (before '/')
            cc = nc - entry.reccallcount # ncalls column of pstats (after '/')
            tt = entry.inlinetime        # tottime column of pstats
            ct = entry.totaltime         # cumtime column of pstats
            callers = {}
            callersdicts[id(entry.code)] = callers
            self.stats[func] = cc, nc, tt, ct, callers
        # subcall information
        for entry in entries:
            if entry.calls:
                func = label(entry.code)
                for subentry in entry.calls:
                    try:
                        callers = callersdicts[id(subentry.code)]
                    except KeyError:
                        continue
                    nc = subentry.callcount
                    cc = nc - subentry.reccallcount
                    tt = subentry.inlinetime
                    ct = subentry.totaltime
                    if func in callers:
                        prev = callers[func]
                        nc += prev[0]
                        cc += prev[1]
                        tt += prev[2]
                        ct += prev[3]
                    callers[func] = nc, cc, tt, ct

    # The following two methods can be called by clients to use
    # a profiler to profile a statement, given as a string.

    def run(self, cmd):
        import __main__
        dict = __main__.__dict__
        return self.runctx(cmd, dict, dict)

    def runctx(self, cmd, globals, locals):
        self.enable()
        try:
            exec(cmd, globals, locals)
        finally:
            self.disable()
        return self

    # This method is more useful to profile a single function call.
    def runcall(self, func, *args, **kw):
        self.enable()
        try:
            return func(*args, **kw)
        finally:
            self.disable()

# ____________________________________________________________

def label(code):
    if isinstance(code, str):
        return ('~', 0, code)    # built-in functions ('~' sorts at the end)
    else:
        return (code.co_filename, code.co_firstlineno, code.co_name)

# ____________________________________________________________

def main():
    import os, sys
    from optparse import OptionParser
    usage = "cProfile.py [-o output_file_path] [-s sort] scriptfile [arg] ..."
    parser = OptionParser(usage=usage)
    parser.allow_interspersed_args = False
    parser.add_option('-o', '--outfile', dest="outfile",
        help="Save stats to <outfile>", default=None)
    parser.add_option('-s', '--sort', dest="sort",
        help="Sort order when printing to stdout, based on pstats.Stats class",
        default=-1)

    if not sys.argv[1:]:
        parser.print_usage()
        sys.exit(2)

    (options, args) = parser.parse_args()
    sys.argv[:] = args

    if len(args) > 0:
        progname = args[0]
        sys.path.insert(0, os.path.dirname(progname))
        with open(progname, 'rb') as fp:
            code = compile(fp.read(), progname, 'exec')
        globs = {
            '__file__': progname,
            '__name__': '__main__',
            '__package__': None,
<<<<<<< HEAD
            '__cached__': None,
=======
>>>>>>> 4f5f3481
        }
        runctx(code, globs, None, options.outfile, options.sort)
    else:
        parser.print_usage()
    return parser

# When invoked as main program, invoke the profiler on a script
if __name__ == '__main__':
    main()<|MERGE_RESOLUTION|>--- conflicted
+++ resolved
@@ -1,10 +1,10 @@
-#! /usr/bin/env python3
+#! /usr/bin/env python
 
 """Python interface for the 'lsprof' profiler.
    Compatible with the 'profile' module.
 """
 
-__all__ = ["run", "runctx", "Profile"]
+__all__ = ["run", "runctx", "help", "Profile"]
 
 import _lsprof
 
@@ -55,6 +55,11 @@
         else:
             result = prof.print_stats(sort)
     return result
+
+# Backwards compatibility.
+def help():
+    print "Documentation for the profile/cProfile modules can be found "
+    print "in the Python Library Reference, section 'The Python Profiler'."
 
 # ____________________________________________________________
 
@@ -132,7 +137,7 @@
     def runctx(self, cmd, globals, locals):
         self.enable()
         try:
-            exec(cmd, globals, locals)
+            exec cmd in globals, locals
         finally:
             self.disable()
         return self
@@ -183,10 +188,6 @@
             '__file__': progname,
             '__name__': '__main__',
             '__package__': None,
-<<<<<<< HEAD
-            '__cached__': None,
-=======
->>>>>>> 4f5f3481
         }
         runctx(code, globs, None, options.outfile, options.sort)
     else:

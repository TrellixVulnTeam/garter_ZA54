# Autodetecting setup.py script for building the Python extensions
#

import sys, os, imp, re, optparse
from glob import glob
import sysconfig

from distutils import log
from distutils import text_file
from distutils.errors import *
from distutils.core import Extension, setup
from distutils.command.build_ext import build_ext
from distutils.command.install import install
from distutils.command.install_lib import install_lib
from distutils.command.build_scripts import build_scripts
from distutils.spawn import find_executable

cross_compiling = "_PYTHON_HOST_PLATFORM" in os.environ

def get_platform():
    # cross build
    if "_PYTHON_HOST_PLATFORM" in os.environ:
        return os.environ["_PYTHON_HOST_PLATFORM"]
    # Get value of sys.platform
    if sys.platform.startswith('osf1'):
        return 'osf1'
    return sys.platform
host_platform = get_platform()

# Were we compiled --with-pydebug or with #define Py_DEBUG?
COMPILED_WITH_PYDEBUG = ('--with-pydebug' in sysconfig.get_config_var("CONFIG_ARGS"))

# This global variable is used to hold the list of modules to be disabled.
disabled_module_list = []

# File which contains the directory for shared mods (for sys.path fixup
# when running from the build dir, see Modules/getpath.c)
_BUILDDIR_COOKIE = "pybuilddir.txt"

def add_dir_to_list(dirlist, dir):
    """Add the directory 'dir' to the list 'dirlist' (after any relative
    directories) if:

    1) 'dir' is not already in 'dirlist'
    2) 'dir' actually exists, and is a directory.
    """
    if dir is None or not os.path.isdir(dir) or dir in dirlist:
        return
    for i, path in enumerate(dirlist):
        if not os.path.isabs(path):
            dirlist.insert(i + 1, dir)
            return
    dirlist.insert(0, dir)

def macosx_sdk_root():
    """
    Return the directory of the current OSX SDK,
    or '/' if no SDK was specified.
    """
    cflags = sysconfig.get_config_var('CFLAGS')
    m = re.search(r'-isysroot\s+(\S+)', cflags)
    if m is None:
        sysroot = '/'
    else:
        sysroot = m.group(1)
    return sysroot

def is_macosx_sdk_path(path):
    """
    Returns True if 'path' can be located in an OSX SDK
    """
    return ( (path.startswith('/usr/') and not path.startswith('/usr/local'))
                or path.startswith('/System/')
                or path.startswith('/Library/') )

def find_file(filename, std_dirs, paths):
    """Searches for the directory where a given file is located,
    and returns a possibly-empty list of additional directories, or None
    if the file couldn't be found at all.

    'filename' is the name of a file, such as readline.h or libcrypto.a.
    'std_dirs' is the list of standard system directories; if the
        file is found in one of them, no additional directives are needed.
    'paths' is a list of additional locations to check; if the file is
        found in one of them, the resulting list will contain the directory.
    """
    if host_platform == 'darwin':
        # Honor the MacOSX SDK setting when one was specified.
        # An SDK is a directory with the same structure as a real
        # system, but with only header files and libraries.
        sysroot = macosx_sdk_root()

    # Check the standard locations
    for dir in std_dirs:
        f = os.path.join(dir, filename)

        if host_platform == 'darwin' and is_macosx_sdk_path(dir):
            f = os.path.join(sysroot, dir[1:], filename)

        if os.path.exists(f): return []

    # Check the additional directories
    for dir in paths:
        f = os.path.join(dir, filename)

        if host_platform == 'darwin' and is_macosx_sdk_path(dir):
            f = os.path.join(sysroot, dir[1:], filename)

        if os.path.exists(f):
            return [dir]

    # Not found anywhere
    return None

def find_library_file(compiler, libname, std_dirs, paths):
    result = compiler.find_library_file(std_dirs + paths, libname)
    if result is None:
        return None

    if host_platform == 'darwin':
        sysroot = macosx_sdk_root()

    # Check whether the found file is in one of the standard directories
    dirname = os.path.dirname(result)
    for p in std_dirs:
        # Ensure path doesn't end with path separator
        p = p.rstrip(os.sep)

        if host_platform == 'darwin' and is_macosx_sdk_path(p):
            if os.path.join(sysroot, p[1:]) == dirname:
                return [ ]

        if p == dirname:
            return [ ]

    # Otherwise, it must have been in one of the additional directories,
    # so we have to figure out which one.
    for p in paths:
        # Ensure path doesn't end with path separator
        p = p.rstrip(os.sep)

        if host_platform == 'darwin' and is_macosx_sdk_path(p):
            if os.path.join(sysroot, p[1:]) == dirname:
                return [ p ]

        if p == dirname:
            return [p]
    else:
        assert False, "Internal error: Path not found in std_dirs or paths"

def module_enabled(extlist, modname):
    """Returns whether the module 'modname' is present in the list
    of extensions 'extlist'."""
    extlist = [ext for ext in extlist if ext.name == modname]
    return len(extlist)

def find_module_file(module, dirlist):
    """Find a module in a set of possible folders. If it is not found
    return the unadorned filename"""
    list = find_file(module, [], dirlist)
    if not list:
        return module
    if len(list) > 1:
        log.info("WARNING: multiple copies of %s found"%module)
    return os.path.join(list[0], module)

class PyBuildExt(build_ext):

    def __init__(self, dist):
        build_ext.__init__(self, dist)
        self.failed = []

    def build_extensions(self):

        # Detect which modules should be compiled
        old_so = self.compiler.shared_lib_extension
        # Workaround PEP 3149 stuff
        self.compiler.shared_lib_extension = os.environ.get("SO", ".so")
        try:
            missing = self.detect_modules()
        finally:
            self.compiler.shared_lib_extension = old_so

        # Remove modules that are present on the disabled list
        extensions = [ext for ext in self.extensions
                      if ext.name not in disabled_module_list]
        # move ctypes to the end, it depends on other modules
        ext_map = dict((ext.name, i) for i, ext in enumerate(extensions))
        if "_ctypes" in ext_map:
            ctypes = extensions.pop(ext_map["_ctypes"])
            extensions.append(ctypes)
        self.extensions = extensions

        # Fix up the autodetected modules, prefixing all the source files
        # with Modules/.
        srcdir = sysconfig.get_config_var('srcdir')
        if not srcdir:
            # Maybe running on Windows but not using CYGWIN?
            raise ValueError("No source directory; cannot proceed.")
        srcdir = os.path.abspath(srcdir)
        moddirlist = [os.path.join(srcdir, 'Modules')]

        # Fix up the paths for scripts, too
        self.distribution.scripts = [os.path.join(srcdir, filename)
                                     for filename in self.distribution.scripts]

        # Python header files
        headers = [sysconfig.get_config_h_filename()]
        headers += glob(os.path.join(sysconfig.get_path('include'), "*.h"))

        for ext in self.extensions[:]:
            ext.sources = [ find_module_file(filename, moddirlist)
                            for filename in ext.sources ]
            if ext.depends is not None:
                ext.depends = [find_module_file(filename, moddirlist)
                               for filename in ext.depends]
            else:
                ext.depends = []
            # re-compile extensions if a header file has been changed
            ext.depends.extend(headers)

            # If a module has already been built statically,
            # don't build it here
            if ext.name in sys.builtin_module_names:
                self.extensions.remove(ext)

        # Parse Modules/Setup and Modules/Setup.local to figure out which
        # modules are turned on in the file.
        remove_modules = []
        for filename in ('Modules/Setup', 'Modules/Setup.local'):
            input = text_file.TextFile(filename, join_lines=1)
            while 1:
                line = input.readline()
                if not line: break
                line = line.split()
                remove_modules.append(line[0])
            input.close()

        for ext in self.extensions[:]:
            if ext.name in remove_modules:
                self.extensions.remove(ext)

        # When you run "make CC=altcc" or something similar, you really want
        # those environment variables passed into the setup.py phase.  Here's
        # a small set of useful ones.
        compiler = os.environ.get('CC')
        args = {}
        # unfortunately, distutils doesn't let us provide separate C and C++
        # compilers
        if compiler is not None:
            (ccshared,cflags) = sysconfig.get_config_vars('CCSHARED','CFLAGS')
            args['compiler_so'] = compiler + ' ' + ccshared + ' ' + cflags
        self.compiler.set_executables(**args)

        # Not only do we write the builddir cookie, but we manually install
        # the shared modules directory if it isn't already in sys.path.
        # Otherwise trying to import the extensions after building them
        # will fail.
        with open(_BUILDDIR_COOKIE, "wb") as f:
            f.write(self.build_lib.encode('utf-8', 'surrogateescape'))
        abs_build_lib = os.path.join(os.getcwd(), self.build_lib)
        if abs_build_lib not in sys.path:
            sys.path.append(abs_build_lib)

        build_ext.build_extensions(self)

        longest = max([len(e.name) for e in self.extensions])
        if self.failed:
            longest = max(longest, max([len(name) for name in self.failed]))

        def print_three_column(lst):
            lst.sort(key=str.lower)
            # guarantee zip() doesn't drop anything
            while len(lst) % 3:
                lst.append("")
            for e, f, g in zip(lst[::3], lst[1::3], lst[2::3]):
                print("%-*s   %-*s   %-*s" % (longest, e, longest, f,
                                              longest, g))

        if missing:
            print()
            print("Python build finished, but the necessary bits to build "
                   "these modules were not found:")
            print_three_column(missing)
            print("To find the necessary bits, look in setup.py in"
                  " detect_modules() for the module's name.")
            print()

        if self.failed:
            failed = self.failed[:]
            print()
            print("Failed to build these modules:")
            print_three_column(failed)
            print()

    def build_extension(self, ext):

        if ext.name == '_ctypes':
            if not self.configure_ctypes(ext):
                return

        try:
            build_ext.build_extension(self, ext)
        except (CCompilerError, DistutilsError) as why:
            self.announce('WARNING: building of extension "%s" failed: %s' %
                          (ext.name, sys.exc_info()[1]))
            self.failed.append(ext.name)
            return
        # Workaround for Mac OS X: The Carbon-based modules cannot be
        # reliably imported into a command-line Python
        if 'Carbon' in ext.extra_link_args:
            self.announce(
                'WARNING: skipping import check for Carbon-based "%s"' %
                ext.name)
            return

        if host_platform == 'darwin' and (
                sys.maxsize > 2**32 and '-arch' in ext.extra_link_args):
            # Don't bother doing an import check when an extension was
            # build with an explicit '-arch' flag on OSX. That's currently
            # only used to build 32-bit only extensions in a 4-way
            # universal build and loading 32-bit code into a 64-bit
            # process will fail.
            self.announce(
                'WARNING: skipping import check for "%s"' %
                ext.name)
            return

        # Workaround for Cygwin: Cygwin currently has fork issues when many
        # modules have been imported
        if host_platform == 'cygwin':
            self.announce('WARNING: skipping import check for Cygwin-based "%s"'
                % ext.name)
            return
        ext_filename = os.path.join(
            self.build_lib,
            self.get_ext_filename(self.get_ext_fullname(ext.name)))

        # If the build directory didn't exist when setup.py was
        # started, sys.path_importer_cache has a negative result
        # cached.  Clear that cache before trying to import.
        sys.path_importer_cache.clear()

        # Don't try to load extensions for cross builds
        if cross_compiling:
            return

        try:
            imp.load_dynamic(ext.name, ext_filename)
        except ImportError as why:
            self.failed.append(ext.name)
            self.announce('*** WARNING: renaming "%s" since importing it'
                          ' failed: %s' % (ext.name, why), level=3)
            assert not self.inplace
            basename, tail = os.path.splitext(ext_filename)
            newname = basename + "_failed" + tail
            if os.path.exists(newname):
                os.remove(newname)
            os.rename(ext_filename, newname)

            # XXX -- This relies on a Vile HACK in
            # distutils.command.build_ext.build_extension().  The
            # _built_objects attribute is stored there strictly for
            # use here.
            # If there is a failure, _built_objects may not be there,
            # so catch the AttributeError and move on.
            try:
                for filename in self._built_objects:
                    os.remove(filename)
            except AttributeError:
                self.announce('unable to remove files (ignored)')
        except:
            exc_type, why, tb = sys.exc_info()
            self.announce('*** WARNING: importing extension "%s" '
                          'failed with %s: %s' % (ext.name, exc_type, why),
                          level=3)
            self.failed.append(ext.name)

    def add_multiarch_paths(self):
        # Debian/Ubuntu multiarch support.
        # https://wiki.ubuntu.com/MultiarchSpec
        cc = sysconfig.get_config_var('CC')
        tmpfile = os.path.join(self.build_temp, 'multiarch')
        if not os.path.exists(self.build_temp):
            os.makedirs(self.build_temp)
        ret = os.system(
            '%s -print-multiarch > %s 2> /dev/null' % (cc, tmpfile))
        multiarch_path_component = ''
        try:
            if ret >> 8 == 0:
                with open(tmpfile) as fp:
                    multiarch_path_component = fp.readline().strip()
        finally:
            os.unlink(tmpfile)

        if multiarch_path_component != '':
            add_dir_to_list(self.compiler.library_dirs,
                            '/usr/lib/' + multiarch_path_component)
            add_dir_to_list(self.compiler.include_dirs,
                            '/usr/include/' + multiarch_path_component)
            return

        if not find_executable('dpkg-architecture'):
            return
        opt = ''
        if cross_compiling:
            opt = '-t' + sysconfig.get_config_var('HOST_GNU_TYPE')
        tmpfile = os.path.join(self.build_temp, 'multiarch')
        if not os.path.exists(self.build_temp):
            os.makedirs(self.build_temp)
        ret = os.system(
            'dpkg-architecture %s -qDEB_HOST_MULTIARCH > %s 2> /dev/null' %
            (opt, tmpfile))
        try:
            if ret >> 8 == 0:
                with open(tmpfile) as fp:
                    multiarch_path_component = fp.readline().strip()
                add_dir_to_list(self.compiler.library_dirs,
                                '/usr/lib/' + multiarch_path_component)
                add_dir_to_list(self.compiler.include_dirs,
                                '/usr/include/' + multiarch_path_component)
        finally:
            os.unlink(tmpfile)

    def add_gcc_paths(self):
        gcc = sysconfig.get_config_var('CC')
        tmpfile = os.path.join(self.build_temp, 'gccpaths')
        if not os.path.exists(self.build_temp):
            os.makedirs(self.build_temp)
        ret = os.system('%s -E -v - </dev/null 2>%s 1>/dev/null' % (gcc, tmpfile))
        is_gcc = False
        in_incdirs = False
        inc_dirs = []
        lib_dirs = []
        try:
            if ret >> 8 == 0:
                with open(tmpfile) as fp:
                    for line in fp.readlines():
                        if line.startswith("gcc version"):
                            is_gcc = True
                        elif line.startswith("#include <...>"):
                            in_incdirs = True
                        elif line.startswith("End of search list"):
                            in_incdirs = False
                        elif is_gcc and line.startswith("LIBRARY_PATH"):
                            for d in line.strip().split("=")[1].split(":"):
                                d = os.path.normpath(d)
                                if '/gcc/' not in d:
                                    add_dir_to_list(self.compiler.library_dirs,
                                                    d)
                        elif is_gcc and in_incdirs and '/gcc/' not in line:
                            add_dir_to_list(self.compiler.include_dirs,
                                            line.strip())
        finally:
            os.unlink(tmpfile)

    def detect_modules(self):
        # Ensure that /usr/local is always used, but the local build
        # directories (i.e. '.' and 'Include') must be first.  See issue
        # 10520.
        if not cross_compiling:
            add_dir_to_list(self.compiler.library_dirs, '/usr/local/lib')
            add_dir_to_list(self.compiler.include_dirs, '/usr/local/include')
        # only change this for cross builds for 3.3, issues on Mageia
        if cross_compiling:
            self.add_gcc_paths()
        self.add_multiarch_paths()

        # Add paths specified in the environment variables LDFLAGS and
        # CPPFLAGS for header and library files.
        # We must get the values from the Makefile and not the environment
        # directly since an inconsistently reproducible issue comes up where
        # the environment variable is not set even though the value were passed
        # into configure and stored in the Makefile (issue found on OS X 10.3).
        for env_var, arg_name, dir_list in (
                ('LDFLAGS', '-R', self.compiler.runtime_library_dirs),
                ('LDFLAGS', '-L', self.compiler.library_dirs),
                ('CPPFLAGS', '-I', self.compiler.include_dirs)):
            env_val = sysconfig.get_config_var(env_var)
            if env_val:
                # To prevent optparse from raising an exception about any
                # options in env_val that it doesn't know about we strip out
                # all double dashes and any dashes followed by a character
                # that is not for the option we are dealing with.
                #
                # Please note that order of the regex is important!  We must
                # strip out double-dashes first so that we don't end up with
                # substituting "--Long" to "-Long" and thus lead to "ong" being
                # used for a library directory.
                env_val = re.sub(r'(^|\s+)-(-|(?!%s))' % arg_name[1],
                                 ' ', env_val)
                parser = optparse.OptionParser()
                # Make sure that allowing args interspersed with options is
                # allowed
                parser.allow_interspersed_args = True
                parser.error = lambda msg: None
                parser.add_option(arg_name, dest="dirs", action="append")
                options = parser.parse_args(env_val.split())[0]
                if options.dirs:
                    for directory in reversed(options.dirs):
                        add_dir_to_list(dir_list, directory)

        if os.path.normpath(sys.base_prefix) != '/usr' \
                and not sysconfig.get_config_var('PYTHONFRAMEWORK'):
            # OSX note: Don't add LIBDIR and INCLUDEDIR to building a framework
            # (PYTHONFRAMEWORK is set) to avoid # linking problems when
            # building a framework with different architectures than
            # the one that is currently installed (issue #7473)
            add_dir_to_list(self.compiler.library_dirs,
                            sysconfig.get_config_var("LIBDIR"))
            add_dir_to_list(self.compiler.include_dirs,
                            sysconfig.get_config_var("INCLUDEDIR"))

        # lib_dirs and inc_dirs are used to search for files;
        # if a file is found in one of those directories, it can
        # be assumed that no additional -I,-L directives are needed.
        if not cross_compiling:
            lib_dirs = self.compiler.library_dirs + [
                '/lib64', '/usr/lib64',
                '/lib', '/usr/lib',
                ]
            inc_dirs = self.compiler.include_dirs + ['/usr/include']
        exts = []
        missing = []

        config_h = sysconfig.get_config_h_filename()
        with open(config_h) as file:
            config_h_vars = sysconfig.parse_config_h(file)

        srcdir = sysconfig.get_config_var('srcdir')

        # OSF/1 and Unixware have some stuff in /usr/ccs/lib (like -ldb)
        if host_platform in ['osf1', 'unixware7', 'openunix8']:
            lib_dirs += ['/usr/ccs/lib']

        # HP-UX11iv3 keeps files in lib/hpux folders.
        if host_platform == 'hp-ux11':
            lib_dirs += ['/usr/lib/hpux64', '/usr/lib/hpux32']

        if host_platform == 'darwin':
            # This should work on any unixy platform ;-)
            # If the user has bothered specifying additional -I and -L flags
            # in OPT and LDFLAGS we might as well use them here.
            #
            # NOTE: using shlex.split would technically be more correct, but
            # also gives a bootstrap problem. Let's hope nobody uses
            # directories with whitespace in the name to store libraries.
            cflags, ldflags = sysconfig.get_config_vars(
                    'CFLAGS', 'LDFLAGS')
            for item in cflags.split():
                if item.startswith('-I'):
                    inc_dirs.append(item[2:])

            for item in ldflags.split():
                if item.startswith('-L'):
                    lib_dirs.append(item[2:])

        # Check for MacOS X, which doesn't need libm.a at all
        math_libs = ['m']
        if host_platform == 'darwin':
            math_libs = []

        # XXX Omitted modules: gl, pure, dl, SGI-specific modules

        #
        # The following modules are all pretty straightforward, and compile
        # on pretty much any POSIXish platform.
        #

        # array objects
        exts.append( Extension('array', ['arraymodule.c']) )
        # complex math library functions
        exts.append( Extension('cmath', ['cmathmodule.c', '_math.c'],
                               depends=['_math.h'],
                               libraries=math_libs) )
        # math library functions, e.g. sin()
        exts.append( Extension('math',  ['mathmodule.c', '_math.c'],
                               depends=['_math.h'],
                               libraries=math_libs) )

        # time libraries: librt may be needed for clock_gettime()
        time_libs = []
        lib = sysconfig.get_config_var('TIMEMODULE_LIB')
        if lib:
            time_libs.append(lib)

        # time operations and variables
        exts.append( Extension('time', ['timemodule.c'],
                               libraries=time_libs) )
        exts.append( Extension('_datetime', ['_datetimemodule.c']) )
        # random number generator implemented in C
        exts.append( Extension("_random", ["_randommodule.c"]) )
        # bisect
        exts.append( Extension("_bisect", ["_bisectmodule.c"]) )
        # heapq
        exts.append( Extension("_heapq", ["_heapqmodule.c"]) )
        # C-optimized pickle replacement
        exts.append( Extension("_pickle", ["_pickle.c"]) )
        # atexit
        exts.append( Extension("atexit", ["atexitmodule.c"]) )
        # _json speedups
        exts.append( Extension("_json", ["_json.c"]) )
        # Python C API test module
        exts.append( Extension('_testcapi', ['_testcapimodule.c'],
                               depends=['testcapi_long.h']) )
        # Python PEP-3118 (buffer protocol) test module
        exts.append( Extension('_testbuffer', ['_testbuffer.c']) )
        # profiler (_lsprof is for cProfile.py)
        exts.append( Extension('_lsprof', ['_lsprof.c', 'rotatingtree.c']) )
        # static Unicode character database
        exts.append( Extension('unicodedata', ['unicodedata.c']) )

        # Modules with some UNIX dependencies -- on by default:
        # (If you have a really backward UNIX, select and socket may not be
        # supported...)

        # fcntl(2) and ioctl(2)
        libs = []
        if (config_h_vars.get('FLOCK_NEEDS_LIBBSD', False)):
            # May be necessary on AIX for flock function
            libs = ['bsd']
        exts.append( Extension('fcntl', ['fcntlmodule.c'], libraries=libs) )
        # pwd(3)
        exts.append( Extension('pwd', ['pwdmodule.c']) )
        # grp(3)
        exts.append( Extension('grp', ['grpmodule.c']) )
        # spwd, shadow passwords
        if (config_h_vars.get('HAVE_GETSPNAM', False) or
                config_h_vars.get('HAVE_GETSPENT', False)):
            exts.append( Extension('spwd', ['spwdmodule.c']) )
        else:
            missing.append('spwd')

        # select(2); not on ancient System V
        exts.append( Extension('select', ['selectmodule.c']) )

        # Fred Drake's interface to the Python parser
        exts.append( Extension('parser', ['parsermodule.c']) )

        # Memory-mapped files (also works on Win32).
        exts.append( Extension('mmap', ['mmapmodule.c']) )

        # Lance Ellinghaus's syslog module
        # syslog daemon interface
        exts.append( Extension('syslog', ['syslogmodule.c']) )

        #
        # Here ends the simple stuff.  From here on, modules need certain
        # libraries, are platform-specific, or present other surprises.
        #

        # Multimedia modules
        # These don't work for 64-bit platforms!!!
        # These represent audio samples or images as strings:

        # Operations on audio samples
        # According to #993173, this one should actually work fine on
        # 64-bit platforms.
        exts.append( Extension('audioop', ['audioop.c']) )

        # readline
        do_readline = self.compiler.find_library_file(lib_dirs, 'readline')
        readline_termcap_library = ""
        curses_library = ""
        # Cannot use os.popen here in py3k.
        tmpfile = os.path.join(self.build_temp, 'readline_termcap_lib')
        if not os.path.exists(self.build_temp):
            os.makedirs(self.build_temp)
        # Determine if readline is already linked against curses or tinfo.
        if do_readline:
            if cross_compiling:
                ret = os.system("%s -d %s | grep '(NEEDED)' > %s" \
                                % (sysconfig.get_config_var('READELF'),
                                   do_readline, tmpfile))
            elif find_executable('ldd'):
                ret = os.system("ldd %s > %s" % (do_readline, tmpfile))
            else:
                ret = 256
            if ret >> 8 == 0:
                with open(tmpfile) as fp:
                    for ln in fp:
                        if 'curses' in ln:
                            readline_termcap_library = re.sub(
                                r'.*lib(n?cursesw?)\.so.*', r'\1', ln
                            ).rstrip()
                            break
                        # termcap interface split out from ncurses
                        if 'tinfo' in ln:
                            readline_termcap_library = 'tinfo'
                            break
            if os.path.exists(tmpfile):
                os.unlink(tmpfile)
        # Issue 7384: If readline is already linked against curses,
        # use the same library for the readline and curses modules.
        if 'curses' in readline_termcap_library:
            curses_library = readline_termcap_library
        elif self.compiler.find_library_file(lib_dirs, 'ncursesw'):
            curses_library = 'ncursesw'
        elif self.compiler.find_library_file(lib_dirs, 'ncurses'):
            curses_library = 'ncurses'
        elif self.compiler.find_library_file(lib_dirs, 'curses'):
            curses_library = 'curses'

        if host_platform == 'darwin':
            os_release = int(os.uname()[2].split('.')[0])
            dep_target = sysconfig.get_config_var('MACOSX_DEPLOYMENT_TARGET')
            if dep_target and dep_target.split('.') < ['10', '5']:
                os_release = 8
            if os_release < 9:
                # MacOSX 10.4 has a broken readline. Don't try to build
                # the readline module unless the user has installed a fixed
                # readline package
                if find_file('readline/rlconf.h', inc_dirs, []) is None:
                    do_readline = False
        if do_readline:
            if host_platform == 'darwin' and os_release < 9:
                # In every directory on the search path search for a dynamic
                # library and then a static library, instead of first looking
                # for dynamic libraries on the entire path.
                # This way a staticly linked custom readline gets picked up
                # before the (possibly broken) dynamic library in /usr/lib.
                readline_extra_link_args = ('-Wl,-search_paths_first',)
            else:
                readline_extra_link_args = ()

            readline_libs = ['readline']
            if readline_termcap_library:
                pass # Issue 7384: Already linked against curses or tinfo.
            elif curses_library:
                readline_libs.append(curses_library)
            elif self.compiler.find_library_file(lib_dirs +
                                                     ['/usr/lib/termcap'],
                                                     'termcap'):
                readline_libs.append('termcap')
            exts.append( Extension('readline', ['readline.c'],
                                   library_dirs=['/usr/lib/termcap'],
                                   extra_link_args=readline_extra_link_args,
                                   libraries=readline_libs) )
        else:
            missing.append('readline')

        # crypt module.

        if self.compiler.find_library_file(lib_dirs, 'crypt'):
            libs = ['crypt']
        else:
            libs = []
        exts.append( Extension('_crypt', ['_cryptmodule.c'], libraries=libs) )

        # CSV files
        exts.append( Extension('_csv', ['_csv.c']) )

        # POSIX subprocess module helper.
        exts.append( Extension('_posixsubprocess', ['_posixsubprocess.c']) )

        # socket(2)
        exts.append( Extension('_socket', ['socketmodule.c'],
                               depends = ['socketmodule.h']) )
        # Detect SSL support for the socket module (via _ssl)
        search_for_ssl_incs_in = [
                              '/usr/local/ssl/include',
                              '/usr/contrib/ssl/include/'
                             ]
        ssl_incs = find_file('openssl/ssl.h', inc_dirs,
                             search_for_ssl_incs_in
                             )
        if ssl_incs is not None:
            krb5_h = find_file('krb5.h', inc_dirs,
                               ['/usr/kerberos/include'])
            if krb5_h:
                ssl_incs += krb5_h
        ssl_libs = find_library_file(self.compiler, 'ssl',lib_dirs,
                                     ['/usr/local/ssl/lib',
                                      '/usr/contrib/ssl/lib/'
                                     ] )

        if (ssl_incs is not None and
            ssl_libs is not None):
            exts.append( Extension('_ssl', ['_ssl.c'],
                                   include_dirs = ssl_incs,
                                   library_dirs = ssl_libs,
                                   libraries = ['ssl', 'crypto'],
                                   depends = ['socketmodule.h']), )
        else:
            missing.append('_ssl')

        # find out which version of OpenSSL we have
        openssl_ver = 0
        openssl_ver_re = re.compile(
            '^\s*#\s*define\s+OPENSSL_VERSION_NUMBER\s+(0x[0-9a-fA-F]+)' )

        # look for the openssl version header on the compiler search path.
        opensslv_h = find_file('openssl/opensslv.h', [],
                inc_dirs + search_for_ssl_incs_in)
        if opensslv_h:
            name = os.path.join(opensslv_h[0], 'openssl/opensslv.h')
            if host_platform == 'darwin' and is_macosx_sdk_path(name):
                name = os.path.join(macosx_sdk_root(), name[1:])
            try:
                with open(name, 'r') as incfile:
                    for line in incfile:
                        m = openssl_ver_re.match(line)
                        if m:
                            openssl_ver = eval(m.group(1))
            except IOError as msg:
                print("IOError while reading opensshv.h:", msg)
                pass

        #print('openssl_ver = 0x%08x' % openssl_ver)
        min_openssl_ver = 0x00907000
        have_any_openssl = ssl_incs is not None and ssl_libs is not None
        have_usable_openssl = (have_any_openssl and
                               openssl_ver >= min_openssl_ver)

        if have_any_openssl:
            if have_usable_openssl:
                # The _hashlib module wraps optimized implementations
                # of hash functions from the OpenSSL library.
                exts.append( Extension('_hashlib', ['_hashopenssl.c'],
                                       depends = ['hashlib.h'],
                                       include_dirs = ssl_incs,
                                       library_dirs = ssl_libs,
                                       libraries = ['ssl', 'crypto']) )
            else:
                print("warning: openssl 0x%08x is too old for _hashlib" %
                      openssl_ver)
                missing.append('_hashlib')

        # We always compile these even when OpenSSL is available (issue #14693).
        # It's harmless and the object code is tiny (40-50 KB per module,
        # only loaded when actually used).
        exts.append( Extension('_sha256', ['sha256module.c'],
                               depends=['hashlib.h']) )
        exts.append( Extension('_sha512', ['sha512module.c'],
                               depends=['hashlib.h']) )
        exts.append( Extension('_md5', ['md5module.c'],
                               depends=['hashlib.h']) )
        exts.append( Extension('_sha1', ['sha1module.c'],
                               depends=['hashlib.h']) )
<<<<<<< HEAD
=======

        # SHA-3 (Keccak) module
        sha3_depends = ['hashlib.h']
        keccak = os.path.join(os.getcwd(), srcdir, 'Modules', '_sha3',
                              'keccak')
        for pattern in ('*.c', '*.h', '*.macros'):
            sha3_depends.extend(glob(os.path.join(keccak, pattern)))
        exts.append(Extension("_sha3", ["_sha3/sha3module.c"],
                              depends=sha3_depends))
>>>>>>> 14c5f5b6

        # Modules that provide persistent dictionary-like semantics.  You will
        # probably want to arrange for at least one of them to be available on
        # your machine, though none are defined by default because of library
        # dependencies.  The Python module dbm/__init__.py provides an
        # implementation independent wrapper for these; dbm/dumb.py provides
        # similar functionality (but slower of course) implemented in Python.

        # Sleepycat^WOracle Berkeley DB interface.
        #  http://www.oracle.com/database/berkeley-db/db/index.html
        #
        # This requires the Sleepycat^WOracle DB code. The supported versions
        # are set below.  Visit the URL above to download
        # a release.  Most open source OSes come with one or more
        # versions of BerkeleyDB already installed.

        max_db_ver = (5, 3)
        min_db_ver = (3, 3)
        db_setup_debug = False   # verbose debug prints from this script?

        def allow_db_ver(db_ver):
            """Returns a boolean if the given BerkeleyDB version is acceptable.

            Args:
              db_ver: A tuple of the version to verify.
            """
            if not (min_db_ver <= db_ver <= max_db_ver):
                return False
            return True

        def gen_db_minor_ver_nums(major):
            if major == 4:
                for x in range(max_db_ver[1]+1):
                    if allow_db_ver((4, x)):
                        yield x
            elif major == 3:
                for x in (3,):
                    if allow_db_ver((3, x)):
                        yield x
            else:
                raise ValueError("unknown major BerkeleyDB version", major)

        # construct a list of paths to look for the header file in on
        # top of the normal inc_dirs.
        db_inc_paths = [
            '/usr/include/db4',
            '/usr/local/include/db4',
            '/opt/sfw/include/db4',
            '/usr/include/db3',
            '/usr/local/include/db3',
            '/opt/sfw/include/db3',
            # Fink defaults (http://fink.sourceforge.net/)
            '/sw/include/db4',
            '/sw/include/db3',
        ]
        # 4.x minor number specific paths
        for x in gen_db_minor_ver_nums(4):
            db_inc_paths.append('/usr/include/db4%d' % x)
            db_inc_paths.append('/usr/include/db4.%d' % x)
            db_inc_paths.append('/usr/local/BerkeleyDB.4.%d/include' % x)
            db_inc_paths.append('/usr/local/include/db4%d' % x)
            db_inc_paths.append('/pkg/db-4.%d/include' % x)
            db_inc_paths.append('/opt/db-4.%d/include' % x)
            # MacPorts default (http://www.macports.org/)
            db_inc_paths.append('/opt/local/include/db4%d' % x)
        # 3.x minor number specific paths
        for x in gen_db_minor_ver_nums(3):
            db_inc_paths.append('/usr/include/db3%d' % x)
            db_inc_paths.append('/usr/local/BerkeleyDB.3.%d/include' % x)
            db_inc_paths.append('/usr/local/include/db3%d' % x)
            db_inc_paths.append('/pkg/db-3.%d/include' % x)
            db_inc_paths.append('/opt/db-3.%d/include' % x)

        if cross_compiling:
            db_inc_paths = []

        # Add some common subdirectories for Sleepycat DB to the list,
        # based on the standard include directories. This way DB3/4 gets
        # picked up when it is installed in a non-standard prefix and
        # the user has added that prefix into inc_dirs.
        std_variants = []
        for dn in inc_dirs:
            std_variants.append(os.path.join(dn, 'db3'))
            std_variants.append(os.path.join(dn, 'db4'))
            for x in gen_db_minor_ver_nums(4):
                std_variants.append(os.path.join(dn, "db4%d"%x))
                std_variants.append(os.path.join(dn, "db4.%d"%x))
            for x in gen_db_minor_ver_nums(3):
                std_variants.append(os.path.join(dn, "db3%d"%x))
                std_variants.append(os.path.join(dn, "db3.%d"%x))

        db_inc_paths = std_variants + db_inc_paths
        db_inc_paths = [p for p in db_inc_paths if os.path.exists(p)]

        db_ver_inc_map = {}

        if host_platform == 'darwin':
            sysroot = macosx_sdk_root()

        class db_found(Exception): pass
        try:
            # See whether there is a Sleepycat header in the standard
            # search path.
            for d in inc_dirs + db_inc_paths:
                f = os.path.join(d, "db.h")
                if host_platform == 'darwin' and is_macosx_sdk_path(d):
                    f = os.path.join(sysroot, d[1:], "db.h")

                if db_setup_debug: print("db: looking for db.h in", f)
                if os.path.exists(f):
                    with open(f, 'rb') as file:
                        f = file.read()
                    m = re.search(br"#define\WDB_VERSION_MAJOR\W(\d+)", f)
                    if m:
                        db_major = int(m.group(1))
                        m = re.search(br"#define\WDB_VERSION_MINOR\W(\d+)", f)
                        db_minor = int(m.group(1))
                        db_ver = (db_major, db_minor)

                        # Avoid 4.6 prior to 4.6.21 due to a BerkeleyDB bug
                        if db_ver == (4, 6):
                            m = re.search(br"#define\WDB_VERSION_PATCH\W(\d+)", f)
                            db_patch = int(m.group(1))
                            if db_patch < 21:
                                print("db.h:", db_ver, "patch", db_patch,
                                      "being ignored (4.6.x must be >= 4.6.21)")
                                continue

                        if ( (db_ver not in db_ver_inc_map) and
                            allow_db_ver(db_ver) ):
                            # save the include directory with the db.h version
                            # (first occurrence only)
                            db_ver_inc_map[db_ver] = d
                            if db_setup_debug:
                                print("db.h: found", db_ver, "in", d)
                        else:
                            # we already found a header for this library version
                            if db_setup_debug: print("db.h: ignoring", d)
                    else:
                        # ignore this header, it didn't contain a version number
                        if db_setup_debug:
                            print("db.h: no version number version in", d)

            db_found_vers = list(db_ver_inc_map.keys())
            db_found_vers.sort()

            while db_found_vers:
                db_ver = db_found_vers.pop()
                db_incdir = db_ver_inc_map[db_ver]

                # check lib directories parallel to the location of the header
                db_dirs_to_check = [
                    db_incdir.replace("include", 'lib64'),
                    db_incdir.replace("include", 'lib'),
                ]

                if host_platform != 'darwin':
                    db_dirs_to_check = list(filter(os.path.isdir, db_dirs_to_check))

                else:
                    # Same as other branch, but takes OSX SDK into account
                    tmp = []
                    for dn in db_dirs_to_check:
                        if is_macosx_sdk_path(dn):
                            if os.path.isdir(os.path.join(sysroot, dn[1:])):
                                tmp.append(dn)
                        else:
                            if os.path.isdir(dn):
                                tmp.append(dn)
                    db_dirs_to_check = tmp

                    db_dirs_to_check = tmp

                # Look for a version specific db-X.Y before an ambiguous dbX
                # XXX should we -ever- look for a dbX name?  Do any
                # systems really not name their library by version and
                # symlink to more general names?
                for dblib in (('db-%d.%d' % db_ver),
                              ('db%d%d' % db_ver),
                              ('db%d' % db_ver[0])):
                    dblib_file = self.compiler.find_library_file(
                                    db_dirs_to_check + lib_dirs, dblib )
                    if dblib_file:
                        dblib_dir = [ os.path.abspath(os.path.dirname(dblib_file)) ]
                        raise db_found
                    else:
                        if db_setup_debug: print("db lib: ", dblib, "not found")

        except db_found:
            if db_setup_debug:
                print("bsddb using BerkeleyDB lib:", db_ver, dblib)
                print("bsddb lib dir:", dblib_dir, " inc dir:", db_incdir)
            db_incs = [db_incdir]
            dblibs = [dblib]
        else:
            if db_setup_debug: print("db: no appropriate library found")
            db_incs = None
            dblibs = []
            dblib_dir = None

        # The sqlite interface
        sqlite_setup_debug = False   # verbose debug prints from this script?

        # We hunt for #define SQLITE_VERSION "n.n.n"
        # We need to find >= sqlite version 3.0.8
        sqlite_incdir = sqlite_libdir = None
        sqlite_inc_paths = [ '/usr/include',
                             '/usr/include/sqlite',
                             '/usr/include/sqlite3',
                             '/usr/local/include',
                             '/usr/local/include/sqlite',
                             '/usr/local/include/sqlite3',
                             ]
        if cross_compiling:
            sqlite_inc_paths = []
        MIN_SQLITE_VERSION_NUMBER = (3, 0, 8)
        MIN_SQLITE_VERSION = ".".join([str(x)
                                    for x in MIN_SQLITE_VERSION_NUMBER])

        # Scan the default include directories before the SQLite specific
        # ones. This allows one to override the copy of sqlite on OSX,
        # where /usr/include contains an old version of sqlite.
        if host_platform == 'darwin':
            sysroot = macosx_sdk_root()

        for d_ in inc_dirs + sqlite_inc_paths:
            d = d_
            if host_platform == 'darwin' and is_macosx_sdk_path(d):
                d = os.path.join(sysroot, d[1:])

            f = os.path.join(d, "sqlite3.h")
            if os.path.exists(f):
                if sqlite_setup_debug: print("sqlite: found %s"%f)
                with open(f) as file:
                    incf = file.read()
                m = re.search(
                    r'\s*.*#\s*.*define\s.*SQLITE_VERSION\W*"(.*)"', incf)
                if m:
                    sqlite_version = m.group(1)
                    sqlite_version_tuple = tuple([int(x)
                                        for x in sqlite_version.split(".")])
                    if sqlite_version_tuple >= MIN_SQLITE_VERSION_NUMBER:
                        # we win!
                        if sqlite_setup_debug:
                            print("%s/sqlite3.h: version %s"%(d, sqlite_version))
                        sqlite_incdir = d
                        break
                    else:
                        if sqlite_setup_debug:
                            print("%s: version %d is too old, need >= %s"%(d,
                                        sqlite_version, MIN_SQLITE_VERSION))
                elif sqlite_setup_debug:
                    print("sqlite: %s had no SQLITE_VERSION"%(f,))

        if sqlite_incdir:
            sqlite_dirs_to_check = [
                os.path.join(sqlite_incdir, '..', 'lib64'),
                os.path.join(sqlite_incdir, '..', 'lib'),
                os.path.join(sqlite_incdir, '..', '..', 'lib64'),
                os.path.join(sqlite_incdir, '..', '..', 'lib'),
            ]
            sqlite_libfile = self.compiler.find_library_file(
                                sqlite_dirs_to_check + lib_dirs, 'sqlite3')
            if sqlite_libfile:
                sqlite_libdir = [os.path.abspath(os.path.dirname(sqlite_libfile))]

        if sqlite_incdir and sqlite_libdir:
            sqlite_srcs = ['_sqlite/cache.c',
                '_sqlite/connection.c',
                '_sqlite/cursor.c',
                '_sqlite/microprotocols.c',
                '_sqlite/module.c',
                '_sqlite/prepare_protocol.c',
                '_sqlite/row.c',
                '_sqlite/statement.c',
                '_sqlite/util.c', ]

            sqlite_defines = []
            if host_platform != "win32":
                sqlite_defines.append(('MODULE_NAME', '"sqlite3"'))
            else:
                sqlite_defines.append(('MODULE_NAME', '\\"sqlite3\\"'))

            # Enable support for loadable extensions in the sqlite3 module
            # if --enable-loadable-sqlite-extensions configure option is used.
            if '--enable-loadable-sqlite-extensions' not in sysconfig.get_config_var("CONFIG_ARGS"):
                sqlite_defines.append(("SQLITE_OMIT_LOAD_EXTENSION", "1"))

            if host_platform == 'darwin':
                # In every directory on the search path search for a dynamic
                # library and then a static library, instead of first looking
                # for dynamic libraries on the entire path.
                # This way a statically linked custom sqlite gets picked up
                # before the dynamic library in /usr/lib.
                sqlite_extra_link_args = ('-Wl,-search_paths_first',)
            else:
                sqlite_extra_link_args = ()

            include_dirs = ["Modules/_sqlite"]
            # Only include the directory where sqlite was found if it does
            # not already exist in set include directories, otherwise you
            # can end up with a bad search path order.
            if sqlite_incdir not in self.compiler.include_dirs:
                include_dirs.append(sqlite_incdir)
            exts.append(Extension('_sqlite3', sqlite_srcs,
                                  define_macros=sqlite_defines,
                                  include_dirs=include_dirs,
                                  library_dirs=sqlite_libdir,
                                  runtime_library_dirs=sqlite_libdir,
                                  extra_link_args=sqlite_extra_link_args,
                                  libraries=["sqlite3",]))
        else:
            missing.append('_sqlite3')

        dbm_setup_debug = False   # verbose debug prints from this script?
        dbm_order = ['gdbm']
        # The standard Unix dbm module:
        if host_platform not in ['cygwin']:
            config_args = [arg.strip("'")
                           for arg in sysconfig.get_config_var("CONFIG_ARGS").split()]
            dbm_args = [arg for arg in config_args
                        if arg.startswith('--with-dbmliborder=')]
            if dbm_args:
                dbm_order = [arg.split('=')[-1] for arg in dbm_args][-1].split(":")
            else:
                dbm_order = "ndbm:gdbm:bdb".split(":")
            dbmext = None
            for cand in dbm_order:
                if cand == "ndbm":
                    if find_file("ndbm.h", inc_dirs, []) is not None:
                        # Some systems have -lndbm, others have -lgdbm_compat,
                        # others don't have either
                        if self.compiler.find_library_file(lib_dirs,
                                                               'ndbm'):
                            ndbm_libs = ['ndbm']
                        elif self.compiler.find_library_file(lib_dirs,
                                                             'gdbm_compat'):
                            ndbm_libs = ['gdbm_compat']
                        else:
                            ndbm_libs = []
                        if dbm_setup_debug: print("building dbm using ndbm")
                        dbmext = Extension('_dbm', ['_dbmmodule.c'],
                                           define_macros=[
                                               ('HAVE_NDBM_H',None),
                                               ],
                                           libraries=ndbm_libs)
                        break

                elif cand == "gdbm":
                    if self.compiler.find_library_file(lib_dirs, 'gdbm'):
                        gdbm_libs = ['gdbm']
                        if self.compiler.find_library_file(lib_dirs,
                                                               'gdbm_compat'):
                            gdbm_libs.append('gdbm_compat')
                        if find_file("gdbm/ndbm.h", inc_dirs, []) is not None:
                            if dbm_setup_debug: print("building dbm using gdbm")
                            dbmext = Extension(
                                '_dbm', ['_dbmmodule.c'],
                                define_macros=[
                                    ('HAVE_GDBM_NDBM_H', None),
                                    ],
                                libraries = gdbm_libs)
                            break
                        if find_file("gdbm-ndbm.h", inc_dirs, []) is not None:
                            if dbm_setup_debug: print("building dbm using gdbm")
                            dbmext = Extension(
                                '_dbm', ['_dbmmodule.c'],
                                define_macros=[
                                    ('HAVE_GDBM_DASH_NDBM_H', None),
                                    ],
                                libraries = gdbm_libs)
                            break
                elif cand == "bdb":
                    if db_incs is not None:
                        if dbm_setup_debug: print("building dbm using bdb")
                        dbmext = Extension('_dbm', ['_dbmmodule.c'],
                                           library_dirs=dblib_dir,
                                           runtime_library_dirs=dblib_dir,
                                           include_dirs=db_incs,
                                           define_macros=[
                                               ('HAVE_BERKDB_H', None),
                                               ('DB_DBM_HSEARCH', None),
                                               ],
                                           libraries=dblibs)
                        break
            if dbmext is not None:
                exts.append(dbmext)
            else:
                missing.append('_dbm')

        # Anthony Baxter's gdbm module.  GNU dbm(3) will require -lgdbm:
        if ('gdbm' in dbm_order and
            self.compiler.find_library_file(lib_dirs, 'gdbm')):
            exts.append( Extension('_gdbm', ['_gdbmmodule.c'],
                                   libraries = ['gdbm'] ) )
        else:
            missing.append('_gdbm')

        # Unix-only modules
        if host_platform != 'win32':
            # Steen Lumholt's termios module
            exts.append( Extension('termios', ['termios.c']) )
            # Jeremy Hylton's rlimit interface
            exts.append( Extension('resource', ['resource.c']) )

            # Sun yellow pages. Some systems have the functions in libc.
            if (host_platform not in ['cygwin', 'qnx6'] and
                find_file('rpcsvc/yp_prot.h', inc_dirs, []) is not None):
                if (self.compiler.find_library_file(lib_dirs, 'nsl')):
                    libs = ['nsl']
                else:
                    libs = []
                exts.append( Extension('nis', ['nismodule.c'],
                                       libraries = libs) )
            else:
                missing.append('nis')
        else:
            missing.extend(['nis', 'resource', 'termios'])

        # Curses support, requiring the System V version of curses, often
        # provided by the ncurses library.
        curses_defines = []
        curses_includes = []
        panel_library = 'panel'
        if curses_library == 'ncursesw':
            curses_defines.append(('HAVE_NCURSESW', '1'))
            curses_includes.append('/usr/include/ncursesw')
            # Bug 1464056: If _curses.so links with ncursesw,
            # _curses_panel.so must link with panelw.
            panel_library = 'panelw'
            if host_platform == 'darwin':
                # On OS X, there is no separate /usr/lib/libncursesw nor
                # libpanelw.  If we are here, we found a locally-supplied
                # version of libncursesw.  There should be also be a
                # libpanelw.  _XOPEN_SOURCE defines are usually excluded
                # for OS X but we need _XOPEN_SOURCE_EXTENDED here for
                # ncurses wide char support
                curses_defines.append(('_XOPEN_SOURCE_EXTENDED', '1'))
        elif host_platform == 'darwin' and curses_library == 'ncurses':
            # Building with the system-suppied combined libncurses/libpanel
            curses_defines.append(('HAVE_NCURSESW', '1'))
            curses_defines.append(('_XOPEN_SOURCE_EXTENDED', '1'))

        if curses_library.startswith('ncurses'):
            curses_libs = [curses_library]
            exts.append( Extension('_curses', ['_cursesmodule.c'],
                                   include_dirs=curses_includes,
                                   define_macros=curses_defines,
                                   libraries = curses_libs) )
        elif curses_library == 'curses' and host_platform != 'darwin':
                # OSX has an old Berkeley curses, not good enough for
                # the _curses module.
            if (self.compiler.find_library_file(lib_dirs, 'terminfo')):
                curses_libs = ['curses', 'terminfo']
            elif (self.compiler.find_library_file(lib_dirs, 'termcap')):
                curses_libs = ['curses', 'termcap']
            else:
                curses_libs = ['curses']

            exts.append( Extension('_curses', ['_cursesmodule.c'],
                                   define_macros=curses_defines,
                                   libraries = curses_libs) )
        else:
            missing.append('_curses')

        # If the curses module is enabled, check for the panel module
        if (module_enabled(exts, '_curses') and
            self.compiler.find_library_file(lib_dirs, panel_library)):
            exts.append( Extension('_curses_panel', ['_curses_panel.c'],
                                   include_dirs=curses_includes,
                                   define_macros=curses_defines,
                                   libraries = [panel_library] + curses_libs) )
        else:
            missing.append('_curses_panel')

        # Andrew Kuchling's zlib module.  Note that some versions of zlib
        # 1.1.3 have security problems.  See CERT Advisory CA-2002-07:
        # http://www.cert.org/advisories/CA-2002-07.html
        #
        # zlib 1.1.4 is fixed, but at least one vendor (RedHat) has decided to
        # patch its zlib 1.1.3 package instead of upgrading to 1.1.4.  For
        # now, we still accept 1.1.3, because we think it's difficult to
        # exploit this in Python, and we'd rather make it RedHat's problem
        # than our problem <wink>.
        #
        # You can upgrade zlib to version 1.1.4 yourself by going to
        # http://www.gzip.org/zlib/
        zlib_inc = find_file('zlib.h', [], inc_dirs)
        have_zlib = False
        if zlib_inc is not None:
            zlib_h = zlib_inc[0] + '/zlib.h'
            version = '"0.0.0"'
            version_req = '"1.1.3"'
            with open(zlib_h) as fp:
                while 1:
                    line = fp.readline()
                    if not line:
                        break
                    if line.startswith('#define ZLIB_VERSION'):
                        version = line.split()[2]
                        break
            if version >= version_req:
                if (self.compiler.find_library_file(lib_dirs, 'z')):
                    if host_platform == "darwin":
                        zlib_extra_link_args = ('-Wl,-search_paths_first',)
                    else:
                        zlib_extra_link_args = ()
                    exts.append( Extension('zlib', ['zlibmodule.c'],
                                           libraries = ['z'],
                                           extra_link_args = zlib_extra_link_args))
                    have_zlib = True
                else:
                    missing.append('zlib')
            else:
                missing.append('zlib')
        else:
            missing.append('zlib')

        # Helper module for various ascii-encoders.  Uses zlib for an optimized
        # crc32 if we have it.  Otherwise binascii uses its own.
        if have_zlib:
            extra_compile_args = ['-DUSE_ZLIB_CRC32']
            libraries = ['z']
            extra_link_args = zlib_extra_link_args
        else:
            extra_compile_args = []
            libraries = []
            extra_link_args = []
        exts.append( Extension('binascii', ['binascii.c'],
                               extra_compile_args = extra_compile_args,
                               libraries = libraries,
                               extra_link_args = extra_link_args) )

        # Gustavo Niemeyer's bz2 module.
        if (self.compiler.find_library_file(lib_dirs, 'bz2')):
            if host_platform == "darwin":
                bz2_extra_link_args = ('-Wl,-search_paths_first',)
            else:
                bz2_extra_link_args = ()
            exts.append( Extension('_bz2', ['_bz2module.c'],
                                   libraries = ['bz2'],
                                   extra_link_args = bz2_extra_link_args) )
        else:
            missing.append('_bz2')

        # LZMA compression support.
        if self.compiler.find_library_file(lib_dirs, 'lzma'):
            exts.append( Extension('_lzma', ['_lzmamodule.c'],
                                   libraries = ['lzma']) )
        else:
            missing.append('_lzma')

        # Interface to the Expat XML parser
        #
        # Expat was written by James Clark and is now maintained by a group of
        # developers on SourceForge; see www.libexpat.org for more information.
        # The pyexpat module was written by Paul Prescod after a prototype by
        # Jack Jansen.  The Expat source is included in Modules/expat/.  Usage
        # of a system shared libexpat.so is possible with --with-system-expat
        # configure option.
        #
        # More information on Expat can be found at www.libexpat.org.
        #
        if '--with-system-expat' in sysconfig.get_config_var("CONFIG_ARGS"):
            expat_inc = []
            define_macros = []
            expat_lib = ['expat']
            expat_sources = []
        else:
            expat_inc = [os.path.join(os.getcwd(), srcdir, 'Modules', 'expat')]
            define_macros = [
                ('HAVE_EXPAT_CONFIG_H', '1'),
            ]
            expat_lib = []
            expat_sources = ['expat/xmlparse.c',
                             'expat/xmlrole.c',
                             'expat/xmltok.c']

        exts.append(Extension('pyexpat',
                              define_macros = define_macros,
                              include_dirs = expat_inc,
                              libraries = expat_lib,
                              sources = ['pyexpat.c'] + expat_sources
                              ))

        # Fredrik Lundh's cElementTree module.  Note that this also
        # uses expat (via the CAPI hook in pyexpat).

        if os.path.isfile(os.path.join(srcdir, 'Modules', '_elementtree.c')):
            define_macros.append(('USE_PYEXPAT_CAPI', None))
            exts.append(Extension('_elementtree',
                                  define_macros = define_macros,
                                  include_dirs = expat_inc,
                                  libraries = expat_lib,
                                  sources = ['_elementtree.c'],
                                  ))
        else:
            missing.append('_elementtree')

        # Hye-Shik Chang's CJKCodecs modules.
        exts.append(Extension('_multibytecodec',
                              ['cjkcodecs/multibytecodec.c']))
        for loc in ('kr', 'jp', 'cn', 'tw', 'hk', 'iso2022'):
            exts.append(Extension('_codecs_%s' % loc,
                                  ['cjkcodecs/_codecs_%s.c' % loc]))

        # Stefan Krah's _decimal module
        exts.append(self._decimal_ext())

        # Thomas Heller's _ctypes module
        self.detect_ctypes(inc_dirs, lib_dirs)

        # Richard Oudkerk's multiprocessing module
        if host_platform == 'win32':        # Windows
            macros = dict()
            libraries = ['ws2_32']

        elif host_platform == 'darwin':     # Mac OSX
            macros = dict()
            libraries = []

        elif host_platform == 'cygwin':     # Cygwin
            macros = dict()
            libraries = []

        elif host_platform in ('freebsd4', 'freebsd5', 'freebsd6', 'freebsd7', 'freebsd8'):
            # FreeBSD's P1003.1b semaphore support is very experimental
            # and has many known problems. (as of June 2008)
            macros = dict()
            libraries = []

        elif host_platform.startswith('openbsd'):
            macros = dict()
            libraries = []

        elif host_platform.startswith('netbsd'):
            macros = dict()
            libraries = []

        else:                                   # Linux and other unices
            macros = dict()
            libraries = ['rt']

        if host_platform == 'win32':
            multiprocessing_srcs = [ '_multiprocessing/multiprocessing.c',
                                     '_multiprocessing/semaphore.c',
                                   ]

        else:
            multiprocessing_srcs = [ '_multiprocessing/multiprocessing.c',
                                   ]
            if (sysconfig.get_config_var('HAVE_SEM_OPEN') and not
                sysconfig.get_config_var('POSIX_SEMAPHORES_NOT_ENABLED')):
                multiprocessing_srcs.append('_multiprocessing/semaphore.c')

        if sysconfig.get_config_var('WITH_THREAD'):
            exts.append ( Extension('_multiprocessing', multiprocessing_srcs,
                                    define_macros=list(macros.items()),
                                    include_dirs=["Modules/_multiprocessing"]))
        else:
            missing.append('_multiprocessing')
        # End multiprocessing

        # Platform-specific libraries
        if host_platform.startswith(('linux', 'freebsd', 'gnukfreebsd')):
            exts.append( Extension('ossaudiodev', ['ossaudiodev.c']) )
        else:
            missing.append('ossaudiodev')

        if host_platform == 'darwin':
            exts.append(
                       Extension('_gestalt', ['_gestalt.c'],
                       extra_link_args=['-framework', 'Carbon'])
                       )
            exts.append(
                       Extension('_scproxy', ['_scproxy.c'],
                       extra_link_args=[
                           '-framework', 'SystemConfiguration',
                           '-framework', 'CoreFoundation',
                        ]))

        self.extensions.extend(exts)

        # Call the method for detecting whether _tkinter can be compiled
        self.detect_tkinter(inc_dirs, lib_dirs)

        if '_tkinter' not in [e.name for e in self.extensions]:
            missing.append('_tkinter')

        return missing

    def detect_tkinter_darwin(self, inc_dirs, lib_dirs):
        # The _tkinter module, using frameworks. Since frameworks are quite
        # different the UNIX search logic is not sharable.
        from os.path import join, exists
        framework_dirs = [
            '/Library/Frameworks',
            '/System/Library/Frameworks/',
            join(os.getenv('HOME'), '/Library/Frameworks')
        ]

        sysroot = macosx_sdk_root()

        # Find the directory that contains the Tcl.framework and Tk.framework
        # bundles.
        # XXX distutils should support -F!
        for F in framework_dirs:
            # both Tcl.framework and Tk.framework should be present


            for fw in 'Tcl', 'Tk':
                if is_macosx_sdk_path(F):
                    if not exists(join(sysroot, F[1:], fw + '.framework')):
                        break
                else:
                    if not exists(join(F, fw + '.framework')):
                        break
            else:
                # ok, F is now directory with both frameworks. Continure
                # building
                break
        else:
            # Tk and Tcl frameworks not found. Normal "unix" tkinter search
            # will now resume.
            return 0

        # For 8.4a2, we must add -I options that point inside the Tcl and Tk
        # frameworks. In later release we should hopefully be able to pass
        # the -F option to gcc, which specifies a framework lookup path.
        #
        include_dirs = [
            join(F, fw + '.framework', H)
            for fw in ('Tcl', 'Tk')
            for H in ('Headers', 'Versions/Current/PrivateHeaders')
        ]

        # For 8.4a2, the X11 headers are not included. Rather than include a
        # complicated search, this is a hard-coded path. It could bail out
        # if X11 libs are not found...
        include_dirs.append('/usr/X11R6/include')
        frameworks = ['-framework', 'Tcl', '-framework', 'Tk']

        # All existing framework builds of Tcl/Tk don't support 64-bit
        # architectures.
        cflags = sysconfig.get_config_vars('CFLAGS')[0]
        archs = re.findall('-arch\s+(\w+)', cflags)

        tmpfile = os.path.join(self.build_temp, 'tk.arch')
        if not os.path.exists(self.build_temp):
            os.makedirs(self.build_temp)

        # Note: cannot use os.popen or subprocess here, that
        # requires extensions that are not available here.
        if is_macosx_sdk_path(F):
            os.system("file %s/Tk.framework/Tk | grep 'for architecture' > %s"%(os.path.join(sysroot, F[1:]), tmpfile))
        else:
            os.system("file %s/Tk.framework/Tk | grep 'for architecture' > %s"%(F, tmpfile))

        with open(tmpfile) as fp:
            detected_archs = []
            for ln in fp:
                a = ln.split()[-1]
                if a in archs:
                    detected_archs.append(ln.split()[-1])
        os.unlink(tmpfile)

        for a in detected_archs:
            frameworks.append('-arch')
            frameworks.append(a)

        ext = Extension('_tkinter', ['_tkinter.c', 'tkappinit.c'],
                        define_macros=[('WITH_APPINIT', 1)],
                        include_dirs = include_dirs,
                        libraries = [],
                        extra_compile_args = frameworks[2:],
                        extra_link_args = frameworks,
                        )
        self.extensions.append(ext)
        return 1


    def detect_tkinter(self, inc_dirs, lib_dirs):
        # The _tkinter module.

        # Rather than complicate the code below, detecting and building
        # AquaTk is a separate method. Only one Tkinter will be built on
        # Darwin - either AquaTk, if it is found, or X11 based Tk.
        if (host_platform == 'darwin' and
            self.detect_tkinter_darwin(inc_dirs, lib_dirs)):
            return

        # Assume we haven't found any of the libraries or include files
        # The versions with dots are used on Unix, and the versions without
        # dots on Windows, for detection by cygwin.
        tcllib = tklib = tcl_includes = tk_includes = None
        for version in ['8.6', '86', '8.5', '85', '8.4', '84', '8.3', '83',
                        '8.2', '82', '8.1', '81', '8.0', '80']:
            tklib = self.compiler.find_library_file(lib_dirs,
                                                        'tk' + version)
            tcllib = self.compiler.find_library_file(lib_dirs,
                                                         'tcl' + version)
            if tklib and tcllib:
                # Exit the loop when we've found the Tcl/Tk libraries
                break

        # Now check for the header files
        if tklib and tcllib:
            # Check for the include files on Debian and {Free,Open}BSD, where
            # they're put in /usr/include/{tcl,tk}X.Y
            dotversion = version
            if '.' not in dotversion and "bsd" in host_platform.lower():
                # OpenBSD and FreeBSD use Tcl/Tk library names like libtcl83.a,
                # but the include subdirs are named like .../include/tcl8.3.
                dotversion = dotversion[:-1] + '.' + dotversion[-1]
            tcl_include_sub = []
            tk_include_sub = []
            for dir in inc_dirs:
                tcl_include_sub += [dir + os.sep + "tcl" + dotversion]
                tk_include_sub += [dir + os.sep + "tk" + dotversion]
            tk_include_sub += tcl_include_sub
            tcl_includes = find_file('tcl.h', inc_dirs, tcl_include_sub)
            tk_includes = find_file('tk.h', inc_dirs, tk_include_sub)

        if (tcllib is None or tklib is None or
            tcl_includes is None or tk_includes is None):
            self.announce("INFO: Can't locate Tcl/Tk libs and/or headers", 2)
            return

        # OK... everything seems to be present for Tcl/Tk.

        include_dirs = [] ; libs = [] ; defs = [] ; added_lib_dirs = []
        for dir in tcl_includes + tk_includes:
            if dir not in include_dirs:
                include_dirs.append(dir)

        # Check for various platform-specific directories
        if host_platform == 'sunos5':
            include_dirs.append('/usr/openwin/include')
            added_lib_dirs.append('/usr/openwin/lib')
        elif os.path.exists('/usr/X11R6/include'):
            include_dirs.append('/usr/X11R6/include')
            added_lib_dirs.append('/usr/X11R6/lib64')
            added_lib_dirs.append('/usr/X11R6/lib')
        elif os.path.exists('/usr/X11R5/include'):
            include_dirs.append('/usr/X11R5/include')
            added_lib_dirs.append('/usr/X11R5/lib')
        else:
            # Assume default location for X11
            include_dirs.append('/usr/X11/include')
            added_lib_dirs.append('/usr/X11/lib')

        # If Cygwin, then verify that X is installed before proceeding
        if host_platform == 'cygwin':
            x11_inc = find_file('X11/Xlib.h', [], include_dirs)
            if x11_inc is None:
                return

        # Check for BLT extension
        if self.compiler.find_library_file(lib_dirs + added_lib_dirs,
                                               'BLT8.0'):
            defs.append( ('WITH_BLT', 1) )
            libs.append('BLT8.0')
        elif self.compiler.find_library_file(lib_dirs + added_lib_dirs,
                                                'BLT'):
            defs.append( ('WITH_BLT', 1) )
            libs.append('BLT')

        # Add the Tcl/Tk libraries
        libs.append('tk'+ version)
        libs.append('tcl'+ version)

        if host_platform in ['aix3', 'aix4']:
            libs.append('ld')

        # Finally, link with the X11 libraries (not appropriate on cygwin)
        if host_platform != "cygwin":
            libs.append('X11')

        ext = Extension('_tkinter', ['_tkinter.c', 'tkappinit.c'],
                        define_macros=[('WITH_APPINIT', 1)] + defs,
                        include_dirs = include_dirs,
                        libraries = libs,
                        library_dirs = added_lib_dirs,
                        )
        self.extensions.append(ext)

##         # Uncomment these lines if you want to play with xxmodule.c
##         ext = Extension('xx', ['xxmodule.c'])
##         self.extensions.append(ext)
        if 'd' not in sys.abiflags:
            ext = Extension('xxlimited', ['xxlimited.c'],
                            define_macros=[('Py_LIMITED_API', 1)])
            self.extensions.append(ext)

        # XXX handle these, but how to detect?
        # *** Uncomment and edit for PIL (TkImaging) extension only:
        #       -DWITH_PIL -I../Extensions/Imaging/libImaging  tkImaging.c \
        # *** Uncomment and edit for TOGL extension only:
        #       -DWITH_TOGL togl.c \
        # *** Uncomment these for TOGL extension only:
        #       -lGL -lGLU -lXext -lXmu \

    def configure_ctypes_darwin(self, ext):
        # Darwin (OS X) uses preconfigured files, in
        # the Modules/_ctypes/libffi_osx directory.
        srcdir = sysconfig.get_config_var('srcdir')
        ffi_srcdir = os.path.abspath(os.path.join(srcdir, 'Modules',
                                                  '_ctypes', 'libffi_osx'))
        sources = [os.path.join(ffi_srcdir, p)
                   for p in ['ffi.c',
                             'x86/darwin64.S',
                             'x86/x86-darwin.S',
                             'x86/x86-ffi_darwin.c',
                             'x86/x86-ffi64.c',
                             'powerpc/ppc-darwin.S',
                             'powerpc/ppc-darwin_closure.S',
                             'powerpc/ppc-ffi_darwin.c',
                             'powerpc/ppc64-darwin_closure.S',
                             ]]

        # Add .S (preprocessed assembly) to C compiler source extensions.
        self.compiler.src_extensions.append('.S')

        include_dirs = [os.path.join(ffi_srcdir, 'include'),
                        os.path.join(ffi_srcdir, 'powerpc')]
        ext.include_dirs.extend(include_dirs)
        ext.sources.extend(sources)
        return True

    def configure_ctypes(self, ext):
        if not self.use_system_libffi:
            if host_platform == 'darwin':
                return self.configure_ctypes_darwin(ext)

            srcdir = sysconfig.get_config_var('srcdir')
            ffi_builddir = os.path.join(self.build_temp, 'libffi')
            ffi_srcdir = os.path.abspath(os.path.join(srcdir, 'Modules',
                                         '_ctypes', 'libffi'))
            ffi_configfile = os.path.join(ffi_builddir, 'fficonfig.py')

            from distutils.dep_util import newer_group

            config_sources = [os.path.join(ffi_srcdir, fname)
                              for fname in os.listdir(ffi_srcdir)
                              if os.path.isfile(os.path.join(ffi_srcdir, fname))]
            if self.force or newer_group(config_sources,
                                         ffi_configfile):
                from distutils.dir_util import mkpath
                mkpath(ffi_builddir)
                config_args = [arg for arg in sysconfig.get_config_var("CONFIG_ARGS").split()
                               if (('--host=' in arg) or ('--build=' in arg))]
                if not self.verbose:
                    config_args.append("-q")

                # Pass empty CFLAGS because we'll just append the resulting
                # CFLAGS to Python's; -g or -O2 is to be avoided.
                cmd = "cd %s && env CFLAGS='' '%s/configure' %s" \
                      % (ffi_builddir, ffi_srcdir, " ".join(config_args))

                res = os.system(cmd)
                if res or not os.path.exists(ffi_configfile):
                    print("Failed to configure _ctypes module")
                    return False

            fficonfig = {}
            with open(ffi_configfile) as f:
                exec(f.read(), globals(), fficonfig)

            # Add .S (preprocessed assembly) to C compiler source extensions.
            self.compiler.src_extensions.append('.S')

            include_dirs = [os.path.join(ffi_builddir, 'include'),
                            ffi_builddir,
                            os.path.join(ffi_srcdir, 'src')]
            extra_compile_args = fficonfig['ffi_cflags'].split()

            ext.sources.extend(os.path.join(ffi_srcdir, f) for f in
                               fficonfig['ffi_sources'])
            ext.include_dirs.extend(include_dirs)
            ext.extra_compile_args.extend(extra_compile_args)
        return True

    def detect_ctypes(self, inc_dirs, lib_dirs):
        self.use_system_libffi = False
        include_dirs = []
        extra_compile_args = []
        extra_link_args = []
        sources = ['_ctypes/_ctypes.c',
                   '_ctypes/callbacks.c',
                   '_ctypes/callproc.c',
                   '_ctypes/stgdict.c',
                   '_ctypes/cfield.c']
        depends = ['_ctypes/ctypes.h']

        if host_platform == 'darwin':
            sources.append('_ctypes/malloc_closure.c')
            sources.append('_ctypes/darwin/dlfcn_simple.c')
            extra_compile_args.append('-DMACOSX')
            include_dirs.append('_ctypes/darwin')
# XXX Is this still needed?
##            extra_link_args.extend(['-read_only_relocs', 'warning'])

        elif host_platform == 'sunos5':
            # XXX This shouldn't be necessary; it appears that some
            # of the assembler code is non-PIC (i.e. it has relocations
            # when it shouldn't. The proper fix would be to rewrite
            # the assembler code to be PIC.
            # This only works with GCC; the Sun compiler likely refuses
            # this option. If you want to compile ctypes with the Sun
            # compiler, please research a proper solution, instead of
            # finding some -z option for the Sun compiler.
            extra_link_args.append('-mimpure-text')

        elif host_platform.startswith('hp-ux'):
            extra_link_args.append('-fPIC')

        ext = Extension('_ctypes',
                        include_dirs=include_dirs,
                        extra_compile_args=extra_compile_args,
                        extra_link_args=extra_link_args,
                        libraries=[],
                        sources=sources,
                        depends=depends)
        ext_test = Extension('_ctypes_test',
                             sources=['_ctypes/_ctypes_test.c'])
        self.extensions.extend([ext, ext_test])

        if not '--with-system-ffi' in sysconfig.get_config_var("CONFIG_ARGS"):
            return

        if host_platform == 'darwin':
            # OS X 10.5 comes with libffi.dylib; the include files are
            # in /usr/include/ffi
            inc_dirs.append('/usr/include/ffi')

        ffi_inc = [sysconfig.get_config_var("LIBFFI_INCLUDEDIR")]
        if not ffi_inc or ffi_inc[0] == '':
            ffi_inc = find_file('ffi.h', [], inc_dirs)
        if ffi_inc is not None:
            ffi_h = ffi_inc[0] + '/ffi.h'
            with open(ffi_h) as fp:
                while 1:
                    line = fp.readline()
                    if not line:
                        ffi_inc = None
                        break
                    if line.startswith('#define LIBFFI_H'):
                        break
        ffi_lib = None
        if ffi_inc is not None:
            for lib_name in ('ffi_convenience', 'ffi_pic', 'ffi'):
                if (self.compiler.find_library_file(lib_dirs, lib_name)):
                    ffi_lib = lib_name
                    break

        if ffi_inc and ffi_lib:
            ext.include_dirs.extend(ffi_inc)
            ext.libraries.append(ffi_lib)
            self.use_system_libffi = True

    def _decimal_ext(self):
        extra_compile_args = []
        undef_macros = []
        if '--with-system-libmpdec' in sysconfig.get_config_var("CONFIG_ARGS"):
            include_dirs = []
            libraries = ['mpdec']
            sources = ['_decimal/_decimal.c']
            depends = ['_decimal/docstrings.h']
        else:
            srcdir = sysconfig.get_config_var('srcdir')
            include_dirs = [os.path.abspath(os.path.join(srcdir,
                                                         'Modules',
                                                         '_decimal',
                                                         'libmpdec'))]
            libraries = []
            sources = [
              '_decimal/_decimal.c',
              '_decimal/libmpdec/basearith.c',
              '_decimal/libmpdec/constants.c',
              '_decimal/libmpdec/context.c',
              '_decimal/libmpdec/convolute.c',
              '_decimal/libmpdec/crt.c',
              '_decimal/libmpdec/difradix2.c',
              '_decimal/libmpdec/fnt.c',
              '_decimal/libmpdec/fourstep.c',
              '_decimal/libmpdec/io.c',
              '_decimal/libmpdec/memory.c',
              '_decimal/libmpdec/mpdecimal.c',
              '_decimal/libmpdec/numbertheory.c',
              '_decimal/libmpdec/sixstep.c',
              '_decimal/libmpdec/transpose.c',
              ]
            depends = [
              '_decimal/docstrings.h',
              '_decimal/libmpdec/basearith.h',
              '_decimal/libmpdec/bits.h',
              '_decimal/libmpdec/constants.h',
              '_decimal/libmpdec/convolute.h',
              '_decimal/libmpdec/crt.h',
              '_decimal/libmpdec/difradix2.h',
              '_decimal/libmpdec/fnt.h',
              '_decimal/libmpdec/fourstep.h',
              '_decimal/libmpdec/io.h',
              '_decimal/libmpdec/memory.h',
              '_decimal/libmpdec/mpdecimal.h',
              '_decimal/libmpdec/numbertheory.h',
              '_decimal/libmpdec/sixstep.h',
              '_decimal/libmpdec/transpose.h',
              '_decimal/libmpdec/typearith.h',
              '_decimal/libmpdec/umodarith.h',
              ]

        config = {
          'x64':     [('CONFIG_64','1'), ('ASM','1')],
          'uint128': [('CONFIG_64','1'), ('ANSI','1'), ('HAVE_UINT128_T','1')],
          'ansi64':  [('CONFIG_64','1'), ('ANSI','1')],
          'ppro':    [('CONFIG_32','1'), ('PPRO','1'), ('ASM','1')],
          'ansi32':  [('CONFIG_32','1'), ('ANSI','1')],
          'ansi-legacy': [('CONFIG_32','1'), ('ANSI','1'),
                          ('LEGACY_COMPILER','1')],
          'universal':   [('UNIVERSAL','1')]
        }

        cc = sysconfig.get_config_var('CC')
        sizeof_size_t = sysconfig.get_config_var('SIZEOF_SIZE_T')
        machine = os.environ.get('PYTHON_DECIMAL_WITH_MACHINE')

        if machine:
            # Override automatic configuration to facilitate testing.
            define_macros = config[machine]
        elif host_platform == 'darwin':
            # Universal here means: build with the same options Python
            # was built with.
            define_macros = config['universal']
        elif sizeof_size_t == 8:
            if sysconfig.get_config_var('HAVE_GCC_ASM_FOR_X64'):
                define_macros = config['x64']
            elif sysconfig.get_config_var('HAVE_GCC_UINT128_T'):
                define_macros = config['uint128']
            else:
                define_macros = config['ansi64']
        elif sizeof_size_t == 4:
            ppro = sysconfig.get_config_var('HAVE_GCC_ASM_FOR_X87')
            if ppro and ('gcc' in cc or 'clang' in cc) and \
               not 'sunos' in host_platform:
                # solaris: problems with register allocation.
                # icc >= 11.0 works as well.
                define_macros = config['ppro']
                extra_compile_args.append('-Wno-unknown-pragmas')
            else:
                define_macros = config['ansi32']
        else:
            raise DistutilsError("_decimal: unsupported architecture")

        # Workarounds for toolchain bugs:
        if sysconfig.get_config_var('HAVE_IPA_PURE_CONST_BUG'):
            # Some versions of gcc miscompile inline asm:
            # http://gcc.gnu.org/bugzilla/show_bug.cgi?id=46491
            # http://gcc.gnu.org/ml/gcc/2010-11/msg00366.html
            extra_compile_args.append('-fno-ipa-pure-const')
        if sysconfig.get_config_var('HAVE_GLIBC_MEMMOVE_BUG'):
            # _FORTIFY_SOURCE wrappers for memmove and bcopy are incorrect:
            # http://sourceware.org/ml/libc-alpha/2010-12/msg00009.html
            undef_macros.append('_FORTIFY_SOURCE')

        # Faster version without thread local contexts:
        if not sysconfig.get_config_var('WITH_THREAD'):
            define_macros.append(('WITHOUT_THREADS', 1))

        # Uncomment for extra functionality:
        #define_macros.append(('EXTRA_FUNCTIONALITY', 1))
        ext = Extension (
            '_decimal',
            include_dirs=include_dirs,
            libraries=libraries,
            define_macros=define_macros,
            undef_macros=undef_macros,
            extra_compile_args=extra_compile_args,
            sources=sources,
            depends=depends
        )
        return ext

class PyBuildInstall(install):
    # Suppress the warning about installation into the lib_dynload
    # directory, which is not in sys.path when running Python during
    # installation:
    def initialize_options (self):
        install.initialize_options(self)
        self.warn_dir=0

    # Customize subcommands to not install an egg-info file for Python
    sub_commands = [('install_lib', install.has_lib),
                    ('install_headers', install.has_headers),
                    ('install_scripts', install.has_scripts),
                    ('install_data', install.has_data)]


class PyBuildInstallLib(install_lib):
    # Do exactly what install_lib does but make sure correct access modes get
    # set on installed directories and files. All installed files with get
    # mode 644 unless they are a shared library in which case they will get
    # mode 755. All installed directories will get mode 755.

    so_ext = sysconfig.get_config_var("SO")

    def install(self):
        outfiles = install_lib.install(self)
        self.set_file_modes(outfiles, 0o644, 0o755)
        self.set_dir_modes(self.install_dir, 0o755)
        return outfiles

    def set_file_modes(self, files, defaultMode, sharedLibMode):
        if not self.is_chmod_supported(): return
        if not files: return

        for filename in files:
            if os.path.islink(filename): continue
            mode = defaultMode
            if filename.endswith(self.so_ext): mode = sharedLibMode
            log.info("changing mode of %s to %o", filename, mode)
            if not self.dry_run: os.chmod(filename, mode)

    def set_dir_modes(self, dirname, mode):
        if not self.is_chmod_supported(): return
        for dirpath, dirnames, fnames in os.walk(dirname):
            if os.path.islink(dirpath):
                continue
            log.info("changing mode of %s to %o", dirpath, mode)
            if not self.dry_run: os.chmod(dirpath, mode)

    def is_chmod_supported(self):
        return hasattr(os, 'chmod')

class PyBuildScripts(build_scripts):
    def copy_scripts(self):
        outfiles, updated_files = build_scripts.copy_scripts(self)
        fullversion = '-{0[0]}.{0[1]}'.format(sys.version_info)
        minoronly = '.{0[1]}'.format(sys.version_info)
        newoutfiles = []
        newupdated_files = []
        for filename in outfiles:
            if filename.endswith(('2to3', 'pyvenv')):
                newfilename = filename + fullversion
            else:
                newfilename = filename + minoronly
            log.info('renaming {} to {}'.format(filename, newfilename))
            os.rename(filename, newfilename)
            newoutfiles.append(newfilename)
            if filename in updated_files:
                newupdated_files.append(newfilename)
        return newoutfiles, newupdated_files

SUMMARY = """
Python is an interpreted, interactive, object-oriented programming
language. It is often compared to Tcl, Perl, Scheme or Java.

Python combines remarkable power with very clear syntax. It has
modules, classes, exceptions, very high level dynamic data types, and
dynamic typing. There are interfaces to many system calls and
libraries, as well as to various windowing systems (X11, Motif, Tk,
Mac, MFC). New built-in modules are easily written in C or C++. Python
is also usable as an extension language for applications that need a
programmable interface.

The Python implementation is portable: it runs on many brands of UNIX,
on Windows, DOS, Mac, Amiga... If your favorite system isn't
listed here, it may still be supported, if there's a C compiler for
it. Ask around on comp.lang.python -- or just try compiling Python
yourself.
"""

CLASSIFIERS = """
Development Status :: 6 - Mature
License :: OSI Approved :: Python Software Foundation License
Natural Language :: English
Programming Language :: C
Programming Language :: Python
Topic :: Software Development
"""

def main():
    # turn off warnings when deprecated modules are imported
    import warnings
    warnings.filterwarnings("ignore",category=DeprecationWarning)
    setup(# PyPI Metadata (PEP 301)
          name = "Python",
          version = sys.version.split()[0],
          url = "http://www.python.org/%s" % sys.version[:3],
          maintainer = "Guido van Rossum and the Python community",
          maintainer_email = "python-dev@python.org",
          description = "A high-level object-oriented programming language",
          long_description = SUMMARY.strip(),
          license = "PSF license",
          classifiers = [x for x in CLASSIFIERS.split("\n") if x],
          platforms = ["Many"],

          # Build info
          cmdclass = {'build_ext': PyBuildExt,
                      'build_scripts': PyBuildScripts,
                      'install': PyBuildInstall,
                      'install_lib': PyBuildInstallLib},
          # The struct module is defined here, because build_ext won't be
          # called unless there's at least one extension module defined.
          ext_modules=[Extension('_struct', ['_struct.c'])],

          # If you change the scripts installed here, you also need to
          # check the PyBuildScripts command above, and change the links
          # created by the bininstall target in Makefile.pre.in
          scripts = ["Tools/scripts/pydoc3", "Tools/scripts/idle3",
                     "Tools/scripts/2to3", "Tools/scripts/pyvenv"]
        )

# --install-platlib
if __name__ == '__main__':
    main()<|MERGE_RESOLUTION|>--- conflicted
+++ resolved
@@ -837,8 +837,6 @@
                                depends=['hashlib.h']) )
         exts.append( Extension('_sha1', ['sha1module.c'],
                                depends=['hashlib.h']) )
-<<<<<<< HEAD
-=======
 
         # SHA-3 (Keccak) module
         sha3_depends = ['hashlib.h']
@@ -848,7 +846,6 @@
             sha3_depends.extend(glob(os.path.join(keccak, pattern)))
         exts.append(Extension("_sha3", ["_sha3/sha3module.c"],
                               depends=sha3_depends))
->>>>>>> 14c5f5b6
 
         # Modules that provide persistent dictionary-like semantics.  You will
         # probably want to arrange for at least one of them to be available on

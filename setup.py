# Autodetecting setup.py script for building the Python extensions
#

__version__ = "$Revision$"

import sys, os, imp, re, optparse
from glob import glob
import sysconfig

from distutils import log
from distutils import text_file
from distutils.errors import *
from distutils.core import Extension, setup
from distutils.command.build_ext import build_ext
from distutils.command.install import install
from distutils.command.install_lib import install_lib
from distutils.command.build_scripts import build_scripts
from distutils.spawn import find_executable

# Were we compiled --with-pydebug or with #define Py_DEBUG?
COMPILED_WITH_PYDEBUG = hasattr(sys, 'gettotalrefcount')

# This global variable is used to hold the list of modules to be disabled.
disabled_module_list = []

# File which contains the directory for shared mods (for sys.path fixup
# when running from the build dir, see Modules/getpath.c)
_BUILDDIR_COOKIE = "pybuilddir.txt"

def add_dir_to_list(dirlist, dir):
    """Add the directory 'dir' to the list 'dirlist' (after any relative
    directories) if:

    1) 'dir' is not already in 'dirlist'
    2) 'dir' actually exists, and is a directory.
    """
    if dir is None or not os.path.isdir(dir) or dir in dirlist:
        return
    for i, path in enumerate(dirlist):
        if not os.path.isabs(path):
            dirlist.insert(i + 1, dir)
            return
    dirlist.insert(0, dir)

def macosx_sdk_root():
    """
    Return the directory of the current OSX SDK,
    or '/' if no SDK was specified.
    """
    cflags = sysconfig.get_config_var('CFLAGS')
    m = re.search(r'-isysroot\s+(\S+)', cflags)
    if m is None:
        sysroot = '/'
    else:
        sysroot = m.group(1)
    return sysroot

def is_macosx_sdk_path(path):
    """
    Returns True if 'path' can be located in an OSX SDK
    """
    return (path.startswith('/usr/') and not path.startswith('/usr/local')) or path.startswith('/System/')

def find_file(filename, std_dirs, paths):
    """Searches for the directory where a given file is located,
    and returns a possibly-empty list of additional directories, or None
    if the file couldn't be found at all.

    'filename' is the name of a file, such as readline.h or libcrypto.a.
    'std_dirs' is the list of standard system directories; if the
        file is found in one of them, no additional directives are needed.
    'paths' is a list of additional locations to check; if the file is
        found in one of them, the resulting list will contain the directory.
    """
    if sys.platform == 'darwin':
        # Honor the MacOSX SDK setting when one was specified.
        # An SDK is a directory with the same structure as a real
        # system, but with only header files and libraries.
        sysroot = macosx_sdk_root()

    # Check the standard locations
    for dir in std_dirs:
        f = os.path.join(dir, filename)

        if sys.platform == 'darwin' and is_macosx_sdk_path(dir):
            f = os.path.join(sysroot, dir[1:], filename)

        if os.path.exists(f): return []

    # Check the additional directories
    for dir in paths:
        f = os.path.join(dir, filename)

        if sys.platform == 'darwin' and is_macosx_sdk_path(dir):
            f = os.path.join(sysroot, dir[1:], filename)

        if os.path.exists(f):
            return [dir]

    # Not found anywhere
    return None

def find_library_file(compiler, libname, std_dirs, paths):
    result = compiler.find_library_file(std_dirs + paths, libname)
    if result is None:
        return None

    if sys.platform == 'darwin':
        sysroot = macosx_sdk_root()

    # Check whether the found file is in one of the standard directories
    dirname = os.path.dirname(result)
    for p in std_dirs:
        # Ensure path doesn't end with path separator
        p = p.rstrip(os.sep)

        if sys.platform == 'darwin' and is_macosx_sdk_path(p):
            if os.path.join(sysroot, p[1:]) == dirname:
                return [ ]

        if p == dirname:
            return [ ]

    # Otherwise, it must have been in one of the additional directories,
    # so we have to figure out which one.
    for p in paths:
        # Ensure path doesn't end with path separator
        p = p.rstrip(os.sep)

        if sys.platform == 'darwin' and is_macosx_sdk_path(p):
            if os.path.join(sysroot, p[1:]) == dirname:
                return [ p ]

        if p == dirname:
            return [p]
    else:
        assert False, "Internal error: Path not found in std_dirs or paths"

def module_enabled(extlist, modname):
    """Returns whether the module 'modname' is present in the list
    of extensions 'extlist'."""
    extlist = [ext for ext in extlist if ext.name == modname]
    return len(extlist)

def find_module_file(module, dirlist):
    """Find a module in a set of possible folders. If it is not found
    return the unadorned filename"""
    list = find_file(module, [], dirlist)
    if not list:
        return module
    if len(list) > 1:
        log.info("WARNING: multiple copies of %s found"%module)
    return os.path.join(list[0], module)

class PyBuildExt(build_ext):

    def __init__(self, dist):
        build_ext.__init__(self, dist)
        self.failed = []

    def build_extensions(self):

        # Detect which modules should be compiled
        old_so = self.compiler.shared_lib_extension
        # Workaround PEP 3149 stuff
        self.compiler.shared_lib_extension = os.environ.get("SO", ".so")
        try:
            missing = self.detect_modules()
        finally:
            self.compiler.shared_lib_extension = old_so

        # Remove modules that are present on the disabled list
        extensions = [ext for ext in self.extensions
                      if ext.name not in disabled_module_list]
        # move ctypes to the end, it depends on other modules
        ext_map = dict((ext.name, i) for i, ext in enumerate(extensions))
        if "_ctypes" in ext_map:
            ctypes = extensions.pop(ext_map["_ctypes"])
            extensions.append(ctypes)
        self.extensions = extensions

        # Fix up the autodetected modules, prefixing all the source files
        # with Modules/.
        srcdir = sysconfig.get_config_var('srcdir')
        if not srcdir:
            # Maybe running on Windows but not using CYGWIN?
            raise ValueError("No source directory; cannot proceed.")
        srcdir = os.path.abspath(srcdir)
        moddirlist = [os.path.join(srcdir, 'Modules')]

        # Platform-dependent module source and include directories
        platform = self.get_platform()

        # Fix up the paths for scripts, too
        self.distribution.scripts = [os.path.join(srcdir, filename)
                                     for filename in self.distribution.scripts]

        # Python header files
        headers = [sysconfig.get_config_h_filename()]
        headers += glob(os.path.join(sysconfig.get_path('platinclude'), "*.h"))

        for ext in self.extensions[:]:
            ext.sources = [ find_module_file(filename, moddirlist)
                            for filename in ext.sources ]
            if ext.depends is not None:
                ext.depends = [find_module_file(filename, moddirlist)
                               for filename in ext.depends]
            else:
                ext.depends = []
            # re-compile extensions if a header file has been changed
            ext.depends.extend(headers)

            # If a module has already been built statically,
            # don't build it here
            if ext.name in sys.builtin_module_names:
                self.extensions.remove(ext)

        # Parse Modules/Setup and Modules/Setup.local to figure out which
        # modules are turned on in the file.
        remove_modules = []
        for filename in ('Modules/Setup', 'Modules/Setup.local'):
            input = text_file.TextFile(filename, join_lines=1)
            while 1:
                line = input.readline()
                if not line: break
                line = line.split()
                remove_modules.append(line[0])
            input.close()

        for ext in self.extensions[:]:
            if ext.name in remove_modules:
                self.extensions.remove(ext)

        # When you run "make CC=altcc" or something similar, you really want
        # those environment variables passed into the setup.py phase.  Here's
        # a small set of useful ones.
        compiler = os.environ.get('CC')
        args = {}
        # unfortunately, distutils doesn't let us provide separate C and C++
        # compilers
        if compiler is not None:
            (ccshared,cflags) = sysconfig.get_config_vars('CCSHARED','CFLAGS')
            args['compiler_so'] = compiler + ' ' + ccshared + ' ' + cflags
        self.compiler.set_executables(**args)

        # Not only do we write the builddir cookie, but we manually install
        # the shared modules directory if it isn't already in sys.path.
        # Otherwise trying to import the extensions after building them
        # will fail.
        with open(_BUILDDIR_COOKIE, "wb") as f:
            f.write(self.build_lib.encode('utf-8', 'surrogateescape'))
        abs_build_lib = os.path.join(os.getcwd(), self.build_lib)
        if abs_build_lib not in sys.path:
            sys.path.append(abs_build_lib)

        build_ext.build_extensions(self)

        longest = max([len(e.name) for e in self.extensions])
        if self.failed:
            longest = max(longest, max([len(name) for name in self.failed]))

        def print_three_column(lst):
            lst.sort(key=str.lower)
            # guarantee zip() doesn't drop anything
            while len(lst) % 3:
                lst.append("")
            for e, f, g in zip(lst[::3], lst[1::3], lst[2::3]):
                print("%-*s   %-*s   %-*s" % (longest, e, longest, f,
                                              longest, g))

        if missing:
            print()
            print("Python build finished, but the necessary bits to build "
                   "these modules were not found:")
            print_three_column(missing)
            print("To find the necessary bits, look in setup.py in"
                  " detect_modules() for the module's name.")
            print()

        if self.failed:
            failed = self.failed[:]
            print()
            print("Failed to build these modules:")
            print_three_column(failed)
            print()

    def build_extension(self, ext):

        if ext.name == '_ctypes':
            if not self.configure_ctypes(ext):
                return

        try:
            build_ext.build_extension(self, ext)
        except (CCompilerError, DistutilsError) as why:
            self.announce('WARNING: building of extension "%s" failed: %s' %
                          (ext.name, sys.exc_info()[1]))
            self.failed.append(ext.name)
            return
        # Workaround for Mac OS X: The Carbon-based modules cannot be
        # reliably imported into a command-line Python
        if 'Carbon' in ext.extra_link_args:
            self.announce(
                'WARNING: skipping import check for Carbon-based "%s"' %
                ext.name)
            return

        if self.get_platform() == 'darwin' and (
                sys.maxsize > 2**32 and '-arch' in ext.extra_link_args):
            # Don't bother doing an import check when an extension was
            # build with an explicit '-arch' flag on OSX. That's currently
            # only used to build 32-bit only extensions in a 4-way
            # universal build and loading 32-bit code into a 64-bit
            # process will fail.
            self.announce(
                'WARNING: skipping import check for "%s"' %
                ext.name)
            return

        # Workaround for Cygwin: Cygwin currently has fork issues when many
        # modules have been imported
        if self.get_platform() == 'cygwin':
            self.announce('WARNING: skipping import check for Cygwin-based "%s"'
                % ext.name)
            return
        ext_filename = os.path.join(
            self.build_lib,
            self.get_ext_filename(self.get_ext_fullname(ext.name)))

        # If the build directory didn't exist when setup.py was
        # started, sys.path_importer_cache has a negative result
        # cached.  Clear that cache before trying to import.
        sys.path_importer_cache.clear()

        try:
            imp.load_dynamic(ext.name, ext_filename)
        except ImportError as why:
            self.failed.append(ext.name)
            self.announce('*** WARNING: renaming "%s" since importing it'
                          ' failed: %s' % (ext.name, why), level=3)
            assert not self.inplace
            basename, tail = os.path.splitext(ext_filename)
            newname = basename + "_failed" + tail
            if os.path.exists(newname):
                os.remove(newname)
            os.rename(ext_filename, newname)

            # XXX -- This relies on a Vile HACK in
            # distutils.command.build_ext.build_extension().  The
            # _built_objects attribute is stored there strictly for
            # use here.
            # If there is a failure, _built_objects may not be there,
            # so catch the AttributeError and move on.
            try:
                for filename in self._built_objects:
                    os.remove(filename)
            except AttributeError:
                self.announce('unable to remove files (ignored)')
        except:
            exc_type, why, tb = sys.exc_info()
            self.announce('*** WARNING: importing extension "%s" '
                          'failed with %s: %s' % (ext.name, exc_type, why),
                          level=3)
            self.failed.append(ext.name)

    def get_platform(self):
        # Get value of sys.platform
        for platform in ['cygwin', 'darwin', 'osf1']:
            if sys.platform.startswith(platform):
                return platform
        return sys.platform

    def detect_modules(self):
        # Ensure that /usr/local is always used, but the local build
        # directories (i.e. '.' and 'Include') must be first.  See issue
        # 10520.
        add_dir_to_list(self.compiler.library_dirs, '/usr/local/lib')
        add_dir_to_list(self.compiler.include_dirs, '/usr/local/include')

        # Add paths specified in the environment variables LDFLAGS and
        # CPPFLAGS for header and library files.
        # We must get the values from the Makefile and not the environment
        # directly since an inconsistently reproducible issue comes up where
        # the environment variable is not set even though the value were passed
        # into configure and stored in the Makefile (issue found on OS X 10.3).
        for env_var, arg_name, dir_list in (
                ('LDFLAGS', '-R', self.compiler.runtime_library_dirs),
                ('LDFLAGS', '-L', self.compiler.library_dirs),
                ('CPPFLAGS', '-I', self.compiler.include_dirs)):
            env_val = sysconfig.get_config_var(env_var)
            if env_val:
                # To prevent optparse from raising an exception about any
                # options in env_val that it doesn't know about we strip out
                # all double dashes and any dashes followed by a character
                # that is not for the option we are dealing with.
                #
                # Please note that order of the regex is important!  We must
                # strip out double-dashes first so that we don't end up with
                # substituting "--Long" to "-Long" and thus lead to "ong" being
                # used for a library directory.
                env_val = re.sub(r'(^|\s+)-(-|(?!%s))' % arg_name[1],
                                 ' ', env_val)
                parser = optparse.OptionParser()
                # Make sure that allowing args interspersed with options is
                # allowed
                parser.allow_interspersed_args = True
                parser.error = lambda msg: None
                parser.add_option(arg_name, dest="dirs", action="append")
                options = parser.parse_args(env_val.split())[0]
                if options.dirs:
                    for directory in reversed(options.dirs):
                        add_dir_to_list(dir_list, directory)

        if os.path.normpath(sys.prefix) != '/usr' \
                and not sysconfig.get_config_var('PYTHONFRAMEWORK'):
            # OSX note: Don't add LIBDIR and INCLUDEDIR to building a framework
            # (PYTHONFRAMEWORK is set) to avoid # linking problems when
            # building a framework with different architectures than
            # the one that is currently installed (issue #7473)
            add_dir_to_list(self.compiler.library_dirs,
                            sysconfig.get_config_var("LIBDIR"))
            add_dir_to_list(self.compiler.include_dirs,
                            sysconfig.get_config_var("INCLUDEDIR"))

        # lib_dirs and inc_dirs are used to search for files;
        # if a file is found in one of those directories, it can
        # be assumed that no additional -I,-L directives are needed.
        lib_dirs = self.compiler.library_dirs + [
            '/lib64', '/usr/lib64',
            '/lib', '/usr/lib',
            ]
        inc_dirs = self.compiler.include_dirs + ['/usr/include']
        exts = []
        missing = []

        config_h = sysconfig.get_config_h_filename()
        with open(config_h) as file:
            config_h_vars = sysconfig.parse_config_h(file)

        platform = self.get_platform()
        srcdir = sysconfig.get_config_var('srcdir')

        # OSF/1 and Unixware have some stuff in /usr/ccs/lib (like -ldb)
        if platform in ['osf1', 'unixware7', 'openunix8']:
            lib_dirs += ['/usr/ccs/lib']

        if platform == 'darwin':
            # This should work on any unixy platform ;-)
            # If the user has bothered specifying additional -I and -L flags
            # in OPT and LDFLAGS we might as well use them here.
            #
            # NOTE: using shlex.split would technically be more correct, but
            # also gives a bootstrap problem. Let's hope nobody uses
            # directories with whitespace in the name to store libraries.
            cflags, ldflags = sysconfig.get_config_vars(
                    'CFLAGS', 'LDFLAGS')
            for item in cflags.split():
                if item.startswith('-I'):
                    inc_dirs.append(item[2:])

            for item in ldflags.split():
                if item.startswith('-L'):
                    lib_dirs.append(item[2:])

        # Check for MacOS X, which doesn't need libm.a at all
        math_libs = ['m']
        if platform == 'darwin':
            math_libs = []

        # XXX Omitted modules: gl, pure, dl, SGI-specific modules

        #
        # The following modules are all pretty straightforward, and compile
        # on pretty much any POSIXish platform.
        #

        # array objects
        exts.append( Extension('array', ['arraymodule.c']) )
        # complex math library functions
        exts.append( Extension('cmath', ['cmathmodule.c', '_math.c'],
                               depends=['_math.h'],
                               libraries=math_libs) )
        # math library functions, e.g. sin()
        exts.append( Extension('math',  ['mathmodule.c', '_math.c'],
                               depends=['_math.h'],
                               libraries=math_libs) )
        # time operations and variables
        exts.append( Extension('time', ['timemodule.c', '_time.c'],
                               libraries=math_libs) )
        exts.append( Extension('_datetime', ['_datetimemodule.c', '_time.c'],
                               libraries=math_libs) )
        # random number generator implemented in C
        exts.append( Extension("_random", ["_randommodule.c"]) )
        # bisect
        exts.append( Extension("_bisect", ["_bisectmodule.c"]) )
        # heapq
        exts.append( Extension("_heapq", ["_heapqmodule.c"]) )
        # C-optimized pickle replacement
        exts.append( Extension("_pickle", ["_pickle.c"]) )
        # atexit
        exts.append( Extension("atexit", ["atexitmodule.c"]) )
        # _json speedups
        exts.append( Extension("_json", ["_json.c"]) )
        # Python C API test module
        exts.append( Extension('_testcapi', ['_testcapimodule.c'],
                               depends=['testcapi_long.h']) )
        # profiler (_lsprof is for cProfile.py)
        exts.append( Extension('_lsprof', ['_lsprof.c', 'rotatingtree.c']) )
        # static Unicode character database
        exts.append( Extension('unicodedata', ['unicodedata.c']) )

        # Modules with some UNIX dependencies -- on by default:
        # (If you have a really backward UNIX, select and socket may not be
        # supported...)

        # fcntl(2) and ioctl(2)
        libs = []
        if (config_h_vars.get('FLOCK_NEEDS_LIBBSD', False)):
            # May be necessary on AIX for flock function
            libs = ['bsd']
        exts.append( Extension('fcntl', ['fcntlmodule.c'], libraries=libs) )
        # pwd(3)
        exts.append( Extension('pwd', ['pwdmodule.c']) )
        # grp(3)
        exts.append( Extension('grp', ['grpmodule.c']) )
        # spwd, shadow passwords
        if (config_h_vars.get('HAVE_GETSPNAM', False) or
                config_h_vars.get('HAVE_GETSPENT', False)):
            exts.append( Extension('spwd', ['spwdmodule.c']) )
        else:
            missing.append('spwd')

        # select(2); not on ancient System V
        exts.append( Extension('select', ['selectmodule.c']) )

        # Fred Drake's interface to the Python parser
        exts.append( Extension('parser', ['parsermodule.c']) )

        # Memory-mapped files (also works on Win32).
        exts.append( Extension('mmap', ['mmapmodule.c']) )

        # Lance Ellinghaus's syslog module
        # syslog daemon interface
        exts.append( Extension('syslog', ['syslogmodule.c']) )

        #
        # Here ends the simple stuff.  From here on, modules need certain
        # libraries, are platform-specific, or present other surprises.
        #

        # Multimedia modules
        # These don't work for 64-bit platforms!!!
        # These represent audio samples or images as strings:

        # Operations on audio samples
        # According to #993173, this one should actually work fine on
        # 64-bit platforms.
        exts.append( Extension('audioop', ['audioop.c']) )

        # readline
        do_readline = self.compiler.find_library_file(lib_dirs, 'readline')
        readline_termcap_library = ""
        curses_library = ""
        # Determine if readline is already linked against curses or tinfo.
        if do_readline and find_executable('ldd'):
            # Cannot use os.popen here in py3k.
            tmpfile = os.path.join(self.build_temp, 'readline_termcap_lib')
            if not os.path.exists(self.build_temp):
                os.makedirs(self.build_temp)
            ret = os.system("ldd %s > %s" % (do_readline, tmpfile))
            if ret >> 8 == 0:
                with open(tmpfile) as fp:
                    for ln in fp:
                        if 'curses' in ln:
                            readline_termcap_library = re.sub(
                                r'.*lib(n?cursesw?)\.so.*', r'\1', ln
                            ).rstrip()
                            break
                        # termcap interface split out from ncurses
                        if 'tinfo' in ln:
                            readline_termcap_library = 'tinfo'
                            break
            os.unlink(tmpfile)
        # Issue 7384: If readline is already linked against curses,
        # use the same library for the readline and curses modules.
        if 'curses' in readline_termcap_library:
            curses_library = readline_termcap_library
        elif self.compiler.find_library_file(lib_dirs, 'ncursesw'):
            curses_library = 'ncursesw'
        elif self.compiler.find_library_file(lib_dirs, 'ncurses'):
            curses_library = 'ncurses'
        elif self.compiler.find_library_file(lib_dirs, 'curses'):
            curses_library = 'curses'

        if platform == 'darwin':
            os_release = int(os.uname()[2].split('.')[0])
            dep_target = sysconfig.get_config_var('MACOSX_DEPLOYMENT_TARGET')
            if dep_target and dep_target.split('.') < ['10', '5']:
                os_release = 8
            if os_release < 9:
                # MacOSX 10.4 has a broken readline. Don't try to build
                # the readline module unless the user has installed a fixed
                # readline package
                if find_file('readline/rlconf.h', inc_dirs, []) is None:
                    do_readline = False
        if do_readline:
            if platform == 'darwin' and os_release < 9:
                # In every directory on the search path search for a dynamic
                # library and then a static library, instead of first looking
                # for dynamic libraries on the entire path.
                # This way a staticly linked custom readline gets picked up
                # before the (possibly broken) dynamic library in /usr/lib.
                readline_extra_link_args = ('-Wl,-search_paths_first',)
            else:
                readline_extra_link_args = ()

            readline_libs = ['readline']
            if readline_termcap_library:
                pass # Issue 7384: Already linked against curses or tinfo.
            elif curses_library:
                readline_libs.append(curses_library)
            elif self.compiler.find_library_file(lib_dirs +
                                                     ['/usr/lib/termcap'],
                                                     'termcap'):
                readline_libs.append('termcap')
            exts.append( Extension('readline', ['readline.c'],
                                   library_dirs=['/usr/lib/termcap'],
                                   extra_link_args=readline_extra_link_args,
                                   libraries=readline_libs) )
        else:
            missing.append('readline')

        # crypt module.

        if self.compiler.find_library_file(lib_dirs, 'crypt'):
            libs = ['crypt']
        else:
            libs = []
<<<<<<< HEAD
        exts.append( Extension('crypt', ['cryptmodule.c'], libraries=libs) )
=======
        exts.append( Extension('_crypt', ['_cryptmodule.c'], libraries=libs) )
>>>>>>> 4253b90c

        # CSV files
        exts.append( Extension('_csv', ['_csv.c']) )

        # POSIX subprocess module helper.
        exts.append( Extension('_posixsubprocess', ['_posixsubprocess.c']) )

        # socket(2)
        exts.append( Extension('_socket', ['socketmodule.c'],
                               depends = ['socketmodule.h']) )
        # Detect SSL support for the socket module (via _ssl)
        search_for_ssl_incs_in = [
                              '/usr/local/ssl/include',
                              '/usr/contrib/ssl/include/'
                             ]
        ssl_incs = find_file('openssl/ssl.h', inc_dirs,
                             search_for_ssl_incs_in
                             )
        if ssl_incs is not None:
            krb5_h = find_file('krb5.h', inc_dirs,
                               ['/usr/kerberos/include'])
            if krb5_h:
                ssl_incs += krb5_h
        ssl_libs = find_library_file(self.compiler, 'ssl',lib_dirs,
                                     ['/usr/local/ssl/lib',
                                      '/usr/contrib/ssl/lib/'
                                     ] )

        if (ssl_incs is not None and
            ssl_libs is not None):
            exts.append( Extension('_ssl', ['_ssl.c'],
                                   include_dirs = ssl_incs,
                                   library_dirs = ssl_libs,
                                   libraries = ['ssl', 'crypto'],
                                   depends = ['socketmodule.h']), )
        else:
            missing.append('_ssl')

        # find out which version of OpenSSL we have
        openssl_ver = 0
        openssl_ver_re = re.compile(
            '^\s*#\s*define\s+OPENSSL_VERSION_NUMBER\s+(0x[0-9a-fA-F]+)' )

        # look for the openssl version header on the compiler search path.
        opensslv_h = find_file('openssl/opensslv.h', [],
                inc_dirs + search_for_ssl_incs_in)
        if opensslv_h:
            name = os.path.join(opensslv_h[0], 'openssl/opensslv.h')
            if sys.platform == 'darwin' and is_macosx_sdk_path(name):
                name = os.path.join(macosx_sdk_root(), name[1:])
            try:
                with open(name, 'r') as incfile:
                    for line in incfile:
                        m = openssl_ver_re.match(line)
                        if m:
                            openssl_ver = eval(m.group(1))
            except IOError as msg:
                print("IOError while reading opensshv.h:", msg)
                pass

        #print('openssl_ver = 0x%08x' % openssl_ver)
        min_openssl_ver = 0x00907000
        have_any_openssl = ssl_incs is not None and ssl_libs is not None
        have_usable_openssl = (have_any_openssl and
                               openssl_ver >= min_openssl_ver)

        if have_any_openssl:
            if have_usable_openssl:
                # The _hashlib module wraps optimized implementations
                # of hash functions from the OpenSSL library.
                exts.append( Extension('_hashlib', ['_hashopenssl.c'],
                                       depends = ['hashlib.h'],
                                       include_dirs = ssl_incs,
                                       library_dirs = ssl_libs,
                                       libraries = ['ssl', 'crypto']) )
            else:
                print("warning: openssl 0x%08x is too old for _hashlib" %
                      openssl_ver)
                missing.append('_hashlib')

        min_sha2_openssl_ver = 0x00908000
        if COMPILED_WITH_PYDEBUG or openssl_ver < min_sha2_openssl_ver:
            # OpenSSL doesn't do these until 0.9.8 so we'll bring our own hash
            exts.append( Extension('_sha256', ['sha256module.c'],
                                   depends=['hashlib.h']) )
            exts.append( Extension('_sha512', ['sha512module.c'],
                                   depends=['hashlib.h']) )

        if COMPILED_WITH_PYDEBUG or not have_usable_openssl:
            # no openssl at all, use our own md5 and sha1
            exts.append( Extension('_md5', ['md5module.c'],
                                   depends=['hashlib.h']) )
            exts.append( Extension('_sha1', ['sha1module.c'],
                                   depends=['hashlib.h']) )

        # Modules that provide persistent dictionary-like semantics.  You will
        # probably want to arrange for at least one of them to be available on
        # your machine, though none are defined by default because of library
        # dependencies.  The Python module dbm/__init__.py provides an
        # implementation independent wrapper for these; dbm/dumb.py provides
        # similar functionality (but slower of course) implemented in Python.

        # Sleepycat^WOracle Berkeley DB interface.
        #  http://www.oracle.com/database/berkeley-db/db/index.html
        #
        # This requires the Sleepycat^WOracle DB code. The supported versions
        # are set below.  Visit the URL above to download
        # a release.  Most open source OSes come with one or more
        # versions of BerkeleyDB already installed.

        max_db_ver = (5, 1)
        min_db_ver = (3, 3)
        db_setup_debug = False   # verbose debug prints from this script?

        def allow_db_ver(db_ver):
            """Returns a boolean if the given BerkeleyDB version is acceptable.

            Args:
              db_ver: A tuple of the version to verify.
            """
            if not (min_db_ver <= db_ver <= max_db_ver):
                return False
            return True

        def gen_db_minor_ver_nums(major):
            if major == 4:
                for x in range(max_db_ver[1]+1):
                    if allow_db_ver((4, x)):
                        yield x
            elif major == 3:
                for x in (3,):
                    if allow_db_ver((3, x)):
                        yield x
            else:
                raise ValueError("unknown major BerkeleyDB version", major)

        # construct a list of paths to look for the header file in on
        # top of the normal inc_dirs.
        db_inc_paths = [
            '/usr/include/db4',
            '/usr/local/include/db4',
            '/opt/sfw/include/db4',
            '/usr/include/db3',
            '/usr/local/include/db3',
            '/opt/sfw/include/db3',
            # Fink defaults (http://fink.sourceforge.net/)
            '/sw/include/db4',
            '/sw/include/db3',
        ]
        # 4.x minor number specific paths
        for x in gen_db_minor_ver_nums(4):
            db_inc_paths.append('/usr/include/db4%d' % x)
            db_inc_paths.append('/usr/include/db4.%d' % x)
            db_inc_paths.append('/usr/local/BerkeleyDB.4.%d/include' % x)
            db_inc_paths.append('/usr/local/include/db4%d' % x)
            db_inc_paths.append('/pkg/db-4.%d/include' % x)
            db_inc_paths.append('/opt/db-4.%d/include' % x)
            # MacPorts default (http://www.macports.org/)
            db_inc_paths.append('/opt/local/include/db4%d' % x)
        # 3.x minor number specific paths
        for x in gen_db_minor_ver_nums(3):
            db_inc_paths.append('/usr/include/db3%d' % x)
            db_inc_paths.append('/usr/local/BerkeleyDB.3.%d/include' % x)
            db_inc_paths.append('/usr/local/include/db3%d' % x)
            db_inc_paths.append('/pkg/db-3.%d/include' % x)
            db_inc_paths.append('/opt/db-3.%d/include' % x)

        # Add some common subdirectories for Sleepycat DB to the list,
        # based on the standard include directories. This way DB3/4 gets
        # picked up when it is installed in a non-standard prefix and
        # the user has added that prefix into inc_dirs.
        std_variants = []
        for dn in inc_dirs:
            std_variants.append(os.path.join(dn, 'db3'))
            std_variants.append(os.path.join(dn, 'db4'))
            for x in gen_db_minor_ver_nums(4):
                std_variants.append(os.path.join(dn, "db4%d"%x))
                std_variants.append(os.path.join(dn, "db4.%d"%x))
            for x in gen_db_minor_ver_nums(3):
                std_variants.append(os.path.join(dn, "db3%d"%x))
                std_variants.append(os.path.join(dn, "db3.%d"%x))

        db_inc_paths = std_variants + db_inc_paths
        db_inc_paths = [p for p in db_inc_paths if os.path.exists(p)]

        db_ver_inc_map = {}

        if sys.platform == 'darwin':
            sysroot = macosx_sdk_root()

        class db_found(Exception): pass
        try:
            # See whether there is a Sleepycat header in the standard
            # search path.
            for d in inc_dirs + db_inc_paths:
                f = os.path.join(d, "db.h")
                if sys.platform == 'darwin' and is_macosx_sdk_path(d):
                    f = os.path.join(sysroot, d[1:], "db.h")

                if db_setup_debug: print("db: looking for db.h in", f)
                if os.path.exists(f):
                    with open(f, 'rb') as file:
                        f = file.read()
                    m = re.search(br"#define\WDB_VERSION_MAJOR\W(\d+)", f)
                    if m:
                        db_major = int(m.group(1))
                        m = re.search(br"#define\WDB_VERSION_MINOR\W(\d+)", f)
                        db_minor = int(m.group(1))
                        db_ver = (db_major, db_minor)

                        # Avoid 4.6 prior to 4.6.21 due to a BerkeleyDB bug
                        if db_ver == (4, 6):
                            m = re.search(br"#define\WDB_VERSION_PATCH\W(\d+)", f)
                            db_patch = int(m.group(1))
                            if db_patch < 21:
                                print("db.h:", db_ver, "patch", db_patch,
                                      "being ignored (4.6.x must be >= 4.6.21)")
                                continue

                        if ( (db_ver not in db_ver_inc_map) and
                            allow_db_ver(db_ver) ):
                            # save the include directory with the db.h version
                            # (first occurrence only)
                            db_ver_inc_map[db_ver] = d
                            if db_setup_debug:
                                print("db.h: found", db_ver, "in", d)
                        else:
                            # we already found a header for this library version
                            if db_setup_debug: print("db.h: ignoring", d)
                    else:
                        # ignore this header, it didn't contain a version number
                        if db_setup_debug:
                            print("db.h: no version number version in", d)

            db_found_vers = list(db_ver_inc_map.keys())
            db_found_vers.sort()

            while db_found_vers:
                db_ver = db_found_vers.pop()
                db_incdir = db_ver_inc_map[db_ver]

                # check lib directories parallel to the location of the header
                db_dirs_to_check = [
                    db_incdir.replace("include", 'lib64'),
                    db_incdir.replace("include", 'lib'),
                ]

                if sys.platform != 'darwin':
                    db_dirs_to_check = list(filter(os.path.isdir, db_dirs_to_check))

                else:
                    # Same as other branch, but takes OSX SDK into account
                    tmp = []
                    for dn in db_dirs_to_check:
                        if is_macosx_sdk_path(dn):
                            if os.path.isdir(os.path.join(sysroot, dn[1:])):
                                tmp.append(dn)
                        else:
                            if os.path.isdir(dn):
                                tmp.append(dn)
                    db_dirs_to_check = tmp

                    db_dirs_to_check = tmp

                # Look for a version specific db-X.Y before an ambiguous dbX
                # XXX should we -ever- look for a dbX name?  Do any
                # systems really not name their library by version and
                # symlink to more general names?
                for dblib in (('db-%d.%d' % db_ver),
                              ('db%d%d' % db_ver),
                              ('db%d' % db_ver[0])):
                    dblib_file = self.compiler.find_library_file(
                                    db_dirs_to_check + lib_dirs, dblib )
                    if dblib_file:
                        dblib_dir = [ os.path.abspath(os.path.dirname(dblib_file)) ]
                        raise db_found
                    else:
                        if db_setup_debug: print("db lib: ", dblib, "not found")

        except db_found:
            if db_setup_debug:
                print("bsddb using BerkeleyDB lib:", db_ver, dblib)
                print("bsddb lib dir:", dblib_dir, " inc dir:", db_incdir)
            db_incs = [db_incdir]
            dblibs = [dblib]
        else:
            if db_setup_debug: print("db: no appropriate library found")
            db_incs = None
            dblibs = []
            dblib_dir = None

        # The sqlite interface
        sqlite_setup_debug = False   # verbose debug prints from this script?

        # We hunt for #define SQLITE_VERSION "n.n.n"
        # We need to find >= sqlite version 3.0.8
        sqlite_incdir = sqlite_libdir = None
        sqlite_inc_paths = [ '/usr/include',
                             '/usr/include/sqlite',
                             '/usr/include/sqlite3',
                             '/usr/local/include',
                             '/usr/local/include/sqlite',
                             '/usr/local/include/sqlite3',
                           ]
        MIN_SQLITE_VERSION_NUMBER = (3, 0, 8)
        MIN_SQLITE_VERSION = ".".join([str(x)
                                    for x in MIN_SQLITE_VERSION_NUMBER])

        # Scan the default include directories before the SQLite specific
        # ones. This allows one to override the copy of sqlite on OSX,
        # where /usr/include contains an old version of sqlite.
        if sys.platform == 'darwin':
            sysroot = macosx_sdk_root()

        for d in inc_dirs + sqlite_inc_paths:
            f = os.path.join(d, "sqlite3.h")

            if sys.platform == 'darwin' and is_macosx_sdk_path(d):
                f = os.path.join(sysroot, d[1:], "sqlite3.h")

            if os.path.exists(f):
                if sqlite_setup_debug: print("sqlite: found %s"%f)
                with open(f) as file:
                    incf = file.read()
                m = re.search(
                    r'\s*.*#\s*.*define\s.*SQLITE_VERSION\W*"(.*)"', incf)
                if m:
                    sqlite_version = m.group(1)
                    sqlite_version_tuple = tuple([int(x)
                                        for x in sqlite_version.split(".")])
                    if sqlite_version_tuple >= MIN_SQLITE_VERSION_NUMBER:
                        # we win!
                        if sqlite_setup_debug:
                            print("%s/sqlite3.h: version %s"%(d, sqlite_version))
                        sqlite_incdir = d
                        break
                    else:
                        if sqlite_setup_debug:
                            print("%s: version %d is too old, need >= %s"%(d,
                                        sqlite_version, MIN_SQLITE_VERSION))
                elif sqlite_setup_debug:
                    print("sqlite: %s had no SQLITE_VERSION"%(f,))

        if sqlite_incdir:
            sqlite_dirs_to_check = [
                os.path.join(sqlite_incdir, '..', 'lib64'),
                os.path.join(sqlite_incdir, '..', 'lib'),
                os.path.join(sqlite_incdir, '..', '..', 'lib64'),
                os.path.join(sqlite_incdir, '..', '..', 'lib'),
            ]
            sqlite_libfile = self.compiler.find_library_file(
                                sqlite_dirs_to_check + lib_dirs, 'sqlite3')
            if sqlite_libfile:
                sqlite_libdir = [os.path.abspath(os.path.dirname(sqlite_libfile))]

        if sqlite_incdir and sqlite_libdir:
            sqlite_srcs = ['_sqlite/cache.c',
                '_sqlite/connection.c',
                '_sqlite/cursor.c',
                '_sqlite/microprotocols.c',
                '_sqlite/module.c',
                '_sqlite/prepare_protocol.c',
                '_sqlite/row.c',
                '_sqlite/statement.c',
                '_sqlite/util.c', ]

            sqlite_defines = []
            if sys.platform != "win32":
                sqlite_defines.append(('MODULE_NAME', '"sqlite3"'))
            else:
                sqlite_defines.append(('MODULE_NAME', '\\"sqlite3\\"'))

            # Enable support for loadable extensions in the sqlite3 module
            # if --enable-loadable-sqlite-extensions configure option is used.
            if '--enable-loadable-sqlite-extensions' not in sysconfig.get_config_var("CONFIG_ARGS"):
                sqlite_defines.append(("SQLITE_OMIT_LOAD_EXTENSION", "1"))

            if sys.platform == 'darwin':
                # In every directory on the search path search for a dynamic
                # library and then a static library, instead of first looking
                # for dynamic libraries on the entire path.
                # This way a statically linked custom sqlite gets picked up
                # before the dynamic library in /usr/lib.
                sqlite_extra_link_args = ('-Wl,-search_paths_first',)
            else:
                sqlite_extra_link_args = ()

            exts.append(Extension('_sqlite3', sqlite_srcs,
                                  define_macros=sqlite_defines,
                                  include_dirs=["Modules/_sqlite",
                                                sqlite_incdir],
                                  library_dirs=sqlite_libdir,
                                  runtime_library_dirs=sqlite_libdir,
                                  extra_link_args=sqlite_extra_link_args,
                                  libraries=["sqlite3",]))
        else:
            missing.append('_sqlite3')

        dbm_order = ['gdbm']
        # The standard Unix dbm module:
        if platform not in ['cygwin']:
            config_args = [arg.strip("'")
                           for arg in sysconfig.get_config_var("CONFIG_ARGS").split()]
            dbm_args = [arg for arg in config_args
                        if arg.startswith('--with-dbmliborder=')]
            if dbm_args:
                dbm_order = [arg.split('=')[-1] for arg in dbm_args][-1].split(":")
            else:
                dbm_order = "ndbm:gdbm:bdb".split(":")
            dbmext = None
            for cand in dbm_order:
                if cand == "ndbm":
                    if find_file("ndbm.h", inc_dirs, []) is not None:
                        # Some systems have -lndbm, others don't
                        if self.compiler.find_library_file(lib_dirs,
                                                               'ndbm'):
                            ndbm_libs = ['ndbm']
                        else:
                            ndbm_libs = []
                        print("building dbm using ndbm")
                        dbmext = Extension('_dbm', ['_dbmmodule.c'],
                                           define_macros=[
                                               ('HAVE_NDBM_H',None),
                                               ],
                                           libraries=ndbm_libs)
                        break

                elif cand == "gdbm":
                    if self.compiler.find_library_file(lib_dirs, 'gdbm'):
                        gdbm_libs = ['gdbm']
                        if self.compiler.find_library_file(lib_dirs,
                                                               'gdbm_compat'):
                            gdbm_libs.append('gdbm_compat')
                        if find_file("gdbm/ndbm.h", inc_dirs, []) is not None:
                            print("building dbm using gdbm")
                            dbmext = Extension(
                                '_dbm', ['_dbmmodule.c'],
                                define_macros=[
                                    ('HAVE_GDBM_NDBM_H', None),
                                    ],
                                libraries = gdbm_libs)
                            break
                        if find_file("gdbm-ndbm.h", inc_dirs, []) is not None:
                            print("building dbm using gdbm")
                            dbmext = Extension(
                                '_dbm', ['_dbmmodule.c'],
                                define_macros=[
                                    ('HAVE_GDBM_DASH_NDBM_H', None),
                                    ],
                                libraries = gdbm_libs)
                            break
                elif cand == "bdb":
                    if db_incs is not None:
                        print("building dbm using bdb")
                        dbmext = Extension('_dbm', ['_dbmmodule.c'],
                                           library_dirs=dblib_dir,
                                           runtime_library_dirs=dblib_dir,
                                           include_dirs=db_incs,
                                           define_macros=[
                                               ('HAVE_BERKDB_H', None),
                                               ('DB_DBM_HSEARCH', None),
                                               ],
                                           libraries=dblibs)
                        break
            if dbmext is not None:
                exts.append(dbmext)
            else:
                missing.append('_dbm')

        # Anthony Baxter's gdbm module.  GNU dbm(3) will require -lgdbm:
        if ('gdbm' in dbm_order and
            self.compiler.find_library_file(lib_dirs, 'gdbm')):
            exts.append( Extension('_gdbm', ['_gdbmmodule.c'],
                                   libraries = ['gdbm'] ) )
        else:
            missing.append('_gdbm')

        # Unix-only modules
        if platform != 'win32':
            # Steen Lumholt's termios module
            exts.append( Extension('termios', ['termios.c']) )
            # Jeremy Hylton's rlimit interface
            exts.append( Extension('resource', ['resource.c']) )

            # Sun yellow pages. Some systems have the functions in libc.
            if (platform not in ['cygwin', 'qnx6'] and
                find_file('rpcsvc/yp_prot.h', inc_dirs, []) is not None):
                if (self.compiler.find_library_file(lib_dirs, 'nsl')):
                    libs = ['nsl']
                else:
                    libs = []
                exts.append( Extension('nis', ['nismodule.c'],
                                       libraries = libs) )
            else:
                missing.append('nis')
        else:
            missing.extend(['nis', 'resource', 'termios'])

        # Curses support, requiring the System V version of curses, often
        # provided by the ncurses library.
        panel_library = 'panel'
        if curses_library.startswith('ncurses'):
            if curses_library == 'ncursesw':
                # Bug 1464056: If _curses.so links with ncursesw,
                # _curses_panel.so must link with panelw.
                panel_library = 'panelw'
            curses_libs = [curses_library]
            exts.append( Extension('_curses', ['_cursesmodule.c'],
                                   libraries = curses_libs) )
        elif curses_library == 'curses' and platform != 'darwin':
                # OSX has an old Berkeley curses, not good enough for
                # the _curses module.
            if (self.compiler.find_library_file(lib_dirs, 'terminfo')):
                curses_libs = ['curses', 'terminfo']
            elif (self.compiler.find_library_file(lib_dirs, 'termcap')):
                curses_libs = ['curses', 'termcap']
            else:
                curses_libs = ['curses']

            exts.append( Extension('_curses', ['_cursesmodule.c'],
                                   libraries = curses_libs) )
        else:
            missing.append('_curses')

        # If the curses module is enabled, check for the panel module
        if (module_enabled(exts, '_curses') and
            self.compiler.find_library_file(lib_dirs, panel_library)):
            exts.append( Extension('_curses_panel', ['_curses_panel.c'],
                                   libraries = [panel_library] + curses_libs) )
        else:
            missing.append('_curses_panel')

        # Andrew Kuchling's zlib module.  Note that some versions of zlib
        # 1.1.3 have security problems.  See CERT Advisory CA-2002-07:
        # http://www.cert.org/advisories/CA-2002-07.html
        #
        # zlib 1.1.4 is fixed, but at least one vendor (RedHat) has decided to
        # patch its zlib 1.1.3 package instead of upgrading to 1.1.4.  For
        # now, we still accept 1.1.3, because we think it's difficult to
        # exploit this in Python, and we'd rather make it RedHat's problem
        # than our problem <wink>.
        #
        # You can upgrade zlib to version 1.1.4 yourself by going to
        # http://www.gzip.org/zlib/
        zlib_inc = find_file('zlib.h', [], inc_dirs)
        have_zlib = False
        if zlib_inc is not None:
            zlib_h = zlib_inc[0] + '/zlib.h'
            version = '"0.0.0"'
            version_req = '"1.1.3"'
            with open(zlib_h) as fp:
                while 1:
                    line = fp.readline()
                    if not line:
                        break
                    if line.startswith('#define ZLIB_VERSION'):
                        version = line.split()[2]
                        break
            if version >= version_req:
                if (self.compiler.find_library_file(lib_dirs, 'z')):
                    if sys.platform == "darwin":
                        zlib_extra_link_args = ('-Wl,-search_paths_first',)
                    else:
                        zlib_extra_link_args = ()
                    exts.append( Extension('zlib', ['zlibmodule.c'],
                                           libraries = ['z'],
                                           extra_link_args = zlib_extra_link_args))
                    have_zlib = True
                else:
                    missing.append('zlib')
            else:
                missing.append('zlib')
        else:
            missing.append('zlib')

        # Helper module for various ascii-encoders.  Uses zlib for an optimized
        # crc32 if we have it.  Otherwise binascii uses its own.
        if have_zlib:
            extra_compile_args = ['-DUSE_ZLIB_CRC32']
            libraries = ['z']
            extra_link_args = zlib_extra_link_args
        else:
            extra_compile_args = []
            libraries = []
            extra_link_args = []
        exts.append( Extension('binascii', ['binascii.c'],
                               extra_compile_args = extra_compile_args,
                               libraries = libraries,
                               extra_link_args = extra_link_args) )

        # Gustavo Niemeyer's bz2 module.
        if (self.compiler.find_library_file(lib_dirs, 'bz2')):
            if sys.platform == "darwin":
                bz2_extra_link_args = ('-Wl,-search_paths_first',)
            else:
                bz2_extra_link_args = ()
            exts.append( Extension('bz2', ['bz2module.c'],
                                   libraries = ['bz2'],
                                   extra_link_args = bz2_extra_link_args) )
        else:
            missing.append('bz2')

        # Interface to the Expat XML parser
        #
        # Expat was written by James Clark and is now maintained by a group of
        # developers on SourceForge; see www.libexpat.org for more information.
        # The pyexpat module was written by Paul Prescod after a prototype by
        # Jack Jansen.  The Expat source is included in Modules/expat/.  Usage
        # of a system shared libexpat.so is possible with --with-system-expat
        # configure option.
        #
        # More information on Expat can be found at www.libexpat.org.
        #
        if '--with-system-expat' in sysconfig.get_config_var("CONFIG_ARGS"):
            expat_inc = []
            define_macros = []
            expat_lib = ['expat']
            expat_sources = []
        else:
            expat_inc = [os.path.join(os.getcwd(), srcdir, 'Modules', 'expat')]
            define_macros = [
                ('HAVE_EXPAT_CONFIG_H', '1'),
            ]
            expat_lib = []
            expat_sources = ['expat/xmlparse.c',
                             'expat/xmlrole.c',
                             'expat/xmltok.c']

        exts.append(Extension('pyexpat',
                              define_macros = define_macros,
                              include_dirs = expat_inc,
                              libraries = expat_lib,
                              sources = ['pyexpat.c'] + expat_sources
                              ))

        # Fredrik Lundh's cElementTree module.  Note that this also
        # uses expat (via the CAPI hook in pyexpat).

        if os.path.isfile(os.path.join(srcdir, 'Modules', '_elementtree.c')):
            define_macros.append(('USE_PYEXPAT_CAPI', None))
            exts.append(Extension('_elementtree',
                                  define_macros = define_macros,
                                  include_dirs = expat_inc,
                                  libraries = expat_lib,
                                  sources = ['_elementtree.c'],
                                  ))
        else:
            missing.append('_elementtree')

        # Hye-Shik Chang's CJKCodecs modules.
        exts.append(Extension('_multibytecodec',
                              ['cjkcodecs/multibytecodec.c']))
        for loc in ('kr', 'jp', 'cn', 'tw', 'hk', 'iso2022'):
            exts.append(Extension('_codecs_%s' % loc,
                                  ['cjkcodecs/_codecs_%s.c' % loc]))

        # Thomas Heller's _ctypes module
        self.detect_ctypes(inc_dirs, lib_dirs)

        # Richard Oudkerk's multiprocessing module
        if platform == 'win32':             # Windows
            macros = dict()
            libraries = ['ws2_32']

        elif platform == 'darwin':          # Mac OSX
            macros = dict()
            libraries = []

        elif platform == 'cygwin':          # Cygwin
            macros = dict()
            libraries = []

        elif platform in ('freebsd4', 'freebsd5', 'freebsd6', 'freebsd7', 'freebsd8'):
            # FreeBSD's P1003.1b semaphore support is very experimental
            # and has many known problems. (as of June 2008)
            macros = dict()
            libraries = []

        elif platform.startswith('openbsd'):
            macros = dict()
            libraries = []

        elif platform.startswith('netbsd'):
            macros = dict()
            libraries = []

        else:                                   # Linux and other unices
            macros = dict()
            libraries = ['rt']

        if platform == 'win32':
            multiprocessing_srcs = [ '_multiprocessing/multiprocessing.c',
                                     '_multiprocessing/semaphore.c',
                                     '_multiprocessing/pipe_connection.c',
                                     '_multiprocessing/socket_connection.c',
                                     '_multiprocessing/win32_functions.c'
                                   ]

        else:
            multiprocessing_srcs = [ '_multiprocessing/multiprocessing.c',
                                     '_multiprocessing/socket_connection.c'
                                   ]
            if (sysconfig.get_config_var('HAVE_SEM_OPEN') and not
                sysconfig.get_config_var('POSIX_SEMAPHORES_NOT_ENABLED')):
                multiprocessing_srcs.append('_multiprocessing/semaphore.c')

        if sysconfig.get_config_var('WITH_THREAD'):
            exts.append ( Extension('_multiprocessing', multiprocessing_srcs,
                                    define_macros=list(macros.items()),
                                    include_dirs=["Modules/_multiprocessing"]))
        else:
            missing.append('_multiprocessing')
        # End multiprocessing

        # Platform-specific libraries
        if (platform in ('linux2', 'freebsd4', 'freebsd5', 'freebsd6',
                        'freebsd7', 'freebsd8')
            or platform.startswith("gnukfreebsd")):
            exts.append( Extension('ossaudiodev', ['ossaudiodev.c']) )
        else:
            missing.append('ossaudiodev')

        if sys.platform == 'darwin':
            exts.append(
                       Extension('_gestalt', ['_gestalt.c'],
                       extra_link_args=['-framework', 'Carbon'])
                       )
            exts.append(
                       Extension('_scproxy', ['_scproxy.c'],
                       extra_link_args=[
                           '-framework', 'SystemConfiguration',
                           '-framework', 'CoreFoundation',
                        ]))

        self.extensions.extend(exts)

        # Call the method for detecting whether _tkinter can be compiled
        self.detect_tkinter(inc_dirs, lib_dirs)

        if '_tkinter' not in [e.name for e in self.extensions]:
            missing.append('_tkinter')

        return missing

    def detect_tkinter_darwin(self, inc_dirs, lib_dirs):
        # The _tkinter module, using frameworks. Since frameworks are quite
        # different the UNIX search logic is not sharable.
        from os.path import join, exists
        framework_dirs = [
            '/Library/Frameworks',
            '/System/Library/Frameworks/',
            join(os.getenv('HOME'), '/Library/Frameworks')
        ]

        sysroot = macosx_sdk_root()

        # Find the directory that contains the Tcl.framework and Tk.framework
        # bundles.
        # XXX distutils should support -F!
        for F in framework_dirs:
            # both Tcl.framework and Tk.framework should be present


            for fw in 'Tcl', 'Tk':
                if is_macosx_sdk_path(F):
                    if not exists(join(sysroot, F[1:], fw + '.framework')):
                        break
                else:
                    if not exists(join(F, fw + '.framework')):
                        break
            else:
                # ok, F is now directory with both frameworks. Continure
                # building
                break
        else:
            # Tk and Tcl frameworks not found. Normal "unix" tkinter search
            # will now resume.
            return 0

        # For 8.4a2, we must add -I options that point inside the Tcl and Tk
        # frameworks. In later release we should hopefully be able to pass
        # the -F option to gcc, which specifies a framework lookup path.
        #
        include_dirs = [
            join(F, fw + '.framework', H)
            for fw in ('Tcl', 'Tk')
            for H in ('Headers', 'Versions/Current/PrivateHeaders')
        ]

        # For 8.4a2, the X11 headers are not included. Rather than include a
        # complicated search, this is a hard-coded path. It could bail out
        # if X11 libs are not found...
        include_dirs.append('/usr/X11R6/include')
        frameworks = ['-framework', 'Tcl', '-framework', 'Tk']

        # All existing framework builds of Tcl/Tk don't support 64-bit
        # architectures.
        cflags = sysconfig.get_config_vars('CFLAGS')[0]
        archs = re.findall('-arch\s+(\w+)', cflags)

        tmpfile = os.path.join(self.build_temp, 'tk.arch')
        if not os.path.exists(self.build_temp):
            os.makedirs(self.build_temp)

        # Note: cannot use os.popen or subprocess here, that
        # requires extensions that are not available here.
        if is_macosx_sdk_path(F):
            os.system("file %s/Tk.framework/Tk | grep 'for architecture' > %s"%(os.path.join(sysroot, F[1:]), tmpfile))
        else:
            os.system("file %s/Tk.framework/Tk | grep 'for architecture' > %s"%(F, tmpfile))

        with open(tmpfile) as fp:
            detected_archs = []
            for ln in fp:
                a = ln.split()[-1]
                if a in archs:
                    detected_archs.append(ln.split()[-1])
        os.unlink(tmpfile)

        for a in detected_archs:
            frameworks.append('-arch')
            frameworks.append(a)

        ext = Extension('_tkinter', ['_tkinter.c', 'tkappinit.c'],
                        define_macros=[('WITH_APPINIT', 1)],
                        include_dirs = include_dirs,
                        libraries = [],
                        extra_compile_args = frameworks[2:],
                        extra_link_args = frameworks,
                        )
        self.extensions.append(ext)
        return 1


    def detect_tkinter(self, inc_dirs, lib_dirs):
        # The _tkinter module.

        # Rather than complicate the code below, detecting and building
        # AquaTk is a separate method. Only one Tkinter will be built on
        # Darwin - either AquaTk, if it is found, or X11 based Tk.
        platform = self.get_platform()
        if (platform == 'darwin' and
            self.detect_tkinter_darwin(inc_dirs, lib_dirs)):
            return

        # Assume we haven't found any of the libraries or include files
        # The versions with dots are used on Unix, and the versions without
        # dots on Windows, for detection by cygwin.
        tcllib = tklib = tcl_includes = tk_includes = None
        for version in ['8.6', '86', '8.5', '85', '8.4', '84', '8.3', '83',
                        '8.2', '82', '8.1', '81', '8.0', '80']:
            tklib = self.compiler.find_library_file(lib_dirs,
                                                        'tk' + version)
            tcllib = self.compiler.find_library_file(lib_dirs,
                                                         'tcl' + version)
            if tklib and tcllib:
                # Exit the loop when we've found the Tcl/Tk libraries
                break

        # Now check for the header files
        if tklib and tcllib:
            # Check for the include files on Debian and {Free,Open}BSD, where
            # they're put in /usr/include/{tcl,tk}X.Y
            dotversion = version
            if '.' not in dotversion and "bsd" in sys.platform.lower():
                # OpenBSD and FreeBSD use Tcl/Tk library names like libtcl83.a,
                # but the include subdirs are named like .../include/tcl8.3.
                dotversion = dotversion[:-1] + '.' + dotversion[-1]
            tcl_include_sub = []
            tk_include_sub = []
            for dir in inc_dirs:
                tcl_include_sub += [dir + os.sep + "tcl" + dotversion]
                tk_include_sub += [dir + os.sep + "tk" + dotversion]
            tk_include_sub += tcl_include_sub
            tcl_includes = find_file('tcl.h', inc_dirs, tcl_include_sub)
            tk_includes = find_file('tk.h', inc_dirs, tk_include_sub)

        if (tcllib is None or tklib is None or
            tcl_includes is None or tk_includes is None):
            self.announce("INFO: Can't locate Tcl/Tk libs and/or headers", 2)
            return

        # OK... everything seems to be present for Tcl/Tk.

        include_dirs = [] ; libs = [] ; defs = [] ; added_lib_dirs = []
        for dir in tcl_includes + tk_includes:
            if dir not in include_dirs:
                include_dirs.append(dir)

        # Check for various platform-specific directories
        if platform == 'sunos5':
            include_dirs.append('/usr/openwin/include')
            added_lib_dirs.append('/usr/openwin/lib')
        elif os.path.exists('/usr/X11R6/include'):
            include_dirs.append('/usr/X11R6/include')
            added_lib_dirs.append('/usr/X11R6/lib64')
            added_lib_dirs.append('/usr/X11R6/lib')
        elif os.path.exists('/usr/X11R5/include'):
            include_dirs.append('/usr/X11R5/include')
            added_lib_dirs.append('/usr/X11R5/lib')
        else:
            # Assume default location for X11
            include_dirs.append('/usr/X11/include')
            added_lib_dirs.append('/usr/X11/lib')

        # If Cygwin, then verify that X is installed before proceeding
        if platform == 'cygwin':
            x11_inc = find_file('X11/Xlib.h', [], include_dirs)
            if x11_inc is None:
                return

        # Check for BLT extension
        if self.compiler.find_library_file(lib_dirs + added_lib_dirs,
                                               'BLT8.0'):
            defs.append( ('WITH_BLT', 1) )
            libs.append('BLT8.0')
        elif self.compiler.find_library_file(lib_dirs + added_lib_dirs,
                                                'BLT'):
            defs.append( ('WITH_BLT', 1) )
            libs.append('BLT')

        # Add the Tcl/Tk libraries
        libs.append('tk'+ version)
        libs.append('tcl'+ version)

        if platform in ['aix3', 'aix4']:
            libs.append('ld')

        # Finally, link with the X11 libraries (not appropriate on cygwin)
        if platform != "cygwin":
            libs.append('X11')

        ext = Extension('_tkinter', ['_tkinter.c', 'tkappinit.c'],
                        define_macros=[('WITH_APPINIT', 1)] + defs,
                        include_dirs = include_dirs,
                        libraries = libs,
                        library_dirs = added_lib_dirs,
                        )
        self.extensions.append(ext)

##         # Uncomment these lines if you want to play with xxmodule.c
##         ext = Extension('xx', ['xxmodule.c'])
##         self.extensions.append(ext)
        if 'd' not in sys.abiflags:
            ext = Extension('xxlimited', ['xxlimited.c'],
                            define_macros=[('Py_LIMITED_API', 1)])
            self.extensions.append(ext)

        # XXX handle these, but how to detect?
        # *** Uncomment and edit for PIL (TkImaging) extension only:
        #       -DWITH_PIL -I../Extensions/Imaging/libImaging  tkImaging.c \
        # *** Uncomment and edit for TOGL extension only:
        #       -DWITH_TOGL togl.c \
        # *** Uncomment these for TOGL extension only:
        #       -lGL -lGLU -lXext -lXmu \

    def configure_ctypes_darwin(self, ext):
        # Darwin (OS X) uses preconfigured files, in
        # the Modules/_ctypes/libffi_osx directory.
        srcdir = sysconfig.get_config_var('srcdir')
        ffi_srcdir = os.path.abspath(os.path.join(srcdir, 'Modules',
                                                  '_ctypes', 'libffi_osx'))
        sources = [os.path.join(ffi_srcdir, p)
                   for p in ['ffi.c',
                             'x86/darwin64.S',
                             'x86/x86-darwin.S',
                             'x86/x86-ffi_darwin.c',
                             'x86/x86-ffi64.c',
                             'powerpc/ppc-darwin.S',
                             'powerpc/ppc-darwin_closure.S',
                             'powerpc/ppc-ffi_darwin.c',
                             'powerpc/ppc64-darwin_closure.S',
                             ]]

        # Add .S (preprocessed assembly) to C compiler source extensions.
        self.compiler.src_extensions.append('.S')

        include_dirs = [os.path.join(ffi_srcdir, 'include'),
                        os.path.join(ffi_srcdir, 'powerpc')]
        ext.include_dirs.extend(include_dirs)
        ext.sources.extend(sources)
        return True

    def configure_ctypes(self, ext):
        if not self.use_system_libffi:
            if sys.platform == 'darwin':
                return self.configure_ctypes_darwin(ext)

            srcdir = sysconfig.get_config_var('srcdir')
            ffi_builddir = os.path.join(self.build_temp, 'libffi')
            ffi_srcdir = os.path.abspath(os.path.join(srcdir, 'Modules',
                                         '_ctypes', 'libffi'))
            ffi_configfile = os.path.join(ffi_builddir, 'fficonfig.py')

            from distutils.dep_util import newer_group

            config_sources = [os.path.join(ffi_srcdir, fname)
                              for fname in os.listdir(ffi_srcdir)
                              if os.path.isfile(os.path.join(ffi_srcdir, fname))]
            if self.force or newer_group(config_sources,
                                         ffi_configfile):
                from distutils.dir_util import mkpath
                mkpath(ffi_builddir)
                config_args = []

                # Pass empty CFLAGS because we'll just append the resulting
                # CFLAGS to Python's; -g or -O2 is to be avoided.
                cmd = "cd %s && env CFLAGS='' '%s/configure' %s" \
                      % (ffi_builddir, ffi_srcdir, " ".join(config_args))

                res = os.system(cmd)
                if res or not os.path.exists(ffi_configfile):
                    print("Failed to configure _ctypes module")
                    return False

            fficonfig = {}
            with open(ffi_configfile) as f:
                exec(f.read(), globals(), fficonfig)

            # Add .S (preprocessed assembly) to C compiler source extensions.
            self.compiler.src_extensions.append('.S')

            include_dirs = [os.path.join(ffi_builddir, 'include'),
                            ffi_builddir,
                            os.path.join(ffi_srcdir, 'src')]
            extra_compile_args = fficonfig['ffi_cflags'].split()

            ext.sources.extend(os.path.join(ffi_srcdir, f) for f in
                               fficonfig['ffi_sources'])
            ext.include_dirs.extend(include_dirs)
            ext.extra_compile_args.extend(extra_compile_args)
        return True

    def detect_ctypes(self, inc_dirs, lib_dirs):
        self.use_system_libffi = False
        include_dirs = []
        extra_compile_args = []
        extra_link_args = []
        sources = ['_ctypes/_ctypes.c',
                   '_ctypes/callbacks.c',
                   '_ctypes/callproc.c',
                   '_ctypes/stgdict.c',
                   '_ctypes/cfield.c']
        depends = ['_ctypes/ctypes.h']

        if sys.platform == 'darwin':
            sources.append('_ctypes/malloc_closure.c')
            sources.append('_ctypes/darwin/dlfcn_simple.c')
            extra_compile_args.append('-DMACOSX')
            include_dirs.append('_ctypes/darwin')
# XXX Is this still needed?
##            extra_link_args.extend(['-read_only_relocs', 'warning'])

        elif sys.platform == 'sunos5':
            # XXX This shouldn't be necessary; it appears that some
            # of the assembler code is non-PIC (i.e. it has relocations
            # when it shouldn't. The proper fix would be to rewrite
            # the assembler code to be PIC.
            # This only works with GCC; the Sun compiler likely refuses
            # this option. If you want to compile ctypes with the Sun
            # compiler, please research a proper solution, instead of
            # finding some -z option for the Sun compiler.
            extra_link_args.append('-mimpure-text')

        elif sys.platform.startswith('hp-ux'):
            extra_link_args.append('-fPIC')

        ext = Extension('_ctypes',
                        include_dirs=include_dirs,
                        extra_compile_args=extra_compile_args,
                        extra_link_args=extra_link_args,
                        libraries=[],
                        sources=sources,
                        depends=depends)
        ext_test = Extension('_ctypes_test',
                             sources=['_ctypes/_ctypes_test.c'])
        self.extensions.extend([ext, ext_test])

        if not '--with-system-ffi' in sysconfig.get_config_var("CONFIG_ARGS"):
            return

        if sys.platform == 'darwin':
            # OS X 10.5 comes with libffi.dylib; the include files are
            # in /usr/include/ffi
            inc_dirs.append('/usr/include/ffi')

        ffi_inc = [sysconfig.get_config_var("LIBFFI_INCLUDEDIR")]
        if not ffi_inc or ffi_inc[0] == '':
            ffi_inc = find_file('ffi.h', [], inc_dirs)
        if ffi_inc is not None:
            ffi_h = ffi_inc[0] + '/ffi.h'
            with open(ffi_h) as fp:
                while 1:
                    line = fp.readline()
                    if not line:
                        ffi_inc = None
                        break
                    if line.startswith('#define LIBFFI_H'):
                        break
        ffi_lib = None
        if ffi_inc is not None:
            for lib_name in ('ffi_convenience', 'ffi_pic', 'ffi'):
                if (self.compiler.find_library_file(lib_dirs, lib_name)):
                    ffi_lib = lib_name
                    break

        if ffi_inc and ffi_lib:
            ext.include_dirs.extend(ffi_inc)
            ext.libraries.append(ffi_lib)
            self.use_system_libffi = True


class PyBuildInstall(install):
    # Suppress the warning about installation into the lib_dynload
    # directory, which is not in sys.path when running Python during
    # installation:
    def initialize_options (self):
        install.initialize_options(self)
        self.warn_dir=0

class PyBuildInstallLib(install_lib):
    # Do exactly what install_lib does but make sure correct access modes get
    # set on installed directories and files. All installed files with get
    # mode 644 unless they are a shared library in which case they will get
    # mode 755. All installed directories will get mode 755.

    so_ext = sysconfig.get_config_var("SO")

    def install(self):
        outfiles = install_lib.install(self)
        self.set_file_modes(outfiles, 0o644, 0o755)
        self.set_dir_modes(self.install_dir, 0o755)
        return outfiles

    def set_file_modes(self, files, defaultMode, sharedLibMode):
        if not self.is_chmod_supported(): return
        if not files: return

        for filename in files:
            if os.path.islink(filename): continue
            mode = defaultMode
            if filename.endswith(self.so_ext): mode = sharedLibMode
            log.info("changing mode of %s to %o", filename, mode)
            if not self.dry_run: os.chmod(filename, mode)

    def set_dir_modes(self, dirname, mode):
        if not self.is_chmod_supported(): return
        for dirpath, dirnames, fnames in os.walk(dirname):
            if os.path.islink(dirpath):
                continue
            log.info("changing mode of %s to %o", dirpath, mode)
            if not self.dry_run: os.chmod(dirpath, mode)

    def is_chmod_supported(self):
        return hasattr(os, 'chmod')

class PyBuildScripts(build_scripts):
    def copy_scripts(self):
        outfiles, updated_files = build_scripts.copy_scripts(self)
        fullversion = '-{0[0]}.{0[1]}'.format(sys.version_info)
        minoronly = '.{0[1]}'.format(sys.version_info)
        newoutfiles = []
        newupdated_files = []
        for filename in outfiles:
            if filename.endswith('2to3'):
                newfilename = filename + fullversion
            else:
                newfilename = filename + minoronly
            log.info('renaming {} to {}'.format(filename, newfilename))
            os.rename(filename, newfilename)
            newoutfiles.append(newfilename)
            if filename in updated_files:
                newupdated_files.append(newfilename)
        return newoutfiles, newupdated_files

SUMMARY = """
Python is an interpreted, interactive, object-oriented programming
language. It is often compared to Tcl, Perl, Scheme or Java.

Python combines remarkable power with very clear syntax. It has
modules, classes, exceptions, very high level dynamic data types, and
dynamic typing. There are interfaces to many system calls and
libraries, as well as to various windowing systems (X11, Motif, Tk,
Mac, MFC). New built-in modules are easily written in C or C++. Python
is also usable as an extension language for applications that need a
programmable interface.

The Python implementation is portable: it runs on many brands of UNIX,
on Windows, DOS, OS/2, Mac, Amiga... If your favorite system isn't
listed here, it may still be supported, if there's a C compiler for
it. Ask around on comp.lang.python -- or just try compiling Python
yourself.
"""

CLASSIFIERS = """
Development Status :: 6 - Mature
License :: OSI Approved :: Python Software Foundation License
Natural Language :: English
Programming Language :: C
Programming Language :: Python
Topic :: Software Development
"""

def main():
    # turn off warnings when deprecated modules are imported
    import warnings
    warnings.filterwarnings("ignore",category=DeprecationWarning)
    setup(# PyPI Metadata (PEP 301)
          name = "Python",
          version = sys.version.split()[0],
          url = "http://www.python.org/%s" % sys.version[:3],
          maintainer = "Guido van Rossum and the Python community",
          maintainer_email = "python-dev@python.org",
          description = "A high-level object-oriented programming language",
          long_description = SUMMARY.strip(),
          license = "PSF license",
          classifiers = [x for x in CLASSIFIERS.split("\n") if x],
          platforms = ["Many"],

          # Build info
          cmdclass = {'build_ext': PyBuildExt,
                      'build_scripts': PyBuildScripts,
                      'install': PyBuildInstall,
                      'install_lib': PyBuildInstallLib},
          # The struct module is defined here, because build_ext won't be
          # called unless there's at least one extension module defined.
          ext_modules=[Extension('_struct', ['_struct.c'])],

          # If you change the scripts installed here, you also need to
          # check the PyBuildScripts command above, and change the links
          # created by the bininstall target in Makefile.pre.in
          scripts = ["Tools/scripts/pydoc3", "Tools/scripts/idle3",
                     "Tools/scripts/2to3"]
        )

# --install-platlib
if __name__ == '__main__':
    main()<|MERGE_RESOLUTION|>--- conflicted
+++ resolved
@@ -636,11 +636,7 @@
             libs = ['crypt']
         else:
             libs = []
-<<<<<<< HEAD
-        exts.append( Extension('crypt', ['cryptmodule.c'], libraries=libs) )
-=======
         exts.append( Extension('_crypt', ['_cryptmodule.c'], libraries=libs) )
->>>>>>> 4253b90c
 
         # CSV files
         exts.append( Extension('_csv', ['_csv.c']) )

--- conflicted
+++ resolved
@@ -782,14 +782,7 @@
         # a release.  Most open source OSes come with one or more
         # versions of BerkeleyDB already installed.
 
-<<<<<<< HEAD
-        max_db_ver = (4, 5)
-        # NOTE: while the _bsddb.c code links against BerkeleyDB 4.6.x
-        # we leave that version disabled by default as it has proven to be
-        # quite a buggy library release on many platforms.
-=======
         max_db_ver = (4, 7)
->>>>>>> 8b5fca37
         min_db_ver = (3, 3)
         db_setup_debug = False   # verbose debug prints from this script?
 
@@ -836,11 +829,7 @@
             '/sw/include/db3',
         ]
         # 4.x minor number specific paths
-<<<<<<< HEAD
-        for x in range(max_db_ver[1]+1):
-=======
         for x in gen_db_minor_ver_nums(4):
->>>>>>> 8b5fca37
             db_inc_paths.append('/usr/include/db4%d' % x)
             db_inc_paths.append('/usr/include/db4.%d' % x)
             db_inc_paths.append('/usr/local/BerkeleyDB.4.%d/include' % x)
@@ -850,11 +839,7 @@
             # MacPorts default (http://www.macports.org/)
             db_inc_paths.append('/opt/local/include/db4%d' % x)
         # 3.x minor number specific paths
-<<<<<<< HEAD
-        for x in (3,):
-=======
         for x in gen_db_minor_ver_nums(3):
->>>>>>> 8b5fca37
             db_inc_paths.append('/usr/include/db3%d' % x)
             db_inc_paths.append('/usr/local/BerkeleyDB.3.%d/include' % x)
             db_inc_paths.append('/usr/local/include/db3%d' % x)
@@ -869,11 +854,7 @@
         for dn in inc_dirs:
             std_variants.append(os.path.join(dn, 'db3'))
             std_variants.append(os.path.join(dn, 'db4'))
-<<<<<<< HEAD
-            for x in range(max_db_ver[1]+1):
-=======
             for x in gen_db_minor_ver_nums(4):
->>>>>>> 8b5fca37
                 std_variants.append(os.path.join(dn, "db4%d"%x))
                 std_variants.append(os.path.join(dn, "db4.%d"%x))
             for x in gen_db_minor_ver_nums(3):
@@ -917,13 +898,8 @@
                                 print "being ignored (4.6.x must be >= 4.6.21)"
                                 continue
 
-<<<<<<< HEAD
-                        if ( (not db_ver_inc_map.has_key(db_ver)) and
-                           (db_ver <= max_db_ver and db_ver >= min_db_ver) ):
-=======
                         if ( (db_ver not in db_ver_inc_map) and
                             allow_db_ver(db_ver) ):
->>>>>>> 8b5fca37
                             # save the include directory with the db.h version
                             # (first occurrence only)
                             db_ver_inc_map[db_ver] = d
@@ -1006,11 +982,7 @@
             missing.append('_bsddb')
 
         # The sqlite interface
-<<<<<<< HEAD
-        sqlite_setup_debug = False # verbose debug prints from this script?
-=======
         sqlite_setup_debug = False   # verbose debug prints from this script?
->>>>>>> 8b5fca37
 
         # We hunt for #define SQLITE_VERSION "n.n.n"
         # We need to find >= sqlite version 3.0.8
@@ -1055,7 +1027,7 @@
                         break
                     else:
                         if sqlite_setup_debug:
-                            print "%s: version %r is too old, need >= %r"%(d,
+                            print "%s: version %d is too old, need >= %s"%(d,
                                         sqlite_version, MIN_SQLITE_VERSION)
                 elif sqlite_setup_debug:
                     print "sqlite: %s had no SQLITE_VERSION"%(f,)
@@ -1123,15 +1095,12 @@
         # the more recent berkeleydb's db.h file first in the include path
         # when attempting to compile and it will fail.
         f = "/usr/include/db.h"
-<<<<<<< HEAD
-=======
 
         if sys.platform == 'darwin':
             if is_macosx_sdk_path(f):
                 sysroot = macosx_sdk_root()
                 f = os.path.join(sysroot, f[1:])
 
->>>>>>> 8b5fca37
         if os.path.exists(f) and not db_incs:
             data = open(f).read()
             m = re.search(r"#s*define\s+HASHVERSION\s+2\s*", data)

# Autodetecting setup.py script for building the Python extensions
#

__version__ = "$Revision$"

import sys, os, imp, re, optparse
from glob import glob
import sysconfig

from distutils import log
from distutils import text_file
from distutils.errors import *
from distutils.core import Extension, setup
from distutils.command.build_ext import build_ext
from distutils.command.install import install
from distutils.command.install_lib import install_lib
from distutils.command.build_scripts import build_scripts
from distutils.spawn import find_executable

# Were we compiled --with-pydebug or with #define Py_DEBUG?
COMPILED_WITH_PYDEBUG = hasattr(sys, 'gettotalrefcount')

# This global variable is used to hold the list of modules to be disabled.
disabled_module_list = []

# File which contains the directory for shared mods (for sys.path fixup
# when running from the build dir, see Modules/getpath.c)
_BUILDDIR_COOKIE = "pybuilddir.txt"

def add_dir_to_list(dirlist, dir):
    """Add the directory 'dir' to the list 'dirlist' (after any relative
    directories) if:

    1) 'dir' is not already in 'dirlist'
    2) 'dir' actually exists, and is a directory.
    """
    if dir is None or not os.path.isdir(dir) or dir in dirlist:
        return
    for i, path in enumerate(dirlist):
        if not os.path.isabs(path):
            dirlist.insert(i + 1, dir)
            return
    dirlist.insert(0, dir)

def macosx_sdk_root():
    """
    Return the directory of the current OSX SDK,
    or '/' if no SDK was specified.
    """
    cflags = sysconfig.get_config_var('CFLAGS')
    m = re.search(r'-isysroot\s+(\S+)', cflags)
    if m is None:
        sysroot = '/'
    else:
        sysroot = m.group(1)
    return sysroot

def is_macosx_sdk_path(path):
    """
    Returns True if 'path' can be located in an OSX SDK
    """
    return (path.startswith('/usr/') and not path.startswith('/usr/local')) or path.startswith('/System/')

def find_file(filename, std_dirs, paths):
    """Searches for the directory where a given file is located,
    and returns a possibly-empty list of additional directories, or None
    if the file couldn't be found at all.

    'filename' is the name of a file, such as readline.h or libcrypto.a.
    'std_dirs' is the list of standard system directories; if the
        file is found in one of them, no additional directives are needed.
    'paths' is a list of additional locations to check; if the file is
        found in one of them, the resulting list will contain the directory.
    """
    if sys.platform == 'darwin':
        # Honor the MacOSX SDK setting when one was specified.
        # An SDK is a directory with the same structure as a real
        # system, but with only header files and libraries.
        sysroot = macosx_sdk_root()

    # Check the standard locations
    for dir in std_dirs:
        f = os.path.join(dir, filename)

        if sys.platform == 'darwin' and is_macosx_sdk_path(dir):
            f = os.path.join(sysroot, dir[1:], filename)

        if os.path.exists(f): return []

    # Check the additional directories
    for dir in paths:
        f = os.path.join(dir, filename)

        if sys.platform == 'darwin' and is_macosx_sdk_path(dir):
            f = os.path.join(sysroot, dir[1:], filename)

        if os.path.exists(f):
            return [dir]

    # Not found anywhere
    return None

def find_library_file(compiler, libname, std_dirs, paths):
    result = compiler.find_library_file(std_dirs + paths, libname)
    if result is None:
        return None

    if sys.platform == 'darwin':
        sysroot = macosx_sdk_root()

    # Check whether the found file is in one of the standard directories
    dirname = os.path.dirname(result)
    for p in std_dirs:
        # Ensure path doesn't end with path separator
        p = p.rstrip(os.sep)

        if sys.platform == 'darwin' and is_macosx_sdk_path(p):
            if os.path.join(sysroot, p[1:]) == dirname:
                return [ ]

        if p == dirname:
            return [ ]

    # Otherwise, it must have been in one of the additional directories,
    # so we have to figure out which one.
    for p in paths:
        # Ensure path doesn't end with path separator
        p = p.rstrip(os.sep)

        if sys.platform == 'darwin' and is_macosx_sdk_path(p):
            if os.path.join(sysroot, p[1:]) == dirname:
                return [ p ]

        if p == dirname:
            return [p]
    else:
        assert False, "Internal error: Path not found in std_dirs or paths"

def module_enabled(extlist, modname):
    """Returns whether the module 'modname' is present in the list
    of extensions 'extlist'."""
    extlist = [ext for ext in extlist if ext.name == modname]
    return len(extlist)

def find_module_file(module, dirlist):
    """Find a module in a set of possible folders. If it is not found
    return the unadorned filename"""
    list = find_file(module, [], dirlist)
    if not list:
        return module
    if len(list) > 1:
        log.info("WARNING: multiple copies of %s found"%module)
    return os.path.join(list[0], module)

class PyBuildExt(build_ext):

    def __init__(self, dist):
        build_ext.__init__(self, dist)
        self.failed = []

    def build_extensions(self):

        # Detect which modules should be compiled
        old_so = self.compiler.shared_lib_extension
        # Workaround PEP 3149 stuff
        self.compiler.shared_lib_extension = os.environ.get("SO", ".so")
        try:
            missing = self.detect_modules()
        finally:
            self.compiler.shared_lib_extension = old_so

        # Remove modules that are present on the disabled list
        extensions = [ext for ext in self.extensions
                      if ext.name not in disabled_module_list]
        # move ctypes to the end, it depends on other modules
        ext_map = dict((ext.name, i) for i, ext in enumerate(extensions))
        if "_ctypes" in ext_map:
            ctypes = extensions.pop(ext_map["_ctypes"])
            extensions.append(ctypes)
        self.extensions = extensions

        # Fix up the autodetected modules, prefixing all the source files
        # with Modules/.
        srcdir = sysconfig.get_config_var('srcdir')
        if not srcdir:
            # Maybe running on Windows but not using CYGWIN?
            raise ValueError("No source directory; cannot proceed.")
        srcdir = os.path.abspath(srcdir)
        moddirlist = [os.path.join(srcdir, 'Modules')]

        # Platform-dependent module source and include directories
        platform = self.get_platform()

        # Fix up the paths for scripts, too
        self.distribution.scripts = [os.path.join(srcdir, filename)
                                     for filename in self.distribution.scripts]

        # Python header files
        headers = [sysconfig.get_config_h_filename()]
        headers += glob(os.path.join(sysconfig.get_path('platinclude'), "*.h"))

        for ext in self.extensions[:]:
            ext.sources = [ find_module_file(filename, moddirlist)
                            for filename in ext.sources ]
            if ext.depends is not None:
                ext.depends = [find_module_file(filename, moddirlist)
                               for filename in ext.depends]
            else:
                ext.depends = []
            # re-compile extensions if a header file has been changed
            ext.depends.extend(headers)

            # If a module has already been built statically,
            # don't build it here
            if ext.name in sys.builtin_module_names:
                self.extensions.remove(ext)

        # Parse Modules/Setup and Modules/Setup.local to figure out which
        # modules are turned on in the file.
        remove_modules = []
        for filename in ('Modules/Setup', 'Modules/Setup.local'):
            input = text_file.TextFile(filename, join_lines=1)
            while 1:
                line = input.readline()
                if not line: break
                line = line.split()
                remove_modules.append(line[0])
            input.close()

        for ext in self.extensions[:]:
            if ext.name in remove_modules:
                self.extensions.remove(ext)

        # When you run "make CC=altcc" or something similar, you really want
        # those environment variables passed into the setup.py phase.  Here's
        # a small set of useful ones.
        compiler = os.environ.get('CC')
        args = {}
        # unfortunately, distutils doesn't let us provide separate C and C++
        # compilers
        if compiler is not None:
            (ccshared,cflags) = sysconfig.get_config_vars('CCSHARED','CFLAGS')
            args['compiler_so'] = compiler + ' ' + ccshared + ' ' + cflags
        self.compiler.set_executables(**args)

        # Not only do we write the builddir cookie, but we manually install
        # the shared modules directory if it isn't already in sys.path.
        # Otherwise trying to import the extensions after building them
        # will fail.
        with open(_BUILDDIR_COOKIE, "wb") as f:
            f.write(self.build_lib.encode('utf-8', 'surrogateescape'))
        abs_build_lib = os.path.join(os.getcwd(), self.build_lib)
        if abs_build_lib not in sys.path:
            sys.path.append(abs_build_lib)

        build_ext.build_extensions(self)

        longest = max([len(e.name) for e in self.extensions])
        if self.failed:
            longest = max(longest, max([len(name) for name in self.failed]))

        def print_three_column(lst):
            lst.sort(key=str.lower)
            # guarantee zip() doesn't drop anything
            while len(lst) % 3:
                lst.append("")
            for e, f, g in zip(lst[::3], lst[1::3], lst[2::3]):
                print("%-*s   %-*s   %-*s" % (longest, e, longest, f,
                                              longest, g))

        if missing:
            print()
            print("Python build finished, but the necessary bits to build "
                   "these modules were not found:")
            print_three_column(missing)
            print("To find the necessary bits, look in setup.py in"
                  " detect_modules() for the module's name.")
            print()

        if self.failed:
            failed = self.failed[:]
            print()
            print("Failed to build these modules:")
            print_three_column(failed)
            print()

    def build_extension(self, ext):

        if ext.name == '_ctypes':
            if not self.configure_ctypes(ext):
                return

        try:
            build_ext.build_extension(self, ext)
        except (CCompilerError, DistutilsError) as why:
            self.announce('WARNING: building of extension "%s" failed: %s' %
                          (ext.name, sys.exc_info()[1]))
            self.failed.append(ext.name)
            return
        # Workaround for Mac OS X: The Carbon-based modules cannot be
        # reliably imported into a command-line Python
        if 'Carbon' in ext.extra_link_args:
            self.announce(
                'WARNING: skipping import check for Carbon-based "%s"' %
                ext.name)
            return

        if self.get_platform() == 'darwin' and (
                sys.maxsize > 2**32 and '-arch' in ext.extra_link_args):
            # Don't bother doing an import check when an extension was
            # build with an explicit '-arch' flag on OSX. That's currently
            # only used to build 32-bit only extensions in a 4-way
            # universal build and loading 32-bit code into a 64-bit
            # process will fail.
            self.announce(
                'WARNING: skipping import check for "%s"' %
                ext.name)
            return

        # Workaround for Cygwin: Cygwin currently has fork issues when many
        # modules have been imported
        if self.get_platform() == 'cygwin':
            self.announce('WARNING: skipping import check for Cygwin-based "%s"'
                % ext.name)
            return
        ext_filename = os.path.join(
            self.build_lib,
            self.get_ext_filename(self.get_ext_fullname(ext.name)))

        # If the build directory didn't exist when setup.py was
        # started, sys.path_importer_cache has a negative result
        # cached.  Clear that cache before trying to import.
        sys.path_importer_cache.clear()

        try:
            imp.load_dynamic(ext.name, ext_filename)
        except ImportError as why:
            self.failed.append(ext.name)
            self.announce('*** WARNING: renaming "%s" since importing it'
                          ' failed: %s' % (ext.name, why), level=3)
            assert not self.inplace
            basename, tail = os.path.splitext(ext_filename)
            newname = basename + "_failed" + tail
            if os.path.exists(newname):
                os.remove(newname)
            os.rename(ext_filename, newname)

            # XXX -- This relies on a Vile HACK in
            # distutils.command.build_ext.build_extension().  The
            # _built_objects attribute is stored there strictly for
            # use here.
            # If there is a failure, _built_objects may not be there,
            # so catch the AttributeError and move on.
            try:
                for filename in self._built_objects:
                    os.remove(filename)
            except AttributeError:
                self.announce('unable to remove files (ignored)')
        except:
            exc_type, why, tb = sys.exc_info()
            self.announce('*** WARNING: importing extension "%s" '
                          'failed with %s: %s' % (ext.name, exc_type, why),
                          level=3)
            self.failed.append(ext.name)

    def get_platform(self):
        # Get value of sys.platform
        for platform in ['cygwin', 'darwin', 'osf1']:
            if sys.platform.startswith(platform):
                return platform
        return sys.platform

    def add_multiarch_paths(self):
        # Debian/Ubuntu multiarch support.
        # https://wiki.ubuntu.com/MultiarchSpec
        if not find_executable('dpkg-architecture'):
            return
        tmpfile = os.path.join(self.build_temp, 'multiarch')
        if not os.path.exists(self.build_temp):
            os.makedirs(self.build_temp)
        ret = os.system(
            'dpkg-architecture -qDEB_HOST_MULTIARCH > %s 2> /dev/null' %
            tmpfile)
        try:
            if ret >> 8 == 0:
                with open(tmpfile) as fp:
                    multiarch_path_component = fp.readline().strip()
                add_dir_to_list(self.compiler.library_dirs,
                                '/usr/lib/' + multiarch_path_component)
                add_dir_to_list(self.compiler.include_dirs,
                                '/usr/include/' + multiarch_path_component)
        finally:
            os.unlink(tmpfile)

    def detect_modules(self):
        # Ensure that /usr/local is always used, but the local build
        # directories (i.e. '.' and 'Include') must be first.  See issue
        # 10520.
        add_dir_to_list(self.compiler.library_dirs, '/usr/local/lib')
        add_dir_to_list(self.compiler.include_dirs, '/usr/local/include')
        self.add_multiarch_paths()

        # Add paths specified in the environment variables LDFLAGS and
        # CPPFLAGS for header and library files.
        # We must get the values from the Makefile and not the environment
        # directly since an inconsistently reproducible issue comes up where
        # the environment variable is not set even though the value were passed
        # into configure and stored in the Makefile (issue found on OS X 10.3).
        for env_var, arg_name, dir_list in (
                ('LDFLAGS', '-R', self.compiler.runtime_library_dirs),
                ('LDFLAGS', '-L', self.compiler.library_dirs),
                ('CPPFLAGS', '-I', self.compiler.include_dirs)):
            env_val = sysconfig.get_config_var(env_var)
            if env_val:
                # To prevent optparse from raising an exception about any
                # options in env_val that it doesn't know about we strip out
                # all double dashes and any dashes followed by a character
                # that is not for the option we are dealing with.
                #
                # Please note that order of the regex is important!  We must
                # strip out double-dashes first so that we don't end up with
                # substituting "--Long" to "-Long" and thus lead to "ong" being
                # used for a library directory.
                env_val = re.sub(r'(^|\s+)-(-|(?!%s))' % arg_name[1],
                                 ' ', env_val)
                parser = optparse.OptionParser()
                # Make sure that allowing args interspersed with options is
                # allowed
                parser.allow_interspersed_args = True
                parser.error = lambda msg: None
                parser.add_option(arg_name, dest="dirs", action="append")
                options = parser.parse_args(env_val.split())[0]
                if options.dirs:
                    for directory in reversed(options.dirs):
                        add_dir_to_list(dir_list, directory)

        if os.path.normpath(sys.prefix) != '/usr' \
                and not sysconfig.get_config_var('PYTHONFRAMEWORK'):
            # OSX note: Don't add LIBDIR and INCLUDEDIR to building a framework
            # (PYTHONFRAMEWORK is set) to avoid # linking problems when
            # building a framework with different architectures than
            # the one that is currently installed (issue #7473)
            add_dir_to_list(self.compiler.library_dirs,
                            sysconfig.get_config_var("LIBDIR"))
            add_dir_to_list(self.compiler.include_dirs,
                            sysconfig.get_config_var("INCLUDEDIR"))

        # lib_dirs and inc_dirs are used to search for files;
        # if a file is found in one of those directories, it can
        # be assumed that no additional -I,-L directives are needed.
        lib_dirs = self.compiler.library_dirs + [
            '/lib64', '/usr/lib64',
            '/lib', '/usr/lib',
            ]
        inc_dirs = self.compiler.include_dirs + ['/usr/include']
        exts = []
        missing = []

        config_h = sysconfig.get_config_h_filename()
        with open(config_h) as file:
            config_h_vars = sysconfig.parse_config_h(file)

        platform = self.get_platform()
        srcdir = sysconfig.get_config_var('srcdir')

        # OSF/1 and Unixware have some stuff in /usr/ccs/lib (like -ldb)
        if platform in ['osf1', 'unixware7', 'openunix8']:
            lib_dirs += ['/usr/ccs/lib']

        if platform == 'darwin':
            # This should work on any unixy platform ;-)
            # If the user has bothered specifying additional -I and -L flags
            # in OPT and LDFLAGS we might as well use them here.
            #
            # NOTE: using shlex.split would technically be more correct, but
            # also gives a bootstrap problem. Let's hope nobody uses
            # directories with whitespace in the name to store libraries.
            cflags, ldflags = sysconfig.get_config_vars(
                    'CFLAGS', 'LDFLAGS')
            for item in cflags.split():
                if item.startswith('-I'):
                    inc_dirs.append(item[2:])

            for item in ldflags.split():
                if item.startswith('-L'):
                    lib_dirs.append(item[2:])

        # Check for MacOS X, which doesn't need libm.a at all
        math_libs = ['m']
        if platform == 'darwin':
            math_libs = []

        # XXX Omitted modules: gl, pure, dl, SGI-specific modules

        #
        # The following modules are all pretty straightforward, and compile
        # on pretty much any POSIXish platform.
        #

        # array objects
        exts.append( Extension('array', ['arraymodule.c']) )
        # complex math library functions
        exts.append( Extension('cmath', ['cmathmodule.c', '_math.c'],
                               depends=['_math.h'],
                               libraries=math_libs) )
        # math library functions, e.g. sin()
        exts.append( Extension('math',  ['mathmodule.c', '_math.c'],
                               depends=['_math.h'],
                               libraries=math_libs) )
        # time operations and variables
        exts.append( Extension('time', ['timemodule.c', '_time.c'],
                               libraries=math_libs) )
        exts.append( Extension('_datetime', ['_datetimemodule.c', '_time.c'],
                               libraries=math_libs) )
        # random number generator implemented in C
        exts.append( Extension("_random", ["_randommodule.c"]) )
        # bisect
        exts.append( Extension("_bisect", ["_bisectmodule.c"]) )
        # heapq
        exts.append( Extension("_heapq", ["_heapqmodule.c"]) )
        # C-optimized pickle replacement
        exts.append( Extension("_pickle", ["_pickle.c"]) )
        # atexit
        exts.append( Extension("atexit", ["atexitmodule.c"]) )
        # _json speedups
        exts.append( Extension("_json", ["_json.c"]) )
        # Python C API test module
        exts.append( Extension('_testcapi', ['_testcapimodule.c'],
                               depends=['testcapi_long.h']) )
        # profiler (_lsprof is for cProfile.py)
        exts.append( Extension('_lsprof', ['_lsprof.c', 'rotatingtree.c']) )
        # static Unicode character database
        exts.append( Extension('unicodedata', ['unicodedata.c']) )

        # Modules with some UNIX dependencies -- on by default:
        # (If you have a really backward UNIX, select and socket may not be
        # supported...)

        # fcntl(2) and ioctl(2)
        libs = []
        if (config_h_vars.get('FLOCK_NEEDS_LIBBSD', False)):
            # May be necessary on AIX for flock function
            libs = ['bsd']
        exts.append( Extension('fcntl', ['fcntlmodule.c'], libraries=libs) )
        # pwd(3)
        exts.append( Extension('pwd', ['pwdmodule.c']) )
        # grp(3)
        exts.append( Extension('grp', ['grpmodule.c']) )
        # spwd, shadow passwords
        if (config_h_vars.get('HAVE_GETSPNAM', False) or
                config_h_vars.get('HAVE_GETSPENT', False)):
            exts.append( Extension('spwd', ['spwdmodule.c']) )
        else:
            missing.append('spwd')

        # select(2); not on ancient System V
        exts.append( Extension('select', ['selectmodule.c']) )

        # Fred Drake's interface to the Python parser
        exts.append( Extension('parser', ['parsermodule.c']) )

        # Memory-mapped files (also works on Win32).
        exts.append( Extension('mmap', ['mmapmodule.c']) )

        # Lance Ellinghaus's syslog module
        # syslog daemon interface
        exts.append( Extension('syslog', ['syslogmodule.c']) )

        #
        # Here ends the simple stuff.  From here on, modules need certain
        # libraries, are platform-specific, or present other surprises.
        #

        # Multimedia modules
        # These don't work for 64-bit platforms!!!
        # These represent audio samples or images as strings:

        # Operations on audio samples
        # According to #993173, this one should actually work fine on
        # 64-bit platforms.
        exts.append( Extension('audioop', ['audioop.c']) )

        # readline
        do_readline = self.compiler.find_library_file(lib_dirs, 'readline')
        readline_termcap_library = ""
        curses_library = ""
        # Determine if readline is already linked against curses or tinfo.
        if do_readline and find_executable('ldd'):
            # Cannot use os.popen here in py3k.
            tmpfile = os.path.join(self.build_temp, 'readline_termcap_lib')
            if not os.path.exists(self.build_temp):
                os.makedirs(self.build_temp)
            ret = os.system("ldd %s > %s" % (do_readline, tmpfile))
            if ret >> 8 == 0:
                with open(tmpfile) as fp:
                    for ln in fp:
                        if 'curses' in ln:
                            readline_termcap_library = re.sub(
                                r'.*lib(n?cursesw?)\.so.*', r'\1', ln
                            ).rstrip()
                            break
                        # termcap interface split out from ncurses
                        if 'tinfo' in ln:
                            readline_termcap_library = 'tinfo'
                            break
            os.unlink(tmpfile)
        # Issue 7384: If readline is already linked against curses,
        # use the same library for the readline and curses modules.
        if 'curses' in readline_termcap_library:
            curses_library = readline_termcap_library
        elif self.compiler.find_library_file(lib_dirs, 'ncursesw'):
            curses_library = 'ncursesw'
        elif self.compiler.find_library_file(lib_dirs, 'ncurses'):
            curses_library = 'ncurses'
        elif self.compiler.find_library_file(lib_dirs, 'curses'):
            curses_library = 'curses'

        if platform == 'darwin':
            os_release = int(os.uname()[2].split('.')[0])
            dep_target = sysconfig.get_config_var('MACOSX_DEPLOYMENT_TARGET')
            if dep_target and dep_target.split('.') < ['10', '5']:
                os_release = 8
            if os_release < 9:
                # MacOSX 10.4 has a broken readline. Don't try to build
                # the readline module unless the user has installed a fixed
                # readline package
                if find_file('readline/rlconf.h', inc_dirs, []) is None:
                    do_readline = False
        if do_readline:
            if platform == 'darwin' and os_release < 9:
                # In every directory on the search path search for a dynamic
                # library and then a static library, instead of first looking
                # for dynamic libraries on the entire path.
                # This way a staticly linked custom readline gets picked up
                # before the (possibly broken) dynamic library in /usr/lib.
                readline_extra_link_args = ('-Wl,-search_paths_first',)
            else:
                readline_extra_link_args = ()

            readline_libs = ['readline']
            if readline_termcap_library:
                pass # Issue 7384: Already linked against curses or tinfo.
            elif curses_library:
                readline_libs.append(curses_library)
            elif self.compiler.find_library_file(lib_dirs +
                                                     ['/usr/lib/termcap'],
                                                     'termcap'):
                readline_libs.append('termcap')
            exts.append( Extension('readline', ['readline.c'],
                                   library_dirs=['/usr/lib/termcap'],
                                   extra_link_args=readline_extra_link_args,
                                   libraries=readline_libs) )
        else:
            missing.append('readline')

        # crypt module.

        if self.compiler.find_library_file(lib_dirs, 'crypt'):
            libs = ['crypt']
        else:
            libs = []
<<<<<<< HEAD
        exts.append( Extension('crypt', ['cryptmodule.c'], libraries=libs) )
=======
        exts.append( Extension('_crypt', ['_cryptmodule.c'], libraries=libs) )
>>>>>>> 6aecfd6f

        # CSV files
        exts.append( Extension('_csv', ['_csv.c']) )

        # POSIX subprocess module helper.
        exts.append( Extension('_posixsubprocess', ['_posixsubprocess.c']) )

        # socket(2)
        exts.append( Extension('_socket', ['socketmodule.c'],
                               depends = ['socketmodule.h']) )
        # Detect SSL support for the socket module (via _ssl)
        search_for_ssl_incs_in = [
                              '/usr/local/ssl/include',
                              '/usr/contrib/ssl/include/'
                             ]
        ssl_incs = find_file('openssl/ssl.h', inc_dirs,
                             search_for_ssl_incs_in
                             )
        if ssl_incs is not None:
            krb5_h = find_file('krb5.h', inc_dirs,
                               ['/usr/kerberos/include'])
            if krb5_h:
                ssl_incs += krb5_h
        ssl_libs = find_library_file(self.compiler, 'ssl',lib_dirs,
                                     ['/usr/local/ssl/lib',
                                      '/usr/contrib/ssl/lib/'
                                     ] )

        if (ssl_incs is not None and
            ssl_libs is not None):
            exts.append( Extension('_ssl', ['_ssl.c'],
                                   include_dirs = ssl_incs,
                                   library_dirs = ssl_libs,
                                   libraries = ['ssl', 'crypto'],
                                   depends = ['socketmodule.h']), )
        else:
            missing.append('_ssl')

        # find out which version of OpenSSL we have
        openssl_ver = 0
        openssl_ver_re = re.compile(
            '^\s*#\s*define\s+OPENSSL_VERSION_NUMBER\s+(0x[0-9a-fA-F]+)' )

        # look for the openssl version header on the compiler search path.
        opensslv_h = find_file('openssl/opensslv.h', [],
                inc_dirs + search_for_ssl_incs_in)
        if opensslv_h:
            name = os.path.join(opensslv_h[0], 'openssl/opensslv.h')
            if sys.platform == 'darwin' and is_macosx_sdk_path(name):
                name = os.path.join(macosx_sdk_root(), name[1:])
            try:
                with open(name, 'r') as incfile:
                    for line in incfile:
                        m = openssl_ver_re.match(line)
                        if m:
                            openssl_ver = eval(m.group(1))
            except IOError as msg:
                print("IOError while reading opensshv.h:", msg)
                pass

        #print('openssl_ver = 0x%08x' % openssl_ver)
        min_openssl_ver = 0x00907000
        have_any_openssl = ssl_incs is not None and ssl_libs is not None
        have_usable_openssl = (have_any_openssl and
                               openssl_ver >= min_openssl_ver)

        if have_any_openssl:
            if have_usable_openssl:
                # The _hashlib module wraps optimized implementations
                # of hash functions from the OpenSSL library.
                exts.append( Extension('_hashlib', ['_hashopenssl.c'],
                                       depends = ['hashlib.h'],
                                       include_dirs = ssl_incs,
                                       library_dirs = ssl_libs,
                                       libraries = ['ssl', 'crypto']) )
            else:
                print("warning: openssl 0x%08x is too old for _hashlib" %
                      openssl_ver)
                missing.append('_hashlib')

        min_sha2_openssl_ver = 0x00908000
        if COMPILED_WITH_PYDEBUG or openssl_ver < min_sha2_openssl_ver:
            # OpenSSL doesn't do these until 0.9.8 so we'll bring our own hash
            exts.append( Extension('_sha256', ['sha256module.c'],
                                   depends=['hashlib.h']) )
            exts.append( Extension('_sha512', ['sha512module.c'],
                                   depends=['hashlib.h']) )

        if COMPILED_WITH_PYDEBUG or not have_usable_openssl:
            # no openssl at all, use our own md5 and sha1
            exts.append( Extension('_md5', ['md5module.c'],
                                   depends=['hashlib.h']) )
            exts.append( Extension('_sha1', ['sha1module.c'],
                                   depends=['hashlib.h']) )

        # Modules that provide persistent dictionary-like semantics.  You will
        # probably want to arrange for at least one of them to be available on
        # your machine, though none are defined by default because of library
        # dependencies.  The Python module dbm/__init__.py provides an
        # implementation independent wrapper for these; dbm/dumb.py provides
        # similar functionality (but slower of course) implemented in Python.

        # Sleepycat^WOracle Berkeley DB interface.
        #  http://www.oracle.com/database/berkeley-db/db/index.html
        #
        # This requires the Sleepycat^WOracle DB code. The supported versions
        # are set below.  Visit the URL above to download
        # a release.  Most open source OSes come with one or more
        # versions of BerkeleyDB already installed.

        max_db_ver = (5, 1)
        min_db_ver = (3, 3)
        db_setup_debug = False   # verbose debug prints from this script?

        def allow_db_ver(db_ver):
            """Returns a boolean if the given BerkeleyDB version is acceptable.

            Args:
              db_ver: A tuple of the version to verify.
            """
            if not (min_db_ver <= db_ver <= max_db_ver):
                return False
            return True

        def gen_db_minor_ver_nums(major):
            if major == 4:
                for x in range(max_db_ver[1]+1):
                    if allow_db_ver((4, x)):
                        yield x
            elif major == 3:
                for x in (3,):
                    if allow_db_ver((3, x)):
                        yield x
            else:
                raise ValueError("unknown major BerkeleyDB version", major)

        # construct a list of paths to look for the header file in on
        # top of the normal inc_dirs.
        db_inc_paths = [
            '/usr/include/db4',
            '/usr/local/include/db4',
            '/opt/sfw/include/db4',
            '/usr/include/db3',
            '/usr/local/include/db3',
            '/opt/sfw/include/db3',
            # Fink defaults (http://fink.sourceforge.net/)
            '/sw/include/db4',
            '/sw/include/db3',
        ]
        # 4.x minor number specific paths
        for x in gen_db_minor_ver_nums(4):
            db_inc_paths.append('/usr/include/db4%d' % x)
            db_inc_paths.append('/usr/include/db4.%d' % x)
            db_inc_paths.append('/usr/local/BerkeleyDB.4.%d/include' % x)
            db_inc_paths.append('/usr/local/include/db4%d' % x)
            db_inc_paths.append('/pkg/db-4.%d/include' % x)
            db_inc_paths.append('/opt/db-4.%d/include' % x)
            # MacPorts default (http://www.macports.org/)
            db_inc_paths.append('/opt/local/include/db4%d' % x)
        # 3.x minor number specific paths
        for x in gen_db_minor_ver_nums(3):
            db_inc_paths.append('/usr/include/db3%d' % x)
            db_inc_paths.append('/usr/local/BerkeleyDB.3.%d/include' % x)
            db_inc_paths.append('/usr/local/include/db3%d' % x)
            db_inc_paths.append('/pkg/db-3.%d/include' % x)
            db_inc_paths.append('/opt/db-3.%d/include' % x)

        # Add some common subdirectories for Sleepycat DB to the list,
        # based on the standard include directories. This way DB3/4 gets
        # picked up when it is installed in a non-standard prefix and
        # the user has added that prefix into inc_dirs.
        std_variants = []
        for dn in inc_dirs:
            std_variants.append(os.path.join(dn, 'db3'))
            std_variants.append(os.path.join(dn, 'db4'))
            for x in gen_db_minor_ver_nums(4):
                std_variants.append(os.path.join(dn, "db4%d"%x))
                std_variants.append(os.path.join(dn, "db4.%d"%x))
            for x in gen_db_minor_ver_nums(3):
                std_variants.append(os.path.join(dn, "db3%d"%x))
                std_variants.append(os.path.join(dn, "db3.%d"%x))

        db_inc_paths = std_variants + db_inc_paths
        db_inc_paths = [p for p in db_inc_paths if os.path.exists(p)]

        db_ver_inc_map = {}

        if sys.platform == 'darwin':
            sysroot = macosx_sdk_root()

        class db_found(Exception): pass
        try:
            # See whether there is a Sleepycat header in the standard
            # search path.
            for d in inc_dirs + db_inc_paths:
                f = os.path.join(d, "db.h")
                if sys.platform == 'darwin' and is_macosx_sdk_path(d):
                    f = os.path.join(sysroot, d[1:], "db.h")

                if db_setup_debug: print("db: looking for db.h in", f)
                if os.path.exists(f):
                    with open(f, 'rb') as file:
                        f = file.read()
                    m = re.search(br"#define\WDB_VERSION_MAJOR\W(\d+)", f)
                    if m:
                        db_major = int(m.group(1))
                        m = re.search(br"#define\WDB_VERSION_MINOR\W(\d+)", f)
                        db_minor = int(m.group(1))
                        db_ver = (db_major, db_minor)

                        # Avoid 4.6 prior to 4.6.21 due to a BerkeleyDB bug
                        if db_ver == (4, 6):
                            m = re.search(br"#define\WDB_VERSION_PATCH\W(\d+)", f)
                            db_patch = int(m.group(1))
                            if db_patch < 21:
                                print("db.h:", db_ver, "patch", db_patch,
                                      "being ignored (4.6.x must be >= 4.6.21)")
                                continue

                        if ( (db_ver not in db_ver_inc_map) and
                            allow_db_ver(db_ver) ):
                            # save the include directory with the db.h version
                            # (first occurrence only)
                            db_ver_inc_map[db_ver] = d
                            if db_setup_debug:
                                print("db.h: found", db_ver, "in", d)
                        else:
                            # we already found a header for this library version
                            if db_setup_debug: print("db.h: ignoring", d)
                    else:
                        # ignore this header, it didn't contain a version number
                        if db_setup_debug:
                            print("db.h: no version number version in", d)

            db_found_vers = list(db_ver_inc_map.keys())
            db_found_vers.sort()

            while db_found_vers:
                db_ver = db_found_vers.pop()
                db_incdir = db_ver_inc_map[db_ver]

                # check lib directories parallel to the location of the header
                db_dirs_to_check = [
                    db_incdir.replace("include", 'lib64'),
                    db_incdir.replace("include", 'lib'),
                ]

                if sys.platform != 'darwin':
                    db_dirs_to_check = list(filter(os.path.isdir, db_dirs_to_check))

                else:
                    # Same as other branch, but takes OSX SDK into account
                    tmp = []
                    for dn in db_dirs_to_check:
                        if is_macosx_sdk_path(dn):
                            if os.path.isdir(os.path.join(sysroot, dn[1:])):
                                tmp.append(dn)
                        else:
                            if os.path.isdir(dn):
                                tmp.append(dn)
                    db_dirs_to_check = tmp

                    db_dirs_to_check = tmp

                # Look for a version specific db-X.Y before an ambiguous dbX
                # XXX should we -ever- look for a dbX name?  Do any
                # systems really not name their library by version and
                # symlink to more general names?
                for dblib in (('db-%d.%d' % db_ver),
                              ('db%d%d' % db_ver),
                              ('db%d' % db_ver[0])):
                    dblib_file = self.compiler.find_library_file(
                                    db_dirs_to_check + lib_dirs, dblib )
                    if dblib_file:
                        dblib_dir = [ os.path.abspath(os.path.dirname(dblib_file)) ]
                        raise db_found
                    else:
                        if db_setup_debug: print("db lib: ", dblib, "not found")

        except db_found:
            if db_setup_debug:
                print("bsddb using BerkeleyDB lib:", db_ver, dblib)
                print("bsddb lib dir:", dblib_dir, " inc dir:", db_incdir)
            db_incs = [db_incdir]
            dblibs = [dblib]
        else:
            if db_setup_debug: print("db: no appropriate library found")
            db_incs = None
            dblibs = []
            dblib_dir = None

        # The sqlite interface
        sqlite_setup_debug = False   # verbose debug prints from this script?

        # We hunt for #define SQLITE_VERSION "n.n.n"
        # We need to find >= sqlite version 3.0.8
        sqlite_incdir = sqlite_libdir = None
        sqlite_inc_paths = [ '/usr/include',
                             '/usr/include/sqlite',
                             '/usr/include/sqlite3',
                             '/usr/local/include',
                             '/usr/local/include/sqlite',
                             '/usr/local/include/sqlite3',
                           ]
        MIN_SQLITE_VERSION_NUMBER = (3, 0, 8)
        MIN_SQLITE_VERSION = ".".join([str(x)
                                    for x in MIN_SQLITE_VERSION_NUMBER])

        # Scan the default include directories before the SQLite specific
        # ones. This allows one to override the copy of sqlite on OSX,
        # where /usr/include contains an old version of sqlite.
        if sys.platform == 'darwin':
            sysroot = macosx_sdk_root()

        for d in inc_dirs + sqlite_inc_paths:
            f = os.path.join(d, "sqlite3.h")

            if sys.platform == 'darwin' and is_macosx_sdk_path(d):
                f = os.path.join(sysroot, d[1:], "sqlite3.h")

            if os.path.exists(f):
                if sqlite_setup_debug: print("sqlite: found %s"%f)
                with open(f) as file:
                    incf = file.read()
                m = re.search(
                    r'\s*.*#\s*.*define\s.*SQLITE_VERSION\W*"(.*)"', incf)
                if m:
                    sqlite_version = m.group(1)
                    sqlite_version_tuple = tuple([int(x)
                                        for x in sqlite_version.split(".")])
                    if sqlite_version_tuple >= MIN_SQLITE_VERSION_NUMBER:
                        # we win!
                        if sqlite_setup_debug:
                            print("%s/sqlite3.h: version %s"%(d, sqlite_version))
                        sqlite_incdir = d
                        break
                    else:
                        if sqlite_setup_debug:
                            print("%s: version %d is too old, need >= %s"%(d,
                                        sqlite_version, MIN_SQLITE_VERSION))
                elif sqlite_setup_debug:
                    print("sqlite: %s had no SQLITE_VERSION"%(f,))

        if sqlite_incdir:
            sqlite_dirs_to_check = [
                os.path.join(sqlite_incdir, '..', 'lib64'),
                os.path.join(sqlite_incdir, '..', 'lib'),
                os.path.join(sqlite_incdir, '..', '..', 'lib64'),
                os.path.join(sqlite_incdir, '..', '..', 'lib'),
            ]
            sqlite_libfile = self.compiler.find_library_file(
                                sqlite_dirs_to_check + lib_dirs, 'sqlite3')
            if sqlite_libfile:
                sqlite_libdir = [os.path.abspath(os.path.dirname(sqlite_libfile))]

        if sqlite_incdir and sqlite_libdir:
            sqlite_srcs = ['_sqlite/cache.c',
                '_sqlite/connection.c',
                '_sqlite/cursor.c',
                '_sqlite/microprotocols.c',
                '_sqlite/module.c',
                '_sqlite/prepare_protocol.c',
                '_sqlite/row.c',
                '_sqlite/statement.c',
                '_sqlite/util.c', ]

            sqlite_defines = []
            if sys.platform != "win32":
                sqlite_defines.append(('MODULE_NAME', '"sqlite3"'))
            else:
                sqlite_defines.append(('MODULE_NAME', '\\"sqlite3\\"'))

            # Enable support for loadable extensions in the sqlite3 module
            # if --enable-loadable-sqlite-extensions configure option is used.
            if '--enable-loadable-sqlite-extensions' not in sysconfig.get_config_var("CONFIG_ARGS"):
                sqlite_defines.append(("SQLITE_OMIT_LOAD_EXTENSION", "1"))

            if sys.platform == 'darwin':
                # In every directory on the search path search for a dynamic
                # library and then a static library, instead of first looking
                # for dynamic libraries on the entire path.
                # This way a statically linked custom sqlite gets picked up
                # before the dynamic library in /usr/lib.
                sqlite_extra_link_args = ('-Wl,-search_paths_first',)
            else:
                sqlite_extra_link_args = ()

            exts.append(Extension('_sqlite3', sqlite_srcs,
                                  define_macros=sqlite_defines,
                                  include_dirs=["Modules/_sqlite",
                                                sqlite_incdir],
                                  library_dirs=sqlite_libdir,
                                  runtime_library_dirs=sqlite_libdir,
                                  extra_link_args=sqlite_extra_link_args,
                                  libraries=["sqlite3",]))
        else:
            missing.append('_sqlite3')

        dbm_order = ['gdbm']
        # The standard Unix dbm module:
        if platform not in ['cygwin']:
            config_args = [arg.strip("'")
                           for arg in sysconfig.get_config_var("CONFIG_ARGS").split()]
            dbm_args = [arg for arg in config_args
                        if arg.startswith('--with-dbmliborder=')]
            if dbm_args:
                dbm_order = [arg.split('=')[-1] for arg in dbm_args][-1].split(":")
            else:
                dbm_order = "ndbm:gdbm:bdb".split(":")
            dbmext = None
            for cand in dbm_order:
                if cand == "ndbm":
                    if find_file("ndbm.h", inc_dirs, []) is not None:
                        # Some systems have -lndbm, others don't
                        if self.compiler.find_library_file(lib_dirs,
                                                               'ndbm'):
                            ndbm_libs = ['ndbm']
                        else:
                            ndbm_libs = []
                        print("building dbm using ndbm")
                        dbmext = Extension('_dbm', ['_dbmmodule.c'],
                                           define_macros=[
                                               ('HAVE_NDBM_H',None),
                                               ],
                                           libraries=ndbm_libs)
                        break

                elif cand == "gdbm":
                    if self.compiler.find_library_file(lib_dirs, 'gdbm'):
                        gdbm_libs = ['gdbm']
                        if self.compiler.find_library_file(lib_dirs,
                                                               'gdbm_compat'):
                            gdbm_libs.append('gdbm_compat')
                        if find_file("gdbm/ndbm.h", inc_dirs, []) is not None:
                            print("building dbm using gdbm")
                            dbmext = Extension(
                                '_dbm', ['_dbmmodule.c'],
                                define_macros=[
                                    ('HAVE_GDBM_NDBM_H', None),
                                    ],
                                libraries = gdbm_libs)
                            break
                        if find_file("gdbm-ndbm.h", inc_dirs, []) is not None:
                            print("building dbm using gdbm")
                            dbmext = Extension(
                                '_dbm', ['_dbmmodule.c'],
                                define_macros=[
                                    ('HAVE_GDBM_DASH_NDBM_H', None),
                                    ],
                                libraries = gdbm_libs)
                            break
                elif cand == "bdb":
                    if db_incs is not None:
                        print("building dbm using bdb")
                        dbmext = Extension('_dbm', ['_dbmmodule.c'],
                                           library_dirs=dblib_dir,
                                           runtime_library_dirs=dblib_dir,
                                           include_dirs=db_incs,
                                           define_macros=[
                                               ('HAVE_BERKDB_H', None),
                                               ('DB_DBM_HSEARCH', None),
                                               ],
                                           libraries=dblibs)
                        break
            if dbmext is not None:
                exts.append(dbmext)
            else:
                missing.append('_dbm')

        # Anthony Baxter's gdbm module.  GNU dbm(3) will require -lgdbm:
        if ('gdbm' in dbm_order and
            self.compiler.find_library_file(lib_dirs, 'gdbm')):
            exts.append( Extension('_gdbm', ['_gdbmmodule.c'],
                                   libraries = ['gdbm'] ) )
        else:
            missing.append('_gdbm')

        # Unix-only modules
        if platform != 'win32':
            # Steen Lumholt's termios module
            exts.append( Extension('termios', ['termios.c']) )
            # Jeremy Hylton's rlimit interface
            exts.append( Extension('resource', ['resource.c']) )

            # Sun yellow pages. Some systems have the functions in libc.
            if (platform not in ['cygwin', 'qnx6'] and
                find_file('rpcsvc/yp_prot.h', inc_dirs, []) is not None):
                if (self.compiler.find_library_file(lib_dirs, 'nsl')):
                    libs = ['nsl']
                else:
                    libs = []
                exts.append( Extension('nis', ['nismodule.c'],
                                       libraries = libs) )
            else:
                missing.append('nis')
        else:
            missing.extend(['nis', 'resource', 'termios'])

        # Curses support, requiring the System V version of curses, often
        # provided by the ncurses library.
        panel_library = 'panel'
        if curses_library.startswith('ncurses'):
            if curses_library == 'ncursesw':
                # Bug 1464056: If _curses.so links with ncursesw,
                # _curses_panel.so must link with panelw.
                panel_library = 'panelw'
            curses_libs = [curses_library]
            exts.append( Extension('_curses', ['_cursesmodule.c'],
                                   libraries = curses_libs) )
        elif curses_library == 'curses' and platform != 'darwin':
                # OSX has an old Berkeley curses, not good enough for
                # the _curses module.
            if (self.compiler.find_library_file(lib_dirs, 'terminfo')):
                curses_libs = ['curses', 'terminfo']
            elif (self.compiler.find_library_file(lib_dirs, 'termcap')):
                curses_libs = ['curses', 'termcap']
            else:
                curses_libs = ['curses']

            exts.append( Extension('_curses', ['_cursesmodule.c'],
                                   libraries = curses_libs) )
        else:
            missing.append('_curses')

        # If the curses module is enabled, check for the panel module
        if (module_enabled(exts, '_curses') and
            self.compiler.find_library_file(lib_dirs, panel_library)):
            exts.append( Extension('_curses_panel', ['_curses_panel.c'],
                                   libraries = [panel_library] + curses_libs) )
        else:
            missing.append('_curses_panel')

        # Andrew Kuchling's zlib module.  Note that some versions of zlib
        # 1.1.3 have security problems.  See CERT Advisory CA-2002-07:
        # http://www.cert.org/advisories/CA-2002-07.html
        #
        # zlib 1.1.4 is fixed, but at least one vendor (RedHat) has decided to
        # patch its zlib 1.1.3 package instead of upgrading to 1.1.4.  For
        # now, we still accept 1.1.3, because we think it's difficult to
        # exploit this in Python, and we'd rather make it RedHat's problem
        # than our problem <wink>.
        #
        # You can upgrade zlib to version 1.1.4 yourself by going to
        # http://www.gzip.org/zlib/
        zlib_inc = find_file('zlib.h', [], inc_dirs)
        have_zlib = False
        if zlib_inc is not None:
            zlib_h = zlib_inc[0] + '/zlib.h'
            version = '"0.0.0"'
            version_req = '"1.1.3"'
            with open(zlib_h) as fp:
                while 1:
                    line = fp.readline()
                    if not line:
                        break
                    if line.startswith('#define ZLIB_VERSION'):
                        version = line.split()[2]
                        break
            if version >= version_req:
                if (self.compiler.find_library_file(lib_dirs, 'z')):
                    if sys.platform == "darwin":
                        zlib_extra_link_args = ('-Wl,-search_paths_first',)
                    else:
                        zlib_extra_link_args = ()
                    exts.append( Extension('zlib', ['zlibmodule.c'],
                                           libraries = ['z'],
                                           extra_link_args = zlib_extra_link_args))
                    have_zlib = True
                else:
                    missing.append('zlib')
            else:
                missing.append('zlib')
        else:
            missing.append('zlib')

        # Helper module for various ascii-encoders.  Uses zlib for an optimized
        # crc32 if we have it.  Otherwise binascii uses its own.
        if have_zlib:
            extra_compile_args = ['-DUSE_ZLIB_CRC32']
            libraries = ['z']
            extra_link_args = zlib_extra_link_args
        else:
            extra_compile_args = []
            libraries = []
            extra_link_args = []
        exts.append( Extension('binascii', ['binascii.c'],
                               extra_compile_args = extra_compile_args,
                               libraries = libraries,
                               extra_link_args = extra_link_args) )

        # Gustavo Niemeyer's bz2 module.
        if (self.compiler.find_library_file(lib_dirs, 'bz2')):
            if sys.platform == "darwin":
                bz2_extra_link_args = ('-Wl,-search_paths_first',)
            else:
                bz2_extra_link_args = ()
            exts.append( Extension('_bz2', ['_bz2module.c'],
                                   libraries = ['bz2'],
                                   extra_link_args = bz2_extra_link_args) )
        else:
            missing.append('_bz2')

        # Interface to the Expat XML parser
        #
        # Expat was written by James Clark and is now maintained by a group of
        # developers on SourceForge; see www.libexpat.org for more information.
        # The pyexpat module was written by Paul Prescod after a prototype by
        # Jack Jansen.  The Expat source is included in Modules/expat/.  Usage
        # of a system shared libexpat.so is possible with --with-system-expat
        # configure option.
        #
        # More information on Expat can be found at www.libexpat.org.
        #
        if '--with-system-expat' in sysconfig.get_config_var("CONFIG_ARGS"):
            expat_inc = []
            define_macros = []
            expat_lib = ['expat']
            expat_sources = []
        else:
            expat_inc = [os.path.join(os.getcwd(), srcdir, 'Modules', 'expat')]
            define_macros = [
                ('HAVE_EXPAT_CONFIG_H', '1'),
            ]
            expat_lib = []
            expat_sources = ['expat/xmlparse.c',
                             'expat/xmlrole.c',
                             'expat/xmltok.c']

        exts.append(Extension('pyexpat',
                              define_macros = define_macros,
                              include_dirs = expat_inc,
                              libraries = expat_lib,
                              sources = ['pyexpat.c'] + expat_sources
                              ))

        # Fredrik Lundh's cElementTree module.  Note that this also
        # uses expat (via the CAPI hook in pyexpat).

        if os.path.isfile(os.path.join(srcdir, 'Modules', '_elementtree.c')):
            define_macros.append(('USE_PYEXPAT_CAPI', None))
            exts.append(Extension('_elementtree',
                                  define_macros = define_macros,
                                  include_dirs = expat_inc,
                                  libraries = expat_lib,
                                  sources = ['_elementtree.c'],
                                  ))
        else:
            missing.append('_elementtree')

        # Hye-Shik Chang's CJKCodecs modules.
        exts.append(Extension('_multibytecodec',
                              ['cjkcodecs/multibytecodec.c']))
        for loc in ('kr', 'jp', 'cn', 'tw', 'hk', 'iso2022'):
            exts.append(Extension('_codecs_%s' % loc,
                                  ['cjkcodecs/_codecs_%s.c' % loc]))

        # Thomas Heller's _ctypes module
        self.detect_ctypes(inc_dirs, lib_dirs)

        # Richard Oudkerk's multiprocessing module
        if platform == 'win32':             # Windows
            macros = dict()
            libraries = ['ws2_32']

        elif platform == 'darwin':          # Mac OSX
            macros = dict()
            libraries = []

        elif platform == 'cygwin':          # Cygwin
            macros = dict()
            libraries = []

        elif platform in ('freebsd4', 'freebsd5', 'freebsd6', 'freebsd7', 'freebsd8'):
            # FreeBSD's P1003.1b semaphore support is very experimental
            # and has many known problems. (as of June 2008)
            macros = dict()
            libraries = []

        elif platform.startswith('openbsd'):
            macros = dict()
            libraries = []

        elif platform.startswith('netbsd'):
            macros = dict()
            libraries = []

        else:                                   # Linux and other unices
            macros = dict()
            libraries = ['rt']

        if platform == 'win32':
            multiprocessing_srcs = [ '_multiprocessing/multiprocessing.c',
                                     '_multiprocessing/semaphore.c',
                                     '_multiprocessing/pipe_connection.c',
                                     '_multiprocessing/socket_connection.c',
                                     '_multiprocessing/win32_functions.c'
                                   ]

        else:
            multiprocessing_srcs = [ '_multiprocessing/multiprocessing.c',
                                     '_multiprocessing/socket_connection.c'
                                   ]
            if (sysconfig.get_config_var('HAVE_SEM_OPEN') and not
                sysconfig.get_config_var('POSIX_SEMAPHORES_NOT_ENABLED')):
                multiprocessing_srcs.append('_multiprocessing/semaphore.c')

        if sysconfig.get_config_var('WITH_THREAD'):
            exts.append ( Extension('_multiprocessing', multiprocessing_srcs,
                                    define_macros=list(macros.items()),
                                    include_dirs=["Modules/_multiprocessing"]))
        else:
            missing.append('_multiprocessing')
        # End multiprocessing

        # Platform-specific libraries
        if (platform in ('linux2', 'freebsd4', 'freebsd5', 'freebsd6',
                        'freebsd7', 'freebsd8')
            or platform.startswith("gnukfreebsd")):
            exts.append( Extension('ossaudiodev', ['ossaudiodev.c']) )
        else:
            missing.append('ossaudiodev')

        if sys.platform == 'darwin':
            exts.append(
                       Extension('_gestalt', ['_gestalt.c'],
                       extra_link_args=['-framework', 'Carbon'])
                       )
            exts.append(
                       Extension('_scproxy', ['_scproxy.c'],
                       extra_link_args=[
                           '-framework', 'SystemConfiguration',
                           '-framework', 'CoreFoundation',
                        ]))

        self.extensions.extend(exts)

        # Call the method for detecting whether _tkinter can be compiled
        self.detect_tkinter(inc_dirs, lib_dirs)

        if '_tkinter' not in [e.name for e in self.extensions]:
            missing.append('_tkinter')

        return missing

    def detect_tkinter_darwin(self, inc_dirs, lib_dirs):
        # The _tkinter module, using frameworks. Since frameworks are quite
        # different the UNIX search logic is not sharable.
        from os.path import join, exists
        framework_dirs = [
            '/Library/Frameworks',
            '/System/Library/Frameworks/',
            join(os.getenv('HOME'), '/Library/Frameworks')
        ]

        sysroot = macosx_sdk_root()

        # Find the directory that contains the Tcl.framework and Tk.framework
        # bundles.
        # XXX distutils should support -F!
        for F in framework_dirs:
            # both Tcl.framework and Tk.framework should be present


            for fw in 'Tcl', 'Tk':
                if is_macosx_sdk_path(F):
                    if not exists(join(sysroot, F[1:], fw + '.framework')):
                        break
                else:
                    if not exists(join(F, fw + '.framework')):
                        break
            else:
                # ok, F is now directory with both frameworks. Continure
                # building
                break
        else:
            # Tk and Tcl frameworks not found. Normal "unix" tkinter search
            # will now resume.
            return 0

        # For 8.4a2, we must add -I options that point inside the Tcl and Tk
        # frameworks. In later release we should hopefully be able to pass
        # the -F option to gcc, which specifies a framework lookup path.
        #
        include_dirs = [
            join(F, fw + '.framework', H)
            for fw in ('Tcl', 'Tk')
            for H in ('Headers', 'Versions/Current/PrivateHeaders')
        ]

        # For 8.4a2, the X11 headers are not included. Rather than include a
        # complicated search, this is a hard-coded path. It could bail out
        # if X11 libs are not found...
        include_dirs.append('/usr/X11R6/include')
        frameworks = ['-framework', 'Tcl', '-framework', 'Tk']

        # All existing framework builds of Tcl/Tk don't support 64-bit
        # architectures.
        cflags = sysconfig.get_config_vars('CFLAGS')[0]
        archs = re.findall('-arch\s+(\w+)', cflags)

        tmpfile = os.path.join(self.build_temp, 'tk.arch')
        if not os.path.exists(self.build_temp):
            os.makedirs(self.build_temp)

        # Note: cannot use os.popen or subprocess here, that
        # requires extensions that are not available here.
        if is_macosx_sdk_path(F):
            os.system("file %s/Tk.framework/Tk | grep 'for architecture' > %s"%(os.path.join(sysroot, F[1:]), tmpfile))
        else:
            os.system("file %s/Tk.framework/Tk | grep 'for architecture' > %s"%(F, tmpfile))

        with open(tmpfile) as fp:
            detected_archs = []
            for ln in fp:
                a = ln.split()[-1]
                if a in archs:
                    detected_archs.append(ln.split()[-1])
        os.unlink(tmpfile)

        for a in detected_archs:
            frameworks.append('-arch')
            frameworks.append(a)

        ext = Extension('_tkinter', ['_tkinter.c', 'tkappinit.c'],
                        define_macros=[('WITH_APPINIT', 1)],
                        include_dirs = include_dirs,
                        libraries = [],
                        extra_compile_args = frameworks[2:],
                        extra_link_args = frameworks,
                        )
        self.extensions.append(ext)
        return 1


    def detect_tkinter(self, inc_dirs, lib_dirs):
        # The _tkinter module.

        # Rather than complicate the code below, detecting and building
        # AquaTk is a separate method. Only one Tkinter will be built on
        # Darwin - either AquaTk, if it is found, or X11 based Tk.
        platform = self.get_platform()
        if (platform == 'darwin' and
            self.detect_tkinter_darwin(inc_dirs, lib_dirs)):
            return

        # Assume we haven't found any of the libraries or include files
        # The versions with dots are used on Unix, and the versions without
        # dots on Windows, for detection by cygwin.
        tcllib = tklib = tcl_includes = tk_includes = None
        for version in ['8.6', '86', '8.5', '85', '8.4', '84', '8.3', '83',
                        '8.2', '82', '8.1', '81', '8.0', '80']:
            tklib = self.compiler.find_library_file(lib_dirs,
                                                        'tk' + version)
            tcllib = self.compiler.find_library_file(lib_dirs,
                                                         'tcl' + version)
            if tklib and tcllib:
                # Exit the loop when we've found the Tcl/Tk libraries
                break

        # Now check for the header files
        if tklib and tcllib:
            # Check for the include files on Debian and {Free,Open}BSD, where
            # they're put in /usr/include/{tcl,tk}X.Y
            dotversion = version
            if '.' not in dotversion and "bsd" in sys.platform.lower():
                # OpenBSD and FreeBSD use Tcl/Tk library names like libtcl83.a,
                # but the include subdirs are named like .../include/tcl8.3.
                dotversion = dotversion[:-1] + '.' + dotversion[-1]
            tcl_include_sub = []
            tk_include_sub = []
            for dir in inc_dirs:
                tcl_include_sub += [dir + os.sep + "tcl" + dotversion]
                tk_include_sub += [dir + os.sep + "tk" + dotversion]
            tk_include_sub += tcl_include_sub
            tcl_includes = find_file('tcl.h', inc_dirs, tcl_include_sub)
            tk_includes = find_file('tk.h', inc_dirs, tk_include_sub)

        if (tcllib is None or tklib is None or
            tcl_includes is None or tk_includes is None):
            self.announce("INFO: Can't locate Tcl/Tk libs and/or headers", 2)
            return

        # OK... everything seems to be present for Tcl/Tk.

        include_dirs = [] ; libs = [] ; defs = [] ; added_lib_dirs = []
        for dir in tcl_includes + tk_includes:
            if dir not in include_dirs:
                include_dirs.append(dir)

        # Check for various platform-specific directories
        if platform == 'sunos5':
            include_dirs.append('/usr/openwin/include')
            added_lib_dirs.append('/usr/openwin/lib')
        elif os.path.exists('/usr/X11R6/include'):
            include_dirs.append('/usr/X11R6/include')
            added_lib_dirs.append('/usr/X11R6/lib64')
            added_lib_dirs.append('/usr/X11R6/lib')
        elif os.path.exists('/usr/X11R5/include'):
            include_dirs.append('/usr/X11R5/include')
            added_lib_dirs.append('/usr/X11R5/lib')
        else:
            # Assume default location for X11
            include_dirs.append('/usr/X11/include')
            added_lib_dirs.append('/usr/X11/lib')

        # If Cygwin, then verify that X is installed before proceeding
        if platform == 'cygwin':
            x11_inc = find_file('X11/Xlib.h', [], include_dirs)
            if x11_inc is None:
                return

        # Check for BLT extension
        if self.compiler.find_library_file(lib_dirs + added_lib_dirs,
                                               'BLT8.0'):
            defs.append( ('WITH_BLT', 1) )
            libs.append('BLT8.0')
        elif self.compiler.find_library_file(lib_dirs + added_lib_dirs,
                                                'BLT'):
            defs.append( ('WITH_BLT', 1) )
            libs.append('BLT')

        # Add the Tcl/Tk libraries
        libs.append('tk'+ version)
        libs.append('tcl'+ version)

        if platform in ['aix3', 'aix4']:
            libs.append('ld')

        # Finally, link with the X11 libraries (not appropriate on cygwin)
        if platform != "cygwin":
            libs.append('X11')

        ext = Extension('_tkinter', ['_tkinter.c', 'tkappinit.c'],
                        define_macros=[('WITH_APPINIT', 1)] + defs,
                        include_dirs = include_dirs,
                        libraries = libs,
                        library_dirs = added_lib_dirs,
                        )
        self.extensions.append(ext)

##         # Uncomment these lines if you want to play with xxmodule.c
##         ext = Extension('xx', ['xxmodule.c'])
##         self.extensions.append(ext)
        if 'd' not in sys.abiflags:
            ext = Extension('xxlimited', ['xxlimited.c'],
                            define_macros=[('Py_LIMITED_API', 1)])
            self.extensions.append(ext)

        # XXX handle these, but how to detect?
        # *** Uncomment and edit for PIL (TkImaging) extension only:
        #       -DWITH_PIL -I../Extensions/Imaging/libImaging  tkImaging.c \
        # *** Uncomment and edit for TOGL extension only:
        #       -DWITH_TOGL togl.c \
        # *** Uncomment these for TOGL extension only:
        #       -lGL -lGLU -lXext -lXmu \

    def configure_ctypes_darwin(self, ext):
        # Darwin (OS X) uses preconfigured files, in
        # the Modules/_ctypes/libffi_osx directory.
        srcdir = sysconfig.get_config_var('srcdir')
        ffi_srcdir = os.path.abspath(os.path.join(srcdir, 'Modules',
                                                  '_ctypes', 'libffi_osx'))
        sources = [os.path.join(ffi_srcdir, p)
                   for p in ['ffi.c',
                             'x86/darwin64.S',
                             'x86/x86-darwin.S',
                             'x86/x86-ffi_darwin.c',
                             'x86/x86-ffi64.c',
                             'powerpc/ppc-darwin.S',
                             'powerpc/ppc-darwin_closure.S',
                             'powerpc/ppc-ffi_darwin.c',
                             'powerpc/ppc64-darwin_closure.S',
                             ]]

        # Add .S (preprocessed assembly) to C compiler source extensions.
        self.compiler.src_extensions.append('.S')

        include_dirs = [os.path.join(ffi_srcdir, 'include'),
                        os.path.join(ffi_srcdir, 'powerpc')]
        ext.include_dirs.extend(include_dirs)
        ext.sources.extend(sources)
        return True

    def configure_ctypes(self, ext):
        if not self.use_system_libffi:
            if sys.platform == 'darwin':
                return self.configure_ctypes_darwin(ext)

            srcdir = sysconfig.get_config_var('srcdir')
            ffi_builddir = os.path.join(self.build_temp, 'libffi')
            ffi_srcdir = os.path.abspath(os.path.join(srcdir, 'Modules',
                                         '_ctypes', 'libffi'))
            ffi_configfile = os.path.join(ffi_builddir, 'fficonfig.py')

            from distutils.dep_util import newer_group

            config_sources = [os.path.join(ffi_srcdir, fname)
                              for fname in os.listdir(ffi_srcdir)
                              if os.path.isfile(os.path.join(ffi_srcdir, fname))]
            if self.force or newer_group(config_sources,
                                         ffi_configfile):
                from distutils.dir_util import mkpath
                mkpath(ffi_builddir)
                config_args = []

                # Pass empty CFLAGS because we'll just append the resulting
                # CFLAGS to Python's; -g or -O2 is to be avoided.
                cmd = "cd %s && env CFLAGS='' '%s/configure' %s" \
                      % (ffi_builddir, ffi_srcdir, " ".join(config_args))

                res = os.system(cmd)
                if res or not os.path.exists(ffi_configfile):
                    print("Failed to configure _ctypes module")
                    return False

            fficonfig = {}
            with open(ffi_configfile) as f:
                exec(f.read(), globals(), fficonfig)

            # Add .S (preprocessed assembly) to C compiler source extensions.
            self.compiler.src_extensions.append('.S')

            include_dirs = [os.path.join(ffi_builddir, 'include'),
                            ffi_builddir,
                            os.path.join(ffi_srcdir, 'src')]
            extra_compile_args = fficonfig['ffi_cflags'].split()

            ext.sources.extend(os.path.join(ffi_srcdir, f) for f in
                               fficonfig['ffi_sources'])
            ext.include_dirs.extend(include_dirs)
            ext.extra_compile_args.extend(extra_compile_args)
        return True

    def detect_ctypes(self, inc_dirs, lib_dirs):
        self.use_system_libffi = False
        include_dirs = []
        extra_compile_args = []
        extra_link_args = []
        sources = ['_ctypes/_ctypes.c',
                   '_ctypes/callbacks.c',
                   '_ctypes/callproc.c',
                   '_ctypes/stgdict.c',
                   '_ctypes/cfield.c']
        depends = ['_ctypes/ctypes.h']

        if sys.platform == 'darwin':
            sources.append('_ctypes/malloc_closure.c')
            sources.append('_ctypes/darwin/dlfcn_simple.c')
            extra_compile_args.append('-DMACOSX')
            include_dirs.append('_ctypes/darwin')
# XXX Is this still needed?
##            extra_link_args.extend(['-read_only_relocs', 'warning'])

        elif sys.platform == 'sunos5':
            # XXX This shouldn't be necessary; it appears that some
            # of the assembler code is non-PIC (i.e. it has relocations
            # when it shouldn't. The proper fix would be to rewrite
            # the assembler code to be PIC.
            # This only works with GCC; the Sun compiler likely refuses
            # this option. If you want to compile ctypes with the Sun
            # compiler, please research a proper solution, instead of
            # finding some -z option for the Sun compiler.
            extra_link_args.append('-mimpure-text')

        elif sys.platform.startswith('hp-ux'):
            extra_link_args.append('-fPIC')

        ext = Extension('_ctypes',
                        include_dirs=include_dirs,
                        extra_compile_args=extra_compile_args,
                        extra_link_args=extra_link_args,
                        libraries=[],
                        sources=sources,
                        depends=depends)
        ext_test = Extension('_ctypes_test',
                             sources=['_ctypes/_ctypes_test.c'])
        self.extensions.extend([ext, ext_test])

        if not '--with-system-ffi' in sysconfig.get_config_var("CONFIG_ARGS"):
            return

        if sys.platform == 'darwin':
            # OS X 10.5 comes with libffi.dylib; the include files are
            # in /usr/include/ffi
            inc_dirs.append('/usr/include/ffi')

        ffi_inc = [sysconfig.get_config_var("LIBFFI_INCLUDEDIR")]
        if not ffi_inc or ffi_inc[0] == '':
            ffi_inc = find_file('ffi.h', [], inc_dirs)
        if ffi_inc is not None:
            ffi_h = ffi_inc[0] + '/ffi.h'
            with open(ffi_h) as fp:
                while 1:
                    line = fp.readline()
                    if not line:
                        ffi_inc = None
                        break
                    if line.startswith('#define LIBFFI_H'):
                        break
        ffi_lib = None
        if ffi_inc is not None:
            for lib_name in ('ffi_convenience', 'ffi_pic', 'ffi'):
                if (self.compiler.find_library_file(lib_dirs, lib_name)):
                    ffi_lib = lib_name
                    break

        if ffi_inc and ffi_lib:
            ext.include_dirs.extend(ffi_inc)
            ext.libraries.append(ffi_lib)
            self.use_system_libffi = True


class PyBuildInstall(install):
    # Suppress the warning about installation into the lib_dynload
    # directory, which is not in sys.path when running Python during
    # installation:
    def initialize_options (self):
        install.initialize_options(self)
        self.warn_dir=0

class PyBuildInstallLib(install_lib):
    # Do exactly what install_lib does but make sure correct access modes get
    # set on installed directories and files. All installed files with get
    # mode 644 unless they are a shared library in which case they will get
    # mode 755. All installed directories will get mode 755.

    so_ext = sysconfig.get_config_var("SO")

    def install(self):
        outfiles = install_lib.install(self)
        self.set_file_modes(outfiles, 0o644, 0o755)
        self.set_dir_modes(self.install_dir, 0o755)
        return outfiles

    def set_file_modes(self, files, defaultMode, sharedLibMode):
        if not self.is_chmod_supported(): return
        if not files: return

        for filename in files:
            if os.path.islink(filename): continue
            mode = defaultMode
            if filename.endswith(self.so_ext): mode = sharedLibMode
            log.info("changing mode of %s to %o", filename, mode)
            if not self.dry_run: os.chmod(filename, mode)

    def set_dir_modes(self, dirname, mode):
        if not self.is_chmod_supported(): return
        for dirpath, dirnames, fnames in os.walk(dirname):
            if os.path.islink(dirpath):
                continue
            log.info("changing mode of %s to %o", dirpath, mode)
            if not self.dry_run: os.chmod(dirpath, mode)

    def is_chmod_supported(self):
        return hasattr(os, 'chmod')

class PyBuildScripts(build_scripts):
    def copy_scripts(self):
        outfiles, updated_files = build_scripts.copy_scripts(self)
        fullversion = '-{0[0]}.{0[1]}'.format(sys.version_info)
        minoronly = '.{0[1]}'.format(sys.version_info)
        newoutfiles = []
        newupdated_files = []
        for filename in outfiles:
            if filename.endswith('2to3'):
                newfilename = filename + fullversion
            else:
                newfilename = filename + minoronly
            log.info('renaming {} to {}'.format(filename, newfilename))
            os.rename(filename, newfilename)
            newoutfiles.append(newfilename)
            if filename in updated_files:
                newupdated_files.append(newfilename)
        return newoutfiles, newupdated_files

SUMMARY = """
Python is an interpreted, interactive, object-oriented programming
language. It is often compared to Tcl, Perl, Scheme or Java.

Python combines remarkable power with very clear syntax. It has
modules, classes, exceptions, very high level dynamic data types, and
dynamic typing. There are interfaces to many system calls and
libraries, as well as to various windowing systems (X11, Motif, Tk,
Mac, MFC). New built-in modules are easily written in C or C++. Python
is also usable as an extension language for applications that need a
programmable interface.

The Python implementation is portable: it runs on many brands of UNIX,
on Windows, DOS, OS/2, Mac, Amiga... If your favorite system isn't
listed here, it may still be supported, if there's a C compiler for
it. Ask around on comp.lang.python -- or just try compiling Python
yourself.
"""

CLASSIFIERS = """
Development Status :: 6 - Mature
License :: OSI Approved :: Python Software Foundation License
Natural Language :: English
Programming Language :: C
Programming Language :: Python
Topic :: Software Development
"""

def main():
    # turn off warnings when deprecated modules are imported
    import warnings
    warnings.filterwarnings("ignore",category=DeprecationWarning)
    setup(# PyPI Metadata (PEP 301)
          name = "Python",
          version = sys.version.split()[0],
          url = "http://www.python.org/%s" % sys.version[:3],
          maintainer = "Guido van Rossum and the Python community",
          maintainer_email = "python-dev@python.org",
          description = "A high-level object-oriented programming language",
          long_description = SUMMARY.strip(),
          license = "PSF license",
          classifiers = [x for x in CLASSIFIERS.split("\n") if x],
          platforms = ["Many"],

          # Build info
          cmdclass = {'build_ext': PyBuildExt,
                      'build_scripts': PyBuildScripts,
                      'install': PyBuildInstall,
                      'install_lib': PyBuildInstallLib},
          # The struct module is defined here, because build_ext won't be
          # called unless there's at least one extension module defined.
          ext_modules=[Extension('_struct', ['_struct.c'])],

          # If you change the scripts installed here, you also need to
          # check the PyBuildScripts command above, and change the links
          # created by the bininstall target in Makefile.pre.in
          scripts = ["Tools/scripts/pydoc3", "Tools/scripts/idle3",
                     "Tools/scripts/2to3"]
        )

# --install-platlib
if __name__ == '__main__':
    main()<|MERGE_RESOLUTION|>--- conflicted
+++ resolved
@@ -659,11 +659,7 @@
             libs = ['crypt']
         else:
             libs = []
-<<<<<<< HEAD
-        exts.append( Extension('crypt', ['cryptmodule.c'], libraries=libs) )
-=======
         exts.append( Extension('_crypt', ['_cryptmodule.c'], libraries=libs) )
->>>>>>> 6aecfd6f
 
         # CSV files
         exts.append( Extension('_csv', ['_csv.c']) )
